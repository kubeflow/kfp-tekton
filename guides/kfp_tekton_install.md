--- conflicted
+++ resolved
@@ -35,17 +35,12 @@
 
 1. Install [Tekton v0.21.0](https://github.com/tektoncd/pipeline/releases/tag/v0.21.0)
 
-<<<<<<< HEAD
 2. Enable custom task and other feature flags for kfp-tekton
-=======
-2. Enable custom task for pipeline loops and other feature flags for kfp-tekton
->>>>>>> df59ee40
    ```shell
     kubectl patch cm feature-flags -n tekton-pipelines \
         -p '{"data":{"disable-home-env-overwrite":"true","disable-working-directory-overwrite":"true", "enable-custom-tasks": "true"}}'
    ```
 
-<<<<<<< HEAD
 3. Install the Condtion custom task controller for computing runtime conditions. Make sure to setup GOPATH and [ko](https://github.com/google/ko) before running the commands below.
    ```shell
    git clone https://github.com/Tomcli/experimental/
@@ -53,29 +48,18 @@
    ko apply -f config/
    ```
 
-4. Install Kubeflow Pipelines with Tekton backend (`kfp-tekton`) `v0.6.0` [custom resource definitions](https://kubernetes.io/docs/concepts/extend-kubernetes/api-extension/custom-resources/)(CRDs).
-=======
-3. Install Kubeflow Pipelines with Tekton backend (`kfp-tekton`) `v0.7.0` [custom resource definitions](https://kubernetes.io/docs/concepts/extend-kubernetes/api-extension/custom-resources/)(CRDs).
->>>>>>> df59ee40
+4. Install Kubeflow Pipelines with Tekton backend (`kfp-tekton`) `v0.7.0` [custom resource definitions](https://kubernetes.io/docs/concepts/extend-kubernetes/api-extension/custom-resources/)(CRDs).
    > Note: You can ignore the error `no matches for kind "Application" in version "app.k8s.io/v1beta1"` since it's a warning saying `application` CRD is not yet ready.
     ```shell
     kubectl apply --selector kubeflow/crd-install=true -f install/v0.7.0/kfp-tekton.yaml
     ```
 
-<<<<<<< HEAD
-5. Install Kubeflow Pipelines with Tekton backend (`kfp-tekton`) `v0.6.0` deployment
-=======
-4. Install Kubeflow Pipelines with Tekton backend (`kfp-tekton`) `v0.7.0` deployment
->>>>>>> df59ee40
+5. Install Kubeflow Pipelines with Tekton backend (`kfp-tekton`) `v0.7.0` deployment
     ```shell
     kubectl apply -f install/v0.7.0/kfp-tekton.yaml
     ```
 
-<<<<<<< HEAD
 6. Then, if you want to expose the Kubeflow Pipelines endpoint outside the cluster, run the following commands:
-=======
-5. Then, if you want to expose the Kubeflow Pipelines endpoint outside the cluster, run the following commands:
->>>>>>> df59ee40
     ```shell
     kubectl patch svc ml-pipeline-ui -n kubeflow -p '{"spec": {"type": "LoadBalancer"}}'
     ```
