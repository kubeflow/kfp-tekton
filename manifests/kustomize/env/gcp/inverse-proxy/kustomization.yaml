apiVersion: kustomize.config.k8s.io/v1beta1
kind: Kustomization
images:
  - name: gcr.io/ml-pipeline/inverse-proxy-agent
<<<<<<< HEAD
    newTag: 2.0.1
=======
    newTag: 2.0.3
>>>>>>> 58ce09e0
resources:
  - proxy-configmap.yaml
  - proxy-deployment.yaml
  - proxy-role.yaml
  - proxy-rolebinding.yaml
  - proxy-sa.yaml<|MERGE_RESOLUTION|>--- conflicted
+++ resolved
@@ -2,11 +2,7 @@
 kind: Kustomization
 images:
   - name: gcr.io/ml-pipeline/inverse-proxy-agent
-<<<<<<< HEAD
-    newTag: 2.0.1
-=======
     newTag: 2.0.3
->>>>>>> 58ce09e0
 resources:
   - proxy-configmap.yaml
   - proxy-deployment.yaml
