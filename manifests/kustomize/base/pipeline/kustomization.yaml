--- conflicted
+++ resolved
@@ -37,19 +37,6 @@
   - kfp-launcher-configmap.yaml
 images:
   - name: gcr.io/ml-pipeline/api-server
-<<<<<<< HEAD
-    newTag: 2.0.1
-  - name: gcr.io/ml-pipeline/persistenceagent
-    newTag: 2.0.1
-  - name: gcr.io/ml-pipeline/scheduledworkflow
-    newTag: 2.0.1
-  - name: gcr.io/ml-pipeline/frontend
-    newTag: 2.0.1
-  - name: gcr.io/ml-pipeline/viewer-crd-controller
-    newTag: 2.0.1
-  - name: gcr.io/ml-pipeline/visualization-server
-    newTag: 2.0.1
-=======
     newTag: 2.0.3
   - name: gcr.io/ml-pipeline/persistenceagent
     newTag: 2.0.3
@@ -60,5 +47,4 @@
   - name: gcr.io/ml-pipeline/viewer-crd-controller
     newTag: 2.0.3
   - name: gcr.io/ml-pipeline/visualization-server
-    newTag: 2.0.3
->>>>>>> 58ce09e0
+    newTag: 2.0.3