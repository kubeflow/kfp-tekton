--- conflicted
+++ resolved
@@ -21,7 +21,6 @@
   - watch
 - apiGroups:
   - pipelines.kubeflow.org
-<<<<<<< HEAD
   resources:
   - scheduledworkflows
   - workflows
@@ -29,19 +28,9 @@
   - report
 - apiGroups:
   - ''
-=======
->>>>>>> 58ce09e0
   resources:
-  - scheduledworkflows
-  - workflows
+  - namespaces
   verbs:
-  - report
-- apiGroups:
-    - pipelines.kubeflow.org
-  resources:
-    - runs
-  verbs:
-<<<<<<< HEAD
   - get
 - apiGroups:
   - tekton.dev
@@ -59,7 +48,10 @@
   - update
   - patch
   - delete
-=======
+- apiGroups:
+    - pipelines.kubeflow.org
+  resources:
+    - runs
+  verbs:
     - reportMetrics
-    - readArtifact
->>>>>>> 58ce09e0
+    - readArtifact