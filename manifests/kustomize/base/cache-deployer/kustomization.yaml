--- conflicted
+++ resolved
@@ -8,8 +8,4 @@
   app: cache-deployer
 images:
   - name: gcr.io/ml-pipeline/cache-deployer
-<<<<<<< HEAD
-    newTag: 2.0.1
-=======
-    newTag: 2.0.3
->>>>>>> 58ce09e0
+    newTag: 2.0.3