--- conflicted
+++ resolved
@@ -15,12 +15,6 @@
     newTag: 1.8.1
   - name: quay.io/aipipeline/pipelineloop-webhook
     newTag: 1.8.1
-<<<<<<< HEAD
-=======
-  - name: kfp-v2-dev-driver-controller
-    newName: quay.io/aipipeline/tekton-driver
-    newTag: 2.0.3
->>>>>>> baf14d56
   - name: tekton-exithandler-controller
     newName: quay.io/aipipeline/tekton-exithandler-controller
     newTag: 2.0.3
@@ -32,12 +26,8 @@
     newTag: 2.0.3
   - name: tekton-kfptask-webhook
     newName: quay.io/aipipeline/tekton-kfptask-webhook
-<<<<<<< HEAD
     newTag: 2.0.3
   # Deprecated controller
   # - name: kfp-v2-dev-driver-controller
   #   newName: quay.io/aipipeline/tekton-driver
-  #   newTag: 2.0.3
-=======
-    newTag: 2.0.3
->>>>>>> baf14d56
+  #   newTag: 2.0.3