// Copyright 2018 Google LLC
//
// Licensed under the Apache License, Version 2.0 (the "License");
// you may not use this file except in compliance with the License.
// You may obtain a copy of the License at
//
// https://www.apache.org/licenses/LICENSE-2.0
//
// Unless required by applicable law or agreed to in writing, software
// distributed under the License is distributed on an "AS IS" BASIS,
// WITHOUT WARRANTIES OR CONDITIONS OF ANY KIND, either express or implied.
// See the License for the specific language governing permissions and
// limitations under the License.

package common

import (
	api "github.com/kubeflow/pipelines/backend/api/go_client"
	"github.com/kubeflow/pipelines/backend/src/common/util"
)

type ResourceType string
type Relationship string

const (
	Experiment      ResourceType = "Experiment"
	Job             ResourceType = "Job"
	Run             ResourceType = "Run"
	Pipeline        ResourceType = "pipeline"
	PipelineVersion ResourceType = "PipelineVersion"
	Namespace       ResourceType = "Namespace"
)

const (
	Owner   Relationship = "Owner"
	Creator Relationship = "Creator"
)

const (
	GoogleIAPUserIdentityHeader string = "x-goog-authenticated-user-email"
	GoogleIAPUserIdentityPrefix string = "accounts.google.com:"
)

const (
<<<<<<< HEAD
	ArtifactItemsAnnotation string = "tekton.dev/artifact_items"
=======
	DefaultArtifactBucket         string = "mlpipeline"
	DefaultArtifactEndpoint       string = "minio-service.kubeflow:9000"
	DefaultArtifactEndpointScheme string = "http://"
)

const (
	ArtifactBucketAnnotation         string = "tekton.dev/artifact_bucket"
	ArtifactEndpointAnnotation       string = "tekton.dev/artifact_endpoint"
	ArtifactEndpointSchemeAnnotation string = "tekton.dev/artifact_endpoint_scheme"
>>>>>>> 6f7eced2
)

func ToModelResourceType(apiType api.ResourceType) (ResourceType, error) {
	switch apiType {
	case api.ResourceType_EXPERIMENT:
		return Experiment, nil
	case api.ResourceType_JOB:
		return Job, nil
	case api.ResourceType_PIPELINE_VERSION:
		return PipelineVersion, nil
	case api.ResourceType_NAMESPACE:
		return Namespace, nil
	default:
		return "", util.NewInvalidInputError("Unsupported resource type: %s", api.ResourceType_name[int32(apiType)])
	}
}

func ToModelRelationship(r api.Relationship) (Relationship, error) {
	switch r {
	case api.Relationship_CREATOR:
		return Creator, nil
	case api.Relationship_OWNER:
		return Owner, nil
	default:
		return "", util.NewInvalidInputError("Unsupported resource relationship: %s", api.Relationship_name[int32(r)])
	}
}<|MERGE_RESOLUTION|>--- conflicted
+++ resolved
@@ -42,19 +42,16 @@
 )
 
 const (
-<<<<<<< HEAD
-	ArtifactItemsAnnotation string = "tekton.dev/artifact_items"
-=======
 	DefaultArtifactBucket         string = "mlpipeline"
 	DefaultArtifactEndpoint       string = "minio-service.kubeflow:9000"
 	DefaultArtifactEndpointScheme string = "http://"
 )
 
 const (
+	ArtifactItemsAnnotation          string = "tekton.dev/artifact_items"
 	ArtifactBucketAnnotation         string = "tekton.dev/artifact_bucket"
 	ArtifactEndpointAnnotation       string = "tekton.dev/artifact_endpoint"
 	ArtifactEndpointSchemeAnnotation string = "tekton.dev/artifact_endpoint_scheme"
->>>>>>> 6f7eced2
 )
 
 func ToModelResourceType(apiType api.ResourceType) (ResourceType, error) {
