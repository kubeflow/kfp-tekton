--- conflicted
+++ resolved
@@ -29,14 +29,11 @@
 	DefaultPipelineRunnerServiceAccount string = "DefaultPipelineRunnerServiceAccount"
 	KubeflowUserIDHeader                string = "KUBEFLOW_USERID_HEADER"
 	KubeflowUserIDPrefix                string = "KUBEFLOW_USERID_PREFIX"
-<<<<<<< HEAD
 	EnableLogging                       string = "ENABLE_LOGGING"
 	EnableArtifact                      string = "ENABLE_ARTIFACT"
-=======
 	ArtifactBucket                      string = "ARTIFACT_BUCKET"
 	ArtifactEndpoint                    string = "ARTIFACT_ENDPOINT"
 	ArtifactEndpointScheme              string = "ARTIFACT_ENDPOINT_SCHEME"
->>>>>>> 6f7eced2
 )
 
 func GetStringConfig(configName string) string {
