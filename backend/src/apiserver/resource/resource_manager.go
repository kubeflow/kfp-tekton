--- conflicted
+++ resolved
@@ -707,11 +707,10 @@
 	if run.RunDetails.WorkflowRuntimeManifest == "" {
 		return util.NewBadRequestError(util.NewInvalidInputError("Workflow manifest cannot be empty"), "Failed to retry run %s due to error fetching workflow manifest", runId)
 	}
-<<<<<<< HEAD
-	execSpec, err := util.NewExecutionSpecJSON(util.CurrentExecutionType(), []byte(runDetail.WorkflowRuntimeManifest))
-=======
-	execSpec, err := util.NewExecutionSpecJSON(util.ArgoWorkflow, []byte(run.RunDetails.WorkflowRuntimeManifest))
->>>>>>> 0fc174ae
+	if run.RunDetails.PipelineRuntimeManifest != "" {
+		return util.NewBadRequestError(errors.New("workflow cannot be retried"), "Workflow must be with v1 mode to retry")
+	}
+	execSpec, err := util.NewExecutionSpecJSON(util.CurrentExecutionType(), []byte(run.RunDetails.WorkflowRuntimeManifest))
 	if err != nil {
 		return util.NewInternalServerError(err, "Failed to retry run %s due to error parsing the workflow manifest", runId)
 	}
@@ -822,11 +821,7 @@
 		return util.NewInternalServerError(util.NewInvalidInputError("Runtime workflow manifest cannot empty"), "Failed to read logs from archive %v due to empty runtime workflow manifest", nodeId)
 	}
 
-<<<<<<< HEAD
-	execSpec, err := util.NewExecutionSpecJSON(util.CurrentExecutionType(), []byte(run.WorkflowRuntimeManifest))
-=======
 	execSpec, err := util.NewExecutionSpecJSON(util.ArgoWorkflow, []byte(workflowManifest))
->>>>>>> 0fc174ae
 	if err != nil {
 		return util.NewInternalServerError(err, "Failed to read logs from archive %v due error reading execution spec", nodeId)
 	}
