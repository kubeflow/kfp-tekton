--- conflicted
+++ resolved
@@ -32,13 +32,8 @@
 }
 
 // Extracts task details from an execution spec and reports them to storage.
-<<<<<<< HEAD
-func (s ReportServer) reportTasksFromExecution(wf util.ExecutionSpec, runId string) ([]*model.Task, error) {
-	if !wf.ExecutionStatus().HasNodes() {
-=======
 func (s ReportServer) reportTasksFromExecution(execSpec util.ExecutionSpec, runId string) ([]*model.Task, error) {
 	if !execSpec.ExecutionStatus().HasNodes() {
->>>>>>> 6677a959
 		return nil, nil
 	}
 	tasks, err := toModelTasks(execSpec)
