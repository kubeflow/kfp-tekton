// Copyright 2022 The Kubeflow Authors
//
// Licensed under the Apache License, Version 2.0 (the "License");
// you may not use this file except in compliance with the License.
// You may obtain a copy of the License at
//
// https://www.apache.org/licenses/LICENSE-2.0
//
// Unless required by applicable law or agreed to in writing, software
// distributed under the License is distributed on an "AS IS" BASIS,
// WITHOUT WARRANTIES OR CONDITIONS OF ANY KIND, either express or implied.
// See the License for the specific language governing permissions and
// limitations under the License.

package util

import (
	api "github.com/kubeflow/pipelines/backend/api/v1beta1/go_client"
	"github.com/kubeflow/pipelines/backend/src/common"
	v1 "k8s.io/apimachinery/pkg/apis/meta/v1"
)

// Data struct to represent Node status
type NodeStatus struct {
	ID          string
	DisplayName string
	State       string
	StartTime   int64
	CreateTime  int64
	FinishTime  int64
	Children    []string
}

type RetrieveArtifact func(request *api.ReadArtifactRequest, user string) (*api.ReadArtifactResponse, error)

type NodeStatus struct {
	ID          string
	DisplayName string
	State       string
	StartTime   int64
	CreateTime  int64
	FinishTime  int64
	Children    []string
}

// Abstract interface to encapsulate the resources of the execution runtime specifically
// for status information. This interface is mainly to access the status related information
type ExecutionStatus interface {
	// FindObjectStoreArtifactKeyOrEmpty loops through all node running statuses and look up the first
	// S3 artifact with the specified nodeID and artifactName. Returns empty if nothing is found.
	FindObjectStoreArtifactKeyOrEmpty(nodeID string, artifactName string) string

	// Get information of current phase, high-level summary of where the Execution is in its lifecycle.
	Condition() common.ExecutionPhase

	// UNIX time the execution finished. If Execution is not finished, return 0
	FinishedAt() int64

	// FinishedAt in Time format
	FinishedAtTime() v1.Time

	// StartedAt in Time format
	StartedAtTime() v1.Time

	// IsInFinalState whether the workflow is in a final state.
	IsInFinalState() bool

	// details about the ExecutionSpec's current condition.
	Message() string

	// This function was in metrics_reporter.go. Moved to here because it
	// accesses the orchestration engine specific data struct. encapsulate the
	// specific data struct and provide a abstract function here.
	CollectionMetrics(retrieveArtifact RetrieveArtifact, user string) ([]*api.RunMetric, []error)

	// does ExecutionStatus contain any finished node or not
	HasMetrics() bool

<<<<<<< HEAD
=======
	// Any node status exists or not
>>>>>>> 6677a959
	HasNodes() bool
	// Get node statuses, the NodeStatus data struct could be extended if needed
	NodeStatuses() map[string]NodeStatus
}<|MERGE_RESOLUTION|>--- conflicted
+++ resolved
@@ -33,16 +33,6 @@
 
 type RetrieveArtifact func(request *api.ReadArtifactRequest, user string) (*api.ReadArtifactResponse, error)
 
-type NodeStatus struct {
-	ID          string
-	DisplayName string
-	State       string
-	StartTime   int64
-	CreateTime  int64
-	FinishTime  int64
-	Children    []string
-}
-
 // Abstract interface to encapsulate the resources of the execution runtime specifically
 // for status information. This interface is mainly to access the status related information
 type ExecutionStatus interface {
@@ -76,10 +66,7 @@
 	// does ExecutionStatus contain any finished node or not
 	HasMetrics() bool
 
-<<<<<<< HEAD
-=======
 	// Any node status exists or not
->>>>>>> 6677a959
 	HasNodes() bool
 	// Get node statuses, the NodeStatus data struct could be extended if needed
 	NodeStatuses() map[string]NodeStatus
