--- conflicted
+++ resolved
@@ -154,14 +154,8 @@
 		name:      "errorOnTypeMismatch",
 		input:     input,
 		condition: "inputs.parameter_values['num'] == 1",
-<<<<<<< HEAD
-		// Note, inputs.parameter_values['num'] is double type, but 1 is integer type.
-		// https://github.com/google/cel-spec/blob/master/doc/langdef.md#numbers
-		// in order to support JSON and match user expectation, the result is true
-=======
 		// https://github.com/google/cel-spec/blob/master/doc/langdef.md#numbers
 		// overload double and integer is now supported, so the result is true
->>>>>>> f328f0b5
 		output: true,
 	}, {
 		input:     input,
