# coding: utf-8

"""
    Kubeflow Pipelines API

    This file contains REST API specification for Kubeflow Pipelines. The file is autogenerated from the swagger definition.

    Contact: kubeflow-pipelines@google.com
    Generated by: https://openapi-generator.tech
"""


from setuptools import setup, find_packages  # noqa: H301

NAME = "kfp-server-api"
<<<<<<< HEAD
VERSION = "2.0.1"
=======
VERSION = "2.0.3"
>>>>>>> 58ce09e0
# To install the library, run the following
#
# python setup.py install
#
# prerequisite: setuptools
# http://pypi.python.org/pypi/setuptools

REQUIRES = ["urllib3 >= 1.15", "six >= 1.10", "certifi", "python-dateutil"]

setup(
    name=NAME,
    version=VERSION,
    description="Kubeflow Pipelines API",
    author="google",
    author_email="kubeflow-pipelines@google.com",
    url="https://github.com/kubeflow/pipelines",
    keywords=["OpenAPI", "OpenAPI-Generator", "Kubeflow Pipelines API"],
    install_requires=REQUIRES,
    packages=find_packages(exclude=["test", "tests"]),
    include_package_data=True,
    license="Apache 2.0",
    long_description="""\
    This file contains REST API specification for Kubeflow Pipelines. The file is autogenerated from the swagger definition.  # noqa: E501
    """
)<|MERGE_RESOLUTION|>--- conflicted
+++ resolved
@@ -13,11 +13,7 @@
 from setuptools import setup, find_packages  # noqa: H301
 
 NAME = "kfp-server-api"
-<<<<<<< HEAD
-VERSION = "2.0.1"
-=======
 VERSION = "2.0.3"
->>>>>>> 58ce09e0
 # To install the library, run the following
 #
 # python setup.py install
