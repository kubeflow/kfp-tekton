# Copyright 2021 The Kubeflow Authors
#
# Licensed under the Apache License, Version 2.0 (the "License");
# you may not use this file except in compliance with the License.
# You may obtain a copy of the License at
#
#      http://www.apache.org/licenses/LICENSE-2.0
#
# Unless required by applicable law or agreed to in writing, software
# distributed under the License is distributed on an "AS IS" BASIS,
# WITHOUT WARRANTIES OR CONDITIONS OF ANY KIND, either express or implied.
# See the License for the specific language governing permissions and
# limitations under the License.

# Dockerfile for building the source code of cache_server
<<<<<<< HEAD
FROM golang:1.19.5-alpine3.16 as builder
=======
FROM golang:1.20.4-alpine3.17 as builder
>>>>>>> 0a787aff

RUN apk update && apk upgrade && \
    apk add --no-cache bash git openssh gcc musl-dev

WORKDIR /go/src/github.com/kubeflow/pipelines
COPY . .

RUN GO111MODULE=on go build -o /bin/cache_server backend/src/cache/*.go

# Check licenses and comply with license terms.
RUN ./hack/install-go-licenses.sh
# First, make sure there's no forbidden license.
RUN go-licenses check ./backend/src/cache
RUN go-licenses csv ./backend/src/cache > /tmp/licenses.csv && \
    diff /tmp/licenses.csv backend/third_party_licenses/cache_server.csv && \
    go-licenses save ./backend/src/cache --save_path /tmp/NOTICES

FROM alpine:3.17

RUN adduser -S appuser
USER appuser

WORKDIR /bin

COPY --from=builder /bin/cache_server /bin/cache_server
# Copy licenses and notices.
COPY --from=builder /tmp/licenses.csv /third_party/licenses.csv
COPY --from=builder /tmp/NOTICES /third_party/NOTICES

ENTRYPOINT [ "/bin/cache_server" ]<|MERGE_RESOLUTION|>--- conflicted
+++ resolved
@@ -13,11 +13,7 @@
 # limitations under the License.
 
 # Dockerfile for building the source code of cache_server
-<<<<<<< HEAD
-FROM golang:1.19.5-alpine3.16 as builder
-=======
 FROM golang:1.20.4-alpine3.17 as builder
->>>>>>> 0a787aff
 
 RUN apk update && apk upgrade && \
     apk add --no-cache bash git openssh gcc musl-dev
