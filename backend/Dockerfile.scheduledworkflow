--- conflicted
+++ resolved
@@ -12,11 +12,7 @@
 # See the License for the specific language governing permissions and
 # limitations under the License.
 
-<<<<<<< HEAD
-FROM golang:1.19.5-alpine3.16 as builder
-=======
 FROM golang:1.20.4-alpine3.17 as builder
->>>>>>> 0a787aff
 
 WORKDIR /go/src/github.com/kubeflow/pipelines
 COPY . .
