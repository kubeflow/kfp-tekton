# Kubeflow Pipelines on Tekton

Project bringing Kubeflow Pipelines and Tekton together. The project is driven
according to this [design doc](http://bit.ly/kfp-tekton). The current code allows you run Kubeflow Pipelines with Tekton backend end to end.

* Create your Pipeline using Kubeflow Pipelines DSL, and compile it to Tekton
  YAML.
* Upload the compiled Tekton YAML to KFP engine (API and UI), and run end to end
  with logging and artifacts tracking enabled.

For more details about the project please follow this detailed [blog post](https://developer.ibm.com/blogs/kubeflow-pipelines-with-tekton-and-watson/). For latest information and supported offerings, please follow the [Kubeflow Pipelines on Tekton 1.0 release blog](https://developer.ibm.com/blogs/kubeflow-pipelines-and-tekton-advances-data-workloads/). Additionally, look at these [slides](https://www.slideshare.net/AnimeshSingh/kubeflow-pipelines-with-tekton-236769976) as well as this [deep dive presentation](https://www.youtube.com/watch?v=AYIeNtXLT_k) for demos.

**Note**: If you are interested in a sister project built on top of Kubeflow Pipelines with Tekton, please try [Machine Learning eXchange (MLX)](https://github.com/machine-learning-exchange), Data and AI Assets Catalog and Execution Engine. It introduces a 'Component Registry' for Kubeflow Pipelines, amongst other things.

## Architecture

We are currently using [Kubeflow Pipelines 1.7.0](https://github.com/kubeflow/pipelines/releases/tag/1.7.0) and
[Tekton >= 0.27.0](https://github.com/tektoncd/pipeline/releases/tag/v0.27.0)
for this project.

![kfp-tekton](images/kfp-tekton.png)

<<<<<<< HEAD
Kubeflow Pipelines is a platform for building and deploying portable, scalable machine learning (ML) workflows. More architectural details about the Kubeflow Pipelines can be found on the [Kubeflow website](https://www.kubeflow.org/docs/components/pipelines/).
=======
Kubeflow Pipelines is a platform for building and deploying portable, scalable machine learning (ML) workflows. More architectural details about the Kubeflow Pipelines can be found on the [Kubeflow website](https://www.kubeflow.org/docs/components/pipelines/overview/).
>>>>>>> e0e60bdc

The Tekton Pipelines project provides Kubernetes-style resources for declaring
CI/CD-style pipelines. Tekton introduces several [Custom Resource Definitions](https://kubernetes.io/docs/concepts/extend-kubernetes/api-extension/custom-resources/)(CRDs) including Task, Pipeline, TaskRun, and PipelineRun. A PipelineRun represents a single running instance of a Pipeline and is responsible for creating a Pod for each of its Tasks and as many containers within each Pod as it has Steps. Please look for more details in the [Tekton repo](https://github.com/tektoncd/pipeline).

### Get Started using Kubeflow Pipelines on Tekton

[Install Kubeflow Pipelines with Tekton backend](/guides/kfp_tekton_install.md)

[KFP Tekton Pipelines User Guide](/guides/kfp-user-guide/README.md)

[Use KFP Tekton SDK](/sdk/README.md)

[Run Samples](/samples/README.md)

[Available KFP DSL Features](/sdk/FEATURES.md)

[Tekton Specific Features](/guides/advanced_user_guide.md)

### Development Guides

[Backend Developer Guide](/guides/developer_guide.md)

[SDK Developer Guide](/sdk/python/README.md)

[Compilation Tests Status Report](/sdk/python/tests/README.md)

### Design Guides

[Design Doc](http://bit.ly/kfp-tekton)

[KFP, Argo and Tekton Features Comparison](https://docs.google.com/spreadsheets/d/1LFUy86MhVrU2cRhXNsDU-OBzB4BlkT9C0ASD3hoXqpo/edit#gid=979402121)

### Community

[Kubeflow Slack](https://join.slack.com/t/kubeflow/shared_invite/zt-cpr020z4-PfcAue_2nw67~iIDy7maAQ)

[CD Foundation MLOps Sig](https://cd.foundation/blog/2020/02/11/announcing-the-cd-foundation-mlops-sig/).

[Instructions to join](https://github.com/cdfoundation/sig-mlops)

### References

[Kubeflow and TFX Pipelines](/samples/kfp-tfx)

[Kubeflow and TFX Pipelines talk at Tensorflow World](https://www.slideshare.net/AnimeshSingh/hybrid-cloud-kubeflow-and-tensorflow-extended-tfx)<|MERGE_RESOLUTION|>--- conflicted
+++ resolved
@@ -20,11 +20,8 @@
 
 ![kfp-tekton](images/kfp-tekton.png)
 
-<<<<<<< HEAD
-Kubeflow Pipelines is a platform for building and deploying portable, scalable machine learning (ML) workflows. More architectural details about the Kubeflow Pipelines can be found on the [Kubeflow website](https://www.kubeflow.org/docs/components/pipelines/).
-=======
+
 Kubeflow Pipelines is a platform for building and deploying portable, scalable machine learning (ML) workflows. More architectural details about the Kubeflow Pipelines can be found on the [Kubeflow website](https://www.kubeflow.org/docs/components/pipelines/overview/).
->>>>>>> e0e60bdc
 
 The Tekton Pipelines project provides Kubernetes-style resources for declaring
 CI/CD-style pipelines. Tekton introduces several [Custom Resource Definitions](https://kubernetes.io/docs/concepts/extend-kubernetes/api-extension/custom-resources/)(CRDs) including Task, Pipeline, TaskRun, and PipelineRun. A PipelineRun represents a single running instance of a Pipeline and is responsible for creating a Pod for each of its Tasks and as many containers within each Pod as it has Steps. Please look for more details in the [Tekton repo](https://github.com/tektoncd/pipeline).
