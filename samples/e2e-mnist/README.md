--- conflicted
+++ resolved
@@ -1,10 +1,6 @@
 # MNIST End to End example with Kubeflow components
 
-<<<<<<< HEAD
-This notebook demonstrates how to compile and execute an End to End Machine Learning workflow that uses Katib, TFJob, KFServing, and Tekton pipeline. This notebook is originated from the Kubeflow pipeline's [e2e-mnist](https://github.com/kubeflow/pipelines/tree/master/samples/contrib/kubeflow-e2e-mnist) example that's running on Kubeflow 0.7. We have modified this notebook to run with Kubeflow 1.x's user namespace separation with Tekton support.
-=======
 This notebook demonstrates how to compile and execute an End to End Machine Learning workflow that uses Katib, TFJob, KFServing, and Tekton pipeline. This notebook is originated from the Kubeflow pipeline's [e2e-mnist](https://github.com/kubeflow/pipelines/tree/master/samples/contrib/kubeflow-e2e-mnist) example that's running on Kubeflow 0.7. We have modified this notebook to run with Kubeflow 1.x's user namespace separation with Tekton support. 
->>>>>>> afc8460e
 
 This pipeline contains 5 steps, it finds the best hyperparameter using Katib, creates PVC for storing models, processes the hyperparameter results, distributedly trains the model on TFJob with the best hyperparameter using more iterations, and finally serves the model using KFServing. You can visit this [medium blog](https://medium.com/@liuhgxa/an-end-to-end-use-case-by-kubeflow-b2f72b0b587) for more details on this pipeline.
 
