--- conflicted
+++ resolved
@@ -158,12 +158,8 @@
 type PipelineLoopPipelineRunStatus struct {
 	// iteration number
 	Iteration int `json:"iteration,omitempty"`
-<<<<<<< HEAD
-	
-=======
 	// the current iteration item
 	IterationItem interface{} `json:"iterationItem,omitempty"`
->>>>>>> f4086039
 	// Status is the TaskRunStatus for the corresponding TaskRun
 	// +optional
 	Status *v1beta1.PipelineRunStatus `json:"status,omitempty"`
