# Copyright 2023 The Kubeflow Authors. All Rights Reserved.
#
# Licensed under the Apache License, Version 2.0 (the "License");
# you may not use this file except in compliance with the License.
# You may obtain a copy of the License at
#
#     http://www.apache.org/licenses/LICENSE-2.0
#
# Unless required by applicable law or agreed to in writing, software
# distributed under the License is distributed on an "AS IS" BASIS,
# WITHOUT WARRANTIES OR CONDITIONS OF ANY KIND, either express or implied.
# See the License for the specific language governing permissions and
# limitations under the License.

import inspect
import os
import re
import sys
from typing import List

import docstring_parser
from google_cloud_pipeline_components import utils
from kfp import components
from kfp import dsl
import yaml


# setting this enables the .rst files to use the paths v1.bigquery.Component (etc.) rather than google_cloud_pipeline_components.v1.biquery.Component for shorter, readable representation in docs
gcpc_root_dir = os.path.abspath(
    os.path.join(
        os.path.dirname(__file__),
        '..',
        '..',
        'google_cloud_pipeline_components',
    )
)

# keep as append not insert, otherwise there is an issue with other package discovery
sys.path.append(gcpc_root_dir)

# preserve function docstrings for components by setting component decorators to passthrough decorators
# also enables autodoc to document the components as functions without using the autodata directive (https://www.sphinx-doc.org/en/master/usage/extensions/autodoc.html#directive-autodata)
def first_order_passthrough_decorator(func):
  func._is_component = True
  return func


def second_order_passthrough_decorator(*args, **kwargs):

  def decorator(func):
    func._is_component = True
    return func

  return decorator


def second_order_passthrough_decorator_for_pipeline(*args, **kwargs):
  def decorator(func):
    func._is_pipeline = True
    return func

  return decorator


def load_from_file(path: str):
  with open(path) as f:
    contents = f.read()
    component_dict = yaml.safe_load(contents)
  comp = components.load_component_from_text(contents)
  description = component_dict.get('description', '')
  comp.__doc__ = description
  return comp


utils.gcpc_output_name_converter = second_order_passthrough_decorator
dsl.component = second_order_passthrough_decorator
dsl.container_component = first_order_passthrough_decorator
dsl.pipeline = second_order_passthrough_decorator_for_pipeline
components.load_component_from_file = load_from_file


class OutputPath(dsl.OutputPath):

  def __repr__(self) -> str:
    type_string = getattr(self.type, '__name__', '')
    return f'dsl.OutputPath({type_string})'


dsl.OutputPath = OutputPath


class InputClass:

  def __getitem__(self, type_) -> str:
    type_string = getattr(type_, 'schema_title', getattr(type_, '__name__', ''))
    return f'dsl.Input[{type_string}]'


Input = InputClass()

dsl.Input = Input


class OutputClass:

  def __getitem__(self, type_) -> str:
    type_string = getattr(type_, 'schema_title', getattr(type_, '__name__', ''))
    return f'dsl.Output[{type_string}]'


Output = OutputClass()

dsl.Output = Output

# order from earliest to latest
# start with 2.0.0b3, which is the first time we're using the new theme
<<<<<<< HEAD
V2_DROPDOWN_VERSIONS = ['2.0.0b3', '2.0.0b4']
=======
V2_DROPDOWN_VERSIONS = [
    '2.0.0b3',
    '2.0.0b4',
    '2.0.0b5',
]
>>>>>>> f2ad3001

# The short X.Y version
# update for each release
LATEST_VERSION = V2_DROPDOWN_VERSIONS[-1]

# The full version, including alpha/beta/rc tags
release = LATEST_VERSION

# -- General configuration ---------------------------------------------------

# If your documentation needs a minimal Sphinx version, state it here.
# needs_sphinx = '1.0'

# Add any Sphinx extension module names here, as strings. They can be
# extensions coming with Sphinx (named 'sphinx.ext.*') or your custom
# ones.
extensions = [
    'sphinx.ext.autodoc',
    'sphinx.ext.viewcode',
    'sphinx.ext.napoleon',
    'm2r2',
    'sphinx_immaterial',
    'autodocsumm',
]
autodoc_default_options = {
    'members': True,
    'member-order': 'alphabetical',
    'imported-members': True,
    'undoc-members': True,
    'show-inheritance': False,
    'inherited-members': False,
    'autosummary': False,
}

html_theme = 'sphinx_immaterial'
html_title = 'Google Cloud Pipeline Components Reference Documentation'
html_static_path = ['_static']
html_css_files = ['custom.css']
html_theme_options = {
    'icon': {
        'repo': 'fontawesome/brands/github',
    },
    'repo_url': 'https://github.com/kubeflow/pipelines/tree/master/components/google-cloud',
    'repo_name': 'pipelines',
    'repo_type': 'github',
    'edit_uri': 'https://github.com/kubeflow/pipelines/tree/master/components/google-cloud/docs/source',
    'globaltoc_collapse': True,
    'features': [
        'navigation.expand',
        # "navigation.tabs",
        # "toc.integrate",
        'navigation.sections',
        # "navigation.instant",
        # "header.autohide",
        'navigation.top',
        # "navigation.tracking",
        'search.highlight',
        'search.share',
        'toc.follow',
        'toc.sticky',
    ],
    'palette': [{
        'media': '(prefers-color-scheme: light)',
        'scheme': 'default',
        'primary': 'googleblue',
    }],
    'font': {'text': 'Open Sans'},
    'version_dropdown': True,
    'version_info': [
        {
            'version': f'https://google-cloud-pipeline-components.readthedocs.io/en/google-cloud-pipeline-components-{version}',
            'title': version,
            'aliases': [],
        }
        for version in reversed(V2_DROPDOWN_VERSIONS)
    ],
    # "toc_title_is_page_title": True,
}
# Add any paths that contain templates here, relative to this directory.
templates_path = ['_templates']

# The suffix(es) of source filenames.
# You can specify multiple suffix as a list of string:
source_suffix = '.rst'

# The master toctree document.
master_doc = 'index'

# The language for content autogenerated by Sphinx. Refer to documentation
# for a list of supported languages.
#
# This is also used if you do content translation via gettext catalogs.
# Usually you set "language" from the command line for these cases.
language = 'en'

# List of patterns, relative to source directory, that match files and
# directories to ignore when looking for source files.
# This pattern also affects html_static_path and html_extra_path.
exclude_patterns = ['_build', 'Thumbs.db', '.DS_Store']

# The name of the Pygments (syntax highlighting) style to use.
pygments_style = None

# The default sidebars (for documents that don't match any pattern) are
# defined by theme itself.  Builtin themes are using these templates by
# default: ``['localtoc.html', 'relations.html', 'sourcelink.html',
# 'searchbox.html']``.
#
# html_sidebars = {}

# -- Options for HTMLHelp output ---------------------------------------------

# Output file base name for HTML help builder.
htmlhelp_basename = 'GoogleCloudPipelineComponentsDocs'


def component_grouper(app, what, name, obj, section, parent):
  if getattr(obj, '_is_component', False):
    return 'Components'


def pipeline_grouper(app, what, name, obj, section, parent):
  if getattr(obj, '_is_pipeline', False):
    return 'Pipelines'


def autodoc_skip_member(app, what, name, obj, skip, options):
  skip = True
  if name == 'create_custom_training_job_op_from_component':
    return skip


def make_docstring_lines_for_param(
    param_name: str,
    type_string: str,
    description: str,
) -> List[str]:
  WHITESPACE = '     '

  return [
      f'{WHITESPACE * 2}``{param_name}: {type_string}``',
      f'{WHITESPACE * 4}{description}',
  ]


def get_return_section(component) -> List[str]:
  """Modifies docstring so that a return section can be treated as an

  args section, then parses the docstring.
  """
  docstring = inspect.getdoc(component)
  type_hints = component.__annotations__
  if docstring is None:
    return []

  # Returns and Return are the only two keywords docstring_parser uses for returns
  # use newline to avoid replacements that aren't in the return section header
  return_keywords = ['Returns:\n', 'Returns\n', 'Return:\n', 'Return\n']
  for keyword in return_keywords:
    if keyword in docstring:
      modified_docstring = docstring.replace(keyword.strip(), 'Args:')
      returns_docstring = docstring_parser.parse(modified_docstring)
      new_docstring_lines = []
      for param in returns_docstring.params:
        type_string = (
            repr(
                type_hints.get(
                    param.arg_name,
                    type_hints.get(
                        param.arg_name,
                        'Unknown',
                    ),
                )
            )
            .lstrip("'")
            .rstrip("'")
        )
        new_docstring_lines.extend(
            make_docstring_lines_for_param(
                param_name=param.arg_name.lstrip(
                    utils.DOCS_INTEGRATED_OUTPUT_RENAMING_PREFIX
                ),
                type_string=type_string,
                description=param.description,
            )
        )
      return new_docstring_lines
  return []


def remove__output_prefix_from_signature(
    app, what, name, obj, options, signature, return_annotation
):
  if signature is not None:
    signature = re.sub(
        rf'{utils.DOCS_INTEGRATED_OUTPUT_RENAMING_PREFIX}(\w+):',
        r'\1:',
        signature,
    )
  return signature, return_annotation


def remove_after_returns_in_place(lines: List[str]) -> bool:
  for i in range(len(lines)):
    if lines[i].startswith(':returns:'):
      del lines[i:]
      return True
  return False

def process_named_docstring_returns(app, what, name, obj, options, lines):
  if getattr(obj, '_is_component', False):
    has_returns_section = remove_after_returns_in_place(lines)
    if has_returns_section:
      returns_section = get_return_section(obj)
      lines.extend([':returns:', ''])
      lines.extend(returns_section)

def setup(app):
  app.connect('autodoc-process-docstring', process_named_docstring_returns)
  app.connect(
      'autodoc-process-signature',
      remove__output_prefix_from_signature,
  )
  app.connect('autodocsumm-grouper', component_grouper)
  app.connect('autodocsumm-grouper', pipeline_grouper)
  app.connect('autodoc-skip-member', autodoc_skip_member)<|MERGE_RESOLUTION|>--- conflicted
+++ resolved
@@ -114,15 +114,11 @@
 
 # order from earliest to latest
 # start with 2.0.0b3, which is the first time we're using the new theme
-<<<<<<< HEAD
-V2_DROPDOWN_VERSIONS = ['2.0.0b3', '2.0.0b4']
-=======
 V2_DROPDOWN_VERSIONS = [
     '2.0.0b3',
     '2.0.0b4',
     '2.0.0b5',
 ]
->>>>>>> f2ad3001
 
 # The short X.Y version
 # update for each release
