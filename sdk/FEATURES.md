# KFP-Tekton Compiler Features

This document describes the features supported by the _KFP-Tekton_ compiler.
With the current implementation, the _KFP-Tekton_ compiler is capable of
[compiling 80%](/sdk/python/tests/README.md) of approximately 90 sample
and test pipelines found in the KFP repository.

<!-- # Table of Contents -->

- [Pipeline DSL Features with Native Tekton Implementation](#pipeline-dsl-features-with-native-tekton-implementation)
    - [pod_annotations and pod_labels](#pod_annotations-and-pod_labels)
    - [Retries](#retries)
    - [Volumes](#volumes)
    - [Timeout for Tasks and Pipelines](#timeout-for-tasks-and-pipelines)
    - [RunAfter](#runafter)
    - [Input Parameters](#input-parameters)
    - [ContainerOp](#containerop)
    - [Affinity, Node Selector, and Tolerations](#affinity-node-selector-and-tolerations)
    - [ImagePullSecrets](#imagepullsecrets)
    - [Exit Handler](#exit-handler)
    - [Any Sequencer](#any-sequencer)
    - [Tekton Pipeline Variables](#tekton-pipeline-variables)
    - [Sidecars](#sidecars)
- [Pipeline DSL Features with a Custom Tekton Implementation](#pipeline-dsl-features-with-a-custom-tekton-implementation)
  - [Features with the Same Behavior as Argo](#features-with-the-same-behavior-as-argo)
    - [InitContainers](#initcontainers)
    - [Conditions](#conditions)
    - [ResourceOp and VolumeOp](#resourceop-and-volumeop)
    - [Output Parameters](#output-parameters)
    - [Input Artifacts](#input-artifacts)
    - [Output Artifacts](#output-artifacts)
    - [Caching](#caching)
<<<<<<< HEAD
    - [Pipeline Loops](#pipeline-loops)
=======
    - [Enforce Artifact Tracking](#enforce-artifact-tracking)
>>>>>>> de32d586
  - [Features with Limitations](#features-with-limitations)
    - [Variable Substitutions](#variable-substitutions)


# Pipeline DSL Features with Native Tekton Implementation

Below are the features using Tekton's native support without any custom workaround.

### pod_annotations and pod_labels

`pod_annotations` and `pod_labels` are for assigning custom annotations or labels to a pipeline component. They are implemented with
Tekton's [task metadata](https://github.com/tektoncd/pipeline/blob/master/docs/tasks.md#configuring-a-task) field under Tekton
Task. The [pipeline transformers](/sdk/python/tests/compiler/testdata/pipeline_transformers.py) example shows how to
 apply
custom annotations and labels to one or more components in the pipeline.

### Retries

Retry feature allows users to specify the number of times a particular component should retry its execution when it fails. It is
implemented with Tekton's [task spec](https://github.com/tektoncd/pipeline/blob/master/docs/pipelines.md#using-the-retries-parameter)
under Tekton Pipeline. The [retry](/sdk/python/tests/compiler/testdata/retry.py) python test is an example of how to use
this feature.

### Volumes

Volumes are for mounting existing Kubernetes resources onto the components. It is implemented with Tekton's
[task volumes](https://github.com/tektoncd/pipeline/blob/master/docs/tasks.md#specifying-volumes) feature under Tekton Task. The
[volume](/sdk/python/tests/compiler/testdata/volume.py) python test is an example of how to use this feature.

### Timeout for Tasks and Pipelines

Timeout can be used for setting the amount of time allowed on executing a component within the Pipeline or setting the amount of
time allowed on executing the whole pipeline. By default, the generated pipeline won't be timeout to simulate the same behavior
as Argo, but users can explicitly assign a timeout period on the task or pipeline level. The task timeout is implemented with Tekton's
[task failure timeout](https://github.com/tektoncd/pipeline/blob/master/docs/pipelines.md#configuring-the-failure-timeout) under
Tekton Pipeline, and pipeline timeout is implemented with Tekton's
[pipeline failure timeout](https://github.com/tektoncd/pipeline/blob/master/docs/pipelineruns.md#configuring-a-failure-timeout)
under Tekton PipelineRun. The [timeout](/sdk/python/tests/compiler/testdata/timeout.py) python test is an example of
how to use this feature.

If you want to use the
[Tekton global default timeout value](https://github.com/tektoncd/pipeline/blob/master/docs/pipelineruns.md#configuring-a-failure-timeout)
for the generated pipeline, you can run `export TEKTON_GLOBAL_DEFAULT_TIMEOUT=true` to enable this feature.


### RunAfter

RunAfter is for indicating that a component must execute after one or more other components. It is implemented with Tekton's
[runAfter](https://github.com/tektoncd/pipeline/blob/master/docs/pipelines.md#using-the-runafter-parameter) feature under Tekton
Pipeline. The [sequential](/sdk/python/tests/compiler/testdata/sequential.py) python test is an example of how to use this
feature.

### Input Parameters

Input Parameters are for passing pipeline parameters or other component outputs to the next running component. It is implemented
with Tekton's [parameters](https://github.com/tektoncd/pipeline/blob/master/docs/tasks.md#specifying-parameters) features under Tekton
task. The [parallel_join](/sdk/python/tests/compiler/testdata/parallel_join.py) python test is an example of how to use this
feature.

### ContainerOp

ContainerOp defines the container spec for a pipeline component. It is implemented with Tekton's
[steps](https://github.com/tektoncd/pipeline/blob/master/docs/tasks.md#defining-steps) features under Tekton task. The generated
Tekton task name is the same as the containerOp name whereas the step name is always called "main". The
[sequential](/sdk/python/tests/compiler/testdata/sequential.py) python test is an example of how to use this feature.

### Affinity, Node Selector, and Tolerations

Affinity, Node Selector, and Tolerations are Kubernetes specs for selecting which node should run the component based on
user-defined constraints. They are implemented with Tekton's [PipelineRunTaskSpec](https://github.com/tektoncd/pipeline/blob/master/docs/pipelineruns.md#specifying-task-run-specs)
features under Tekton PipelineRun.
The [affinity](/sdk/python/tests/compiler/testdata/affinity.py),
[node_selector](/sdk/python/tests/compiler/testdata/node_selector.py), and
[tolerations](/sdk/python/tests/compiler/testdata/tolerations.py) Python tests are examples of how to use these features.

This feature has been implemented in Tekton version `0.13.0`.

### ImagePullSecrets

ImagePullSecret is a feature for the components to know which secret to use when pulling container images from private registries. It is implemented
with Tekton's [podTemplate](https://github.com/tektoncd/pipeline/blob/master/docs/podtemplates.md) field under Tekton
PipelineRun. The [imagepullsecrets](/sdk/python/tests/compiler/testdata/imagepullsecrets.py) Python test is an example of how to use this
feature.

This feature has been available since Tekton version `0.13.0`.

### Exit Handler

An _exit handler_ is a component that always executes, irrespective of success or failure,
at the end of the pipeline. It is implemented using Tekton's
[finally](https://github.com/tektoncd/pipeline/blob/v0.16.0/docs/pipelines.md#adding-finally-to-the-pipeline)
section under the Pipeline `spec`. An example of how to use an _exit handler_ can be found in
the [exit_handler](/sdk/python/tests/compiler/testdata/exit_handler.py) compiler test.

The `finally` syntax is supported since Tekton version `0.14.0`.

### Any Sequencer

When any one of the task dependencies completes successfully and the conditions meet, the dependent task will be started. Order of execution of the dependencies doesn’t matter, and the pipeline doesn't wait for all the task dependencies to complete before moving to the next step. Condition can be applied to enforce the task dependencies completes as expected. The condition expression should be the same format as is in Kubeflow ConditionOperator, and the result of containerOps can be used in expression. Notice the expression should only contain results from only one task because the purpose here is to check the simple condition for the task's output when a task complete. And also the operand in the expression should be int or string, other python types will be transferred to string automatically.

The Any Sequencer exits if all dependencies failed or skipped, or all conditions unmatched.

The exit status of Any Sequencer is configurable through parameters, `statusPath` must be specified for Any Sequencer to write status to, then use `skippingPolicy` and `errorPolicy`.
- skippingPolicy --- determines for the Any Sequencer reacts to no-dependency-condition-matching case. Values can be one of `skipOnNoMatch` or `errorOnNoMatch`, a status with value "Skipped" will be generated and the exit status will still be succeeded on `skipOnNoMatch`.
- errorPolicy --- the standard field, either `failOnError` or `continueOnError`. On `continueOnError`, a status with value "Failed" will be generated but the exit status will still be succeeded. For `Fail_on_error` the Any Sequencer should truly fail in the Tekton terms, as it does now.

Please follow the details of the implementation in the [design doc](https://docs.google.com/document/d/1oXOdiItI4GbEe_qzyBmMAqfLBjfYX1nM94WHY3EPa94/edit#heading=h.dt8bhna4spym).

For example:

```
from kfp_tekton.tekton import after_any

dsl.ContainerOp(
  ...
).apply(after_any([containerOps, conditionOp.output['result'] == 'true'], "any_sequencer_name"))
```

Please note that the service account of the `Any Sequencer` needs 'get' permission to watch the status of the specified `taskRun`.

### Tekton Pipeline Variables

Some [Tekton Pipeline Variables](https://github.com/tektoncd/pipeline/blob/master/docs/variables.md#variables-available-in-a-pipeline) that cannot be used in ContainerOps directly, and must be passed by `params`. The _KFP-Tekton_ compiler supports user using the variables in ContainerOps, the relative params will be added automatically when compiling. See the [example](python/tests/compiler/testdata/tekton_pipeline_variables.py).
Supported variables list:
```
$(context.pipeline.name)
$(context.pipelineRun.name)
$(context.pipelineRun.namespace)
$(context.pipelineRun.uid)
```

### Sidecars

Sidecars are containers that are executed in parallel with the main component within the same pod. It is implemented with Tekton's
[task sidecars](https://github.com/tektoncd/pipeline/blob/master/docs/tasks.md#using-a-sidecar-in-a-task) features under Tekton Task. The
[sidecar](/sdk/python/tests/compiler/testdata/sidecar.py) python test is an example of how to use this feature.

**Note:** Tekton's current `Sidecar` implementation contains a bug.
Tekton uses a container image named `nop` to terminate `Sidecars`.
That image is configured by passing a flag to the Tekton controller.
If the configured `nop` image contains the exact command the `Sidecar`
was executing before receiving a "stop" signal, the `Sidecar` keeps
running, eventually causing the `TaskRun` to time out with an error.
For more information, see [Tekton issue 1347](https://github.com/tektoncd/pipeline/issues/1347).

# Pipeline DSL Features with a Custom Tekton Implementation

## Features with the Same Behavior as Argo

Below are the features that don't have one to one mapping to Tekton's native implementation, but the same behaviors can be replicated with
extra custom processing code or workaround within the compiler.

### InitContainers

InitContainers are containers that are executed before the main component within the same pod. Since Tekton already has the concept of task
steps, initContainers are placed as [steps](https://github.com/tektoncd/pipeline/blob/master/docs/tasks.md#defining-steps) before the
main component task under Tekton Task. The [init_container](/sdk/python/tests/compiler/testdata/init_container.py) python test
is an example of how to use this feature.

### Conditions

Conditions are used for determining whether to execute certain components based on the output of the condition checks. In KFP Argo, each condition is represented as an Argo DAG template so it can be used as a dependency for other Argo templates. To replicate this in KFP Tekton, we put our condition into a dedicated Tekton task so that conditions can be treated as a dependency for other Tekton tasks. Another advantage of creating conditions using Tekton tasks is that we can have more flexible conditions such as comparing an integer and a float number, which currently is not available in Tekton. We are using the Tekton [when expression](https://github.com/tektoncd/pipeline/blob/master/docs/pipelines.md#guard-task-execution-using-whenexpressions) to check whether the condition task has succeeded or not. We created a custom python image to replicate the same condition checks that are in Argo and made it as the default in our compiler. The
[flip-coin](/samples/flip-coin) example demonstrates how to use multiple conditions within the same pipeline.

### ResourceOp and VolumeOp

[ResourceOp and VolumeOp](https://www.kubeflow.org/docs/pipelines/sdk/manipulate-resources/) are special operations for
creating Kubernetes resources on the pipeline cluster. ResourceOp is a basic operation for manipulating any Kubernetes resource. VolumeOps are operations for creating a unique Volume per pipeline and can be used as volume with any pipeline ContainerOp. Because Tekton has no support for these features natively, we have to implement our own custom task called kubectl-wrapper for creating these Kubernetes resources. The [resourceop_basic](/sdk/python/tests/compiler/testdata/resourceop_basic.py) and [volume_op](/sdk/python/tests/compiler/testdata/volume_op.py) python tests are examples of how to use these features.

### Output Parameters

Output parameters are a dictionary of string files that users can define as a component's outputs. In Tekton, we implemented this with Tekton [task results](https://github.com/tektoncd/pipeline/blob/master/docs/tasks.md#storing-execution-results) under Tekton Task. Since Tekton task results are only able to output parameters to its `/tekton/results` directory, we add an extra ending step to copy any non-Tekton user output to the `/tekton/results` directory. The [parallel_join](/sdk/python/tests/compiler/testdata/parallel_join.py) python test is an example of how to use this feature.

Due to the nature of Tekton using the Kubernetes Termination message to gather the task results, users only can have up to 4KB output parameters per task by default. However, if each of the output parameters is less than 2KB and users have a lot of output parameters, they can provide an estimated tekton result sizes for the output parameters to extend the Tekton limit. Below is the usage:

Add the annotation `tekton-result-sizes` to the defined KFP task as the following, the compiler will use these numbers to rearrange the tekton results into multiple steps in order to bypass the Tekton limit. [many_results](/sdk/python/tests/compiler/testdata/many_results.py) test is an example of how to use this feature.
```
    output_estimation_json = {'param1': 1500, 'param2': 700, 'param3': 500, 'param4': 900}
    print_task = print_op().add_pod_annotation('tekton-result-sizes', json.dumps(output_estimation_json))
```

### Input Artifacts

Input Artifacts in Kubeflow pipelines are used for passing raw text or local files as files placed in
the component pod. Since Input Artifacts can only be raw or in a compressed format as strings, we created a
[custom copy step](https://github.com/kubeflow/kfp-tekton/blob/7e4df54/sdk/python/kfp_tekton/compiler/_op_to_template.py#L237-L257)
for passing these strings as files before the main task is executed.
The [input_artifact_raw_value](/sdk/python/tests/compiler/testdata/input_artifact_raw_value.py) Python test
is an example of how to use this feature.

### Output Artifacts

Output Artifacts are files that need to be persisted to the default/destination object storage. Additionally, by default, all Kubeflow Pipeline 'Output Parameters' are also stored as output artifacts. Since Tekton deprecated pipelineResource and the recommended gsutil task is not capable of moving files to the minio object storage without proper DNS address, we decided to inject a step based on the [minio mc](https://github.com/minio/mc) image for moving output artifacts during Kubeflow Pipeline execution time.

It also includes several annontations, `tekton.dev/input_artifacts` and `tekton.dev/output_artifacts` are for metadata tracking, `tekton.dev/artifact_items` is to retain the artifact dependency information. Refer to the
[Tetkon Artifact design proposal](http://bit.ly/kfp-tekton) for more details.

The current implementation is relying on the existing KFP's minio setup for getting the default credentials. These default credentials can be updated
via a Kubernetes configmap.

### Caching

By default compiling a pipeline will add metadata annotations and labels so that results from tasks within a pipeline run can be re-used if that task is reused in a new pipeline run. This saves the pipeline run from re-executing the task when the results are already known. In order to disable caching, a label must be added to a task's metadata like in [this sample pipeline](./python/tests/compiler/testdata/cache.py#L39).

The specific annotations and labels that are added to the task spec metadata to enable caching are: `annotations={'tekton.dev/template': ""}` and `labels={'pipelines.kubeflow.org/cache_enabled': 'true', 'pipelines.kubeflow.org/pipelinename': '', 'pipelines.kubeflow.org/generation': ''}`.

<<<<<<< HEAD

### Pipeline Loops

PipelineLoops is a feature for running a component or a set of component tasks multiple times in a loop. Right now, Tekton supports loop pipeline/tasks via an implementation of [Tekton Custom Tasks Controller](https://github.com/tektoncd/community/blob/master/teps/0002-custom-tasks.md) named as "PipelineLoop". Please refer to the examples [here](/tekton-catalog/pipeline-loops/examples) to understand more details about the usage of loops.

By default, the SDK will not compile all the recursion loop resources in the pipelineRun annotations. If you want to apply the recursion loop resources together with pipelinerun as an admin, add the following code snippet before compiling the pipeline.
```python
import kfp_tekton
kfp_tekton.compiler.LOOP_RESOURCES_IN_SEPARATE_YAML=False
```

To use this feature, please ensure Tekton version >= v0.19, and "data.enable-custom-tasks" is "true" in feature-flags configmap:
`kubectl edit cm feature-flags -n tekton-pipelines`

To see how the Python SDK provides this feature, refer to the examples below:
- [loop_static](/sdk/python/tests/compiler/testdata/loop_static.py)
- [withparam_global](/sdk/python/tests/compiler/testdata/withparam_global.py)
- [withitem_nested](/sdk/python/tests/compiler/testdata/withitem_nested.py)
- [parallelfor_item_argument_resolving](/sdk/python/tests/compiler/testdata/parallelfor_item_argument_resolving.py)
=======
### Enforce Artifact Tracking

If you pipelines require artifact tracking in order to run, enforce artfact tracking to be always on for your pipelines using one of the two ways.

Enable by adding a new pipeline annotation that enforce artifact tracking for the whole pipeline:
```python
import kfp_tekton
from kfp_tekton.compiler import TektonCompiler
pipeline_conf = kfp_tekton.compiler.pipeline_utils.TektonPipelineConf()
pipeline_conf.add_pipeline_annotation("tekton.dev/track_artifact", 'true')
TektonCompiler().compile(echo_pipeline, 'echo_pipeline.yaml', tekton_pipeline_conf=pipeline_conf)
```

Enable by adding a new task annotation that enforce artifact tracking for a specific task:
```python
task.add_pod_annotation("tekton.dev/track_step_artifact", "true")
```
>>>>>>> de32d586

## Features with Limitations

Below are the features that have certain limitation in the current Tekton release.

### Variable Substitutions

[Tracking issue #2322][VarSub]

[Here](https://github.com/tektoncd/pipeline/blob/master/docs/variables.md#variables-available-in-a-task) is the list of Tekton variables that will get substituted during pipeline execution. In addition, the compiler will automatically to map the below list of Argo variables to Tekton variables:
```
argo -> tekton
{{inputs.parameters.%s}} -> $(inputs.params.%s)
{{outputs.parameters.%s}} -> $(results.%s.path)
{{workflow.uid}} -> $(context.pipelineRun.uid)
{{workflow.name}} -> $(context.pipelineRun.name)
{{workflow.namespace}} -> $(context.pipelineRun.namespace)
{{workflow.parameters.%s}} -> $(params.%s)
```

[parallel_join_with_argo_vars](/sdk/python/tests/compiler/testdata/parallel_join_with_argo_vars.py) is an example of how Argo variables are
used and it can still be converted to Tekton variables with our Tekton compiler. However, other Argo variables will throw out an error because those Argo variables are very unique to Argo's pipeline system.


<!-- Issue and PR links-->

[ParallelFor]: https://github.com/tektoncd/pipeline/issues/2050
[VarSub]: https://github.com/tektoncd/pipeline/issues/1522
[Sidecars]: https://github.com/tektoncd/pipeline/issues/1347<|MERGE_RESOLUTION|>--- conflicted
+++ resolved
@@ -30,11 +30,8 @@
     - [Input Artifacts](#input-artifacts)
     - [Output Artifacts](#output-artifacts)
     - [Caching](#caching)
-<<<<<<< HEAD
     - [Pipeline Loops](#pipeline-loops)
-=======
     - [Enforce Artifact Tracking](#enforce-artifact-tracking)
->>>>>>> de32d586
   - [Features with Limitations](#features-with-limitations)
     - [Variable Substitutions](#variable-substitutions)
 
@@ -241,8 +238,6 @@
 
 The specific annotations and labels that are added to the task spec metadata to enable caching are: `annotations={'tekton.dev/template': ""}` and `labels={'pipelines.kubeflow.org/cache_enabled': 'true', 'pipelines.kubeflow.org/pipelinename': '', 'pipelines.kubeflow.org/generation': ''}`.
 
-<<<<<<< HEAD
-
 ### Pipeline Loops
 
 PipelineLoops is a feature for running a component or a set of component tasks multiple times in a loop. Right now, Tekton supports loop pipeline/tasks via an implementation of [Tekton Custom Tasks Controller](https://github.com/tektoncd/community/blob/master/teps/0002-custom-tasks.md) named as "PipelineLoop". Please refer to the examples [here](/tekton-catalog/pipeline-loops/examples) to understand more details about the usage of loops.
@@ -261,7 +256,7 @@
 - [withparam_global](/sdk/python/tests/compiler/testdata/withparam_global.py)
 - [withitem_nested](/sdk/python/tests/compiler/testdata/withitem_nested.py)
 - [parallelfor_item_argument_resolving](/sdk/python/tests/compiler/testdata/parallelfor_item_argument_resolving.py)
-=======
+
 ### Enforce Artifact Tracking
 
 If you pipelines require artifact tracking in order to run, enforce artfact tracking to be always on for your pipelines using one of the two ways.
@@ -279,7 +274,6 @@
 ```python
 task.add_pod_annotation("tekton.dev/track_step_artifact", "true")
 ```
->>>>>>> de32d586
 
 ## Features with Limitations
 
