# Copyright 2019-2021 kubeflow.org.
#
# Licensed under the Apache License, Version 2.0 (the "License");
# you may not use this file except in compliance with the License.
# You may obtain a copy of the License at
#
#    http://www.apache.org/licenses/LICENSE-2.0
#
# Unless required by applicable law or agreed to in writing, software
# distributed under the License is distributed on an "AS IS" BASIS,
# WITHOUT WARRANTIES OR CONDITIONS OF ANY KIND, either express or implied.
# See the License for the specific language governing permissions and
# limitations under the License.

import ast
import inspect
import json
import os
import re
import tarfile
import textwrap
import uuid
import zipfile
from collections import defaultdict
from distutils.util import strtobool
import collections
from os import environ as env
from typing import Callable, List, Text, Dict, Any

import yaml
# Kubeflow Pipeline imports
from kfp import dsl
from kfp.compiler._default_transformers import add_pod_env
from kfp.compiler.compiler import Compiler
from kfp.components.structures import InputSpec
from kfp.dsl._for_loop import LoopArguments
from kfp.dsl._metadata import _extract_pipeline_metadata
# KFP-Tekton imports
from kfp_tekton.compiler import __tekton_api_version__ as tekton_api_version
from kfp_tekton.compiler._data_passing_rewriter import fix_big_data_passing
from kfp_tekton.compiler._k8s_helper import convert_k8s_obj_to_json, sanitize_k8s_name, sanitize_k8s_object
from kfp_tekton.compiler._op_to_template import _op_to_template
from kfp_tekton.compiler._tekton_handler import _handle_tekton_pipeline_variables, _handle_tekton_custom_task
from kfp_tekton.compiler.pipeline_utils import TektonPipelineConf
from kfp_tekton.compiler.yaml_utils import dump_yaml
from kfp_tekton.tekton import TEKTON_CUSTOM_TASK_IMAGES, DEFAULT_CONDITION_OUTPUT_KEYWORD

DEFAULT_ARTIFACT_BUCKET = env.get('DEFAULT_ARTIFACT_BUCKET', 'mlpipeline')
DEFAULT_ARTIFACT_ENDPOINT = env.get('DEFAULT_ARTIFACT_ENDPOINT', 'minio-service.kubeflow:9000')
DEFAULT_ARTIFACT_ENDPOINT_SCHEME = env.get('DEFAULT_ARTIFACT_ENDPOINT_SCHEME', 'http://')
TEKTON_GLOBAL_DEFAULT_TIMEOUT = strtobool(env.get('TEKTON_GLOBAL_DEFAULT_TIMEOUT', 'false'))
# DISABLE_CEL_CONDITION should be True until CEL is officially merged into Tekton main API.
DISABLE_CEL_CONDITION = True


def _get_super_condition_template():

  python_script = textwrap.dedent('''\
    'import sys
    input1=str.rstrip(sys.argv[1])
    input2=str.rstrip(sys.argv[2])
    try:
      input1=int(input1)
      input2=int(input2)
    except:
      input1=str(input1)
    %(s)s="true" if (input1 $(inputs.params.operator) input2) else "false"
    f = open("/tekton/results/%(s)s", "w")
    f.write(%(s)s)
    f.close()' '''
    % {'s': DEFAULT_CONDITION_OUTPUT_KEYWORD})

  template = {
    'results': [
      {'name': DEFAULT_CONDITION_OUTPUT_KEYWORD,
       'description': 'Conditional task %s' % DEFAULT_CONDITION_OUTPUT_KEYWORD
       }
    ],
    'params': [
      {'name': 'operand1'},
      {'name': 'operand2'},
      {'name': 'operator'}
    ],
    'steps': [{
      'script': 'python -c ' + python_script + "'$(inputs.params.operand1)' '$(inputs.params.operand2)'",
      'image': 'python:alpine3.6',
    }]
  }

  return template


def _get_cel_condition_template():
  template = {
    "name": "cel_condition",
    "apiVersion": "cel.tekton.dev/v1alpha1",
    "kind": "CEL"
  }

  return template


class TektonCompiler(Compiler):
  """DSL Compiler to generate Tekton YAML.

  It compiles DSL pipeline functions into workflow yaml. Example usage:
  ```python
  @dsl.pipeline(
    name='name',
    description='description'
  )
  def my_pipeline(a: int = 1, b: str = "default value"):
    ...

  TektonCompiler().compile(my_pipeline, 'path/to/workflow.yaml')
  ```
  """

  def __init__(self, **kwargs):
    # Input and output artifacts are hash maps for metadata tracking.
    # artifact_items is the artifact dependency map
    # loops_pipeline recorde the loop tasks information for each loops
    self.input_artifacts = {}
    self.output_artifacts = {}
    self.artifact_items = {}
    self.loops_pipeline = {}
    self.recursive_tasks = []
    self.custom_task_crs = []
    self.uuid = self._get_unique_id_code()
    self._group_names = []
    self.pipeline_labels = {}
    self.pipeline_annotations = {}
    self.tekton_inline_spec = True
    self.resource_in_separate_yaml = True
    super().__init__(**kwargs)

  def _set_pipeline_conf(self, tekton_pipeline_conf: TektonPipelineConf):
    self.pipeline_labels = tekton_pipeline_conf.pipeline_labels
    self.pipeline_annotations = tekton_pipeline_conf.pipeline_annotations
    self.tekton_inline_spec = tekton_pipeline_conf.tekton_inline_spec
    self.resource_in_separate_yaml = tekton_pipeline_conf.resource_in_separate_yaml

  def _resolve_value_or_reference(self, value_or_reference, potential_references):
    """_resolve_value_or_reference resolves values and PipelineParams, which could be task parameters or input parameters.
    Args:
      value_or_reference: value or reference to be resolved. It could be basic python types or PipelineParam
      potential_references(dict{str->str}): a dictionary of parameter names to task names
      """
    if isinstance(value_or_reference, dsl.PipelineParam):
      parameter_name = value_or_reference.full_name
      task_names = [task_name for param_name, task_name in potential_references if param_name == parameter_name]
      if task_names:
        task_name = task_names[0]
        # When the task_name is None, the parameter comes directly from ancient ancesters
        # instead of parents. Thus, it is resolved as the input parameter in the current group.
        if task_name is None:
          return '$(params.%s)' % parameter_name
        else:
          return '$(params.%s)' % task_name
      else:
        return '$(params.%s)' % parameter_name
    else:
      return str(value_or_reference)

  def _get_groups(self, root_group):
    """Helper function to get all groups (not including ops) in a pipeline."""

    def _get_groups_helper(group):
      groups = {group.name: group}
      for g in group.groups:
        groups.update(_get_groups_helper(g))
      return groups

    return _get_groups_helper(root_group)

  @staticmethod
  def _get_unique_id_code():
    return uuid.uuid4().hex[:5]

  def _group_to_dag_template(self, group, inputs, outputs, dependencies, pipeline_name, group_type):
    """Generate template given an OpsGroup.
    inputs, outputs, dependencies are all helper dicts.
    """
    # Generate GroupOp template
    sub_group = group
    # For loop and recursion usually append 16-19 characters, so limit the loop/recusion pipeline_name to 44 char
    self._group_names = [sanitize_k8s_name(pipeline_name, max_length=44), sanitize_k8s_name(sub_group.name)]
    if self.uuid:
      self._group_names.insert(1, self.uuid)
    group_name = '-'.join(self._group_names) if group_type == "loop" or group_type == "graph" else sub_group.name
    template = {
      'metadata': {
        'name': group_name,
      },
      'spec': {}
    }

    # Generates a pseudo-template unique to conditions due to the catalog condition approach
    # where every condition is an extension of one super-condition
    if isinstance(sub_group, dsl.OpsGroup) and sub_group.type == 'condition':
      subgroup_inputs = inputs.get(group_name, [])
      condition = sub_group.condition

      operand1_value = self._resolve_value_or_reference(condition.operand1, subgroup_inputs)
      operand2_value = self._resolve_value_or_reference(condition.operand2, subgroup_inputs)
      template['kind'] = 'Condition'
      template['spec']['params'] = [
        {'name': 'operand1', 'value': operand1_value, 'type': type(condition.operand1),
        'op_name': getattr(condition.operand1, 'op_name', ''), 'output_name': getattr(condition.operand1, 'name', '')},
        {'name': 'operand2', 'value': operand2_value, 'type': type(condition.operand2),
        'op_name': getattr(condition.operand2, 'op_name', ''), 'output_name': getattr(condition.operand2, 'name', '')},
        {'name': 'operator', 'value': str(condition.operator), 'type': type(condition.operator)}
      ]

    # dsl does not expose Graph so here use sub_group.type to check whether it's graph
    if sub_group.type == "graph":
      # for graph now we just support as a pipeline loop with just 1 iteration
      loop_args_name = "just_one_iteration"
      loop_args_value = ["1"]

      # Special handling for recursive subgroup
      if sub_group.recursive_ref:
        # generate ref graph name
        tmp_group_names = [pipeline_name, sanitize_k8s_name(sub_group.recursive_ref.name)]
        if self.uuid:
          tmp_group_names.insert(1, self.uuid)
        ref_group_name = '-'.join(tmp_group_names)

        # generate params
        params = [{
          "name": loop_args_name,
          "value": loop_args_value
        }]

        # get other input params, for recursion need rename the param name to the refrenced one
        for i in range(len(sub_group.inputs)):
            input = sub_group.inputs[i]
            inputRef = sub_group.recursive_ref.inputs[i]
            if input.op_name:
              params.append({
                'name': inputRef.full_name,
                'value': '$(tasks.%s.results.%s)' % (input.op_name, input.name)
              })
            else:
              params.append({
                'name': inputRef.full_name, 'value': '$(params.%s)' % input.name
              })

        self.recursive_tasks.append({
          'name': sub_group.name,
          'taskRef': {
            'apiVersion': 'custom.tekton.dev/v1alpha1',
            'kind': 'PipelineLoop',
            'name': ref_group_name
          },
          'params': params
        })
      # normal graph logic start from here
      else:
        self.loops_pipeline[group_name] = {
          'kind': 'loops',
          'loop_args': loop_args_name,
          'loop_sub_args': [],
          'task_list': [],
          'spec': {},
          'depends': []
        }
        # get the dependencies tasks rely on the loop task.
        for depend in dependencies.keys():
          if depend == sub_group.name:
            self.loops_pipeline[group_name]['spec']['runAfter'] = [task for task in dependencies[depend]]
            self.loops_pipeline[group_name]['spec']['runAfter'].sort()
          # for items depend on the graph, it will be handled in custom task handler
          if sub_group.name in dependencies[depend]:
            dependencies[depend].remove(sub_group.name)
            self.loops_pipeline[group_name]['depends'].append({'org': depend, 'runAfter': group_name})
        for op in sub_group.groups + sub_group.ops:
          self.loops_pipeline[group_name]['task_list'].append(sanitize_k8s_name(op.name))
          if hasattr(op, 'type') and op.type == 'condition':
            if op.ops:
              for condition_op in op.ops:
                self.loops_pipeline[group_name]['task_list'].append(sanitize_k8s_name(condition_op.name))
            if op.groups:
              for condition_op in op.groups:
                self.loops_pipeline[group_name]['task_list'].append(sanitize_k8s_name(condition_op.name))
        self.loops_pipeline[group_name]['spec']['name'] = group_name
        self.loops_pipeline[group_name]['spec']['taskRef'] = {
          "apiVersion": "custom.tekton.dev/v1alpha1",
          "kind": "PipelineLoop",
          "name": group_name
        }

        self.loops_pipeline[group_name]['spec']['params'] = [{
          "name": loop_args_name,
          "value": loop_args_value
        }]

        # get other input params
        for input in inputs.keys():
          if input == sub_group.name:
            for param in inputs[input]:
              if param[1]:
                replace_str = param[1] + '-'
                self.loops_pipeline[group_name]['spec']['params'].append({
                  'name': param[0], 'value': '$(tasks.%s.results.%s)' % (
                    param[1], sanitize_k8s_name(param[0].replace(replace_str, ''))
                  )
                })
              if not param[1]:
                self.loops_pipeline[group_name]['spec']['params'].append({
                  'name': param[0], 'value': '$(params.%s)' % param[0]
                })

    if isinstance(sub_group, dsl.ParallelFor):
      self.loops_pipeline[group_name] = {
        'kind': 'loops',
        'loop_args': sub_group.loop_args.full_name,
        'loop_sub_args': [],
        'task_list': [],
        'spec': {},
        'depends': []
      }
      for subvarName in sub_group.loop_args.referenced_subvar_names:
        if subvarName != '__iter__':
          self.loops_pipeline[group_name]['loop_sub_args'].append(sub_group.loop_args.full_name + '-subvar-' + subvarName)
      if isinstance(sub_group.loop_args.items_or_pipeline_param, list) and isinstance(
        sub_group.loop_args.items_or_pipeline_param[0], dict):
        for key in sub_group.loop_args.items_or_pipeline_param[0]:
          self.loops_pipeline[group_name]['loop_sub_args'].append(sub_group.loop_args.full_name + '-subvar-' + key)
      # get the dependencies tasks rely on the loop task.
      for depend in dependencies.keys():
        if depend == sub_group.name:
          self.loops_pipeline[group_name]['spec']['runAfter'] = [task for task in dependencies[depend]]
          self.loops_pipeline[group_name]['spec']['runAfter'].sort()
        if sub_group.name in dependencies[depend]:
          self.loops_pipeline[group_name]['depends'].append({'org': depend, 'runAfter': group_name})
      for op in sub_group.groups + sub_group.ops:
        self.loops_pipeline[group_name]['task_list'].append(sanitize_k8s_name(op.name))
        if hasattr(op, 'type') and op.type == 'condition' and op.ops:
          for condition_op in op.ops:
            self.loops_pipeline[group_name]['task_list'].append(sanitize_k8s_name(condition_op.name))
      self.loops_pipeline[group_name]['spec']['name'] = group_name
      self.loops_pipeline[group_name]['spec']['taskRef'] = {
        "apiVersion": "custom.tekton.dev/v1alpha1",
        "kind": "PipelineLoop",
        "name": group_name
      }
      if sub_group.items_is_pipeline_param:
        # these loop args are a 'dynamic param' rather than 'static param'.
        # i.e., rather than a static list, they are either the output of another task or were input
        # as global pipeline parameters
        pipeline_param = sub_group.loop_args.items_or_pipeline_param
        if pipeline_param.op_name is None:
          withparam_value = '$(params.%s)' % pipeline_param.name
        else:
          param_name = sanitize_k8s_name(pipeline_param.name)
          withparam_value = '$(tasks.%s.results.%s)' % (
            sanitize_k8s_name(pipeline_param.op_name),
            param_name)
        self.loops_pipeline[group_name]['spec']['params'] = [{
          "name": sub_group.loop_args.full_name,
          "value": withparam_value
        }]
      else:
        # Need to sanitize the dict keys for consistency.
        loop_arg_value = sub_group.loop_args.to_list_for_task_yaml()
        loop_args_str_value = ''
        sanitized_tasks = []
        if isinstance(loop_arg_value[0], dict):
          for argument_set in loop_arg_value:
            c_dict = {}
            for k, v in argument_set.items():
              c_dict[sanitize_k8s_name(k, True)] = v
            sanitized_tasks.append(c_dict)
          loop_args_str_value = json.dumps(sanitized_tasks, sort_keys=True)
        else:
          loop_args_str_value = json.dumps(loop_arg_value)

        self.loops_pipeline[group_name]['spec']['params'] = [{
          "name": sub_group.loop_args.full_name,
          "value": loop_args_str_value
        }]
      # get other input params
      for input in inputs.keys():
        if input == sub_group.name:
          for param in inputs[input]:
            if param[0] != sub_group.loop_args.full_name and param[1] and param[0] not in self.loops_pipeline[group_name][
              'loop_sub_args']:
              replace_str = param[1] + '-'
              self.loops_pipeline[group_name]['spec']['params'].append({
                'name': param[0], 'value': '$(tasks.%s.results.%s)' % (
                  param[1], sanitize_k8s_name(param[0].replace(replace_str, ''))
                )
              })
            if param[0] != sub_group.loop_args.full_name and not param[1] and param[0] not in self.loops_pipeline[group_name][
              'loop_sub_args']:
              self.loops_pipeline[group_name]['spec']['params'].append({
                'name': param[0], 'value': '$(params.%s)' % param[0]
              })
      if sub_group.parallelism is not None:
        self.loops_pipeline[group_name]['spec']['parallelism'] = sub_group.parallelism

    return template

  def _create_dag_templates(self, pipeline, op_transformers=None, params=None, op_to_templates_handler=None):
    """Create all groups and ops templates in the pipeline.

    Args:
      pipeline: Pipeline context object to get all the pipeline data from.
      op_transformers: A list of functions that are applied to all ContainerOp instances that are being processed.
      op_to_templates_handler: Handler which converts a base op into a list of argo templates.
    """

    op_to_steps_handler = op_to_templates_handler or (lambda op: [_op_to_template(op,
                                                                  self.output_artifacts,
                                                                  self.artifact_items)])
    root_group = pipeline.groups[0]

    # Call the transformation functions before determining the inputs/outputs, otherwise
    # the user would not be able to use pipeline parameters in the container definition
    # (for example as pod labels) - the generated template is invalid.
    for op in pipeline.ops.values():
      for transformer in op_transformers or []:
        transformer(op)

    # Generate core data structures to prepare for argo yaml generation
    #   op_name_to_parent_groups: op name -> list of ancestor groups including the current op
    #   opsgroups: a dictionary of ospgroup.name -> opsgroup
    #   inputs, outputs: group/op names -> list of tuples (full_param_name, producing_op_name)
    #   condition_params: recursive_group/op names -> list of pipelineparam
    #   dependencies: group/op name -> list of dependent groups/ops.
    # Special Handling for the recursive opsgroup
    #   op_name_to_parent_groups also contains the recursive opsgroups
    #   condition_params from _get_condition_params_for_ops also contains the recursive opsgroups
    #   groups does not include the recursive opsgroups
    opsgroups = self._get_groups(root_group)
    op_name_to_parent_groups = self._get_groups_for_ops(root_group)
    opgroup_name_to_parent_groups = self._get_groups_for_opsgroups(root_group)
    condition_params = self._get_condition_params_for_ops(root_group)
    op_name_to_for_loop_op = self._get_for_loop_ops(root_group)
    inputs, outputs = self._get_inputs_outputs(
      pipeline,
      root_group,
      op_name_to_parent_groups,
      opgroup_name_to_parent_groups,
      condition_params,
      op_name_to_for_loop_op
    )
    dependencies = self._get_dependencies(
      pipeline,
      root_group,
      op_name_to_parent_groups,
      opgroup_name_to_parent_groups,
      opsgroups,
      condition_params,
    )
    templates = []
    for opsgroup in opsgroups.keys():
      # Conditions and loops will get templates in Tekton
      if opsgroups[opsgroup].type == 'condition':
        template = self._group_to_dag_template(opsgroups[opsgroup], inputs, outputs, dependencies, pipeline.name, "condition")
        templates.append(template)
      if opsgroups[opsgroup].type == 'for_loop':
        self._group_to_dag_template(opsgroups[opsgroup], inputs, outputs, dependencies, pipeline.name, "loop")
      if opsgroups[opsgroup].type == 'graph':
        self._group_to_dag_template(opsgroups[opsgroup], inputs, outputs, dependencies, pipeline.name, "graph")

    for op in pipeline.ops.values():
      templates.extend(op_to_steps_handler(op))

    return templates

  def _get_inputs_outputs(
          self,
          pipeline,
          root_group,
          op_groups,
          opsgroup_groups,
          condition_params,
          op_name_to_for_loop_op: Dict[Text, dsl.ParallelFor],
  ):
    """Get inputs and outputs of each group and op.
    Returns:
      A tuple (inputs, outputs).
      inputs and outputs are dicts with key being the group/op names and values being list of
      tuples (param_name, producing_op_name). producing_op_name is the name of the op that
      produces the param. If the param is a pipeline param (no producer op), then
      producing_op_name is None.
    """
    inputs = defaultdict(set)
    outputs = defaultdict(set)

    for op in pipeline.ops.values():
      # op's inputs and all params used in conditions for that op are both considered.
      for param in op.inputs + list(condition_params[op.name]):
        # if the value is already provided (immediate value), then no need to expose
        # it as input for its parent groups.
        if param.value:
          continue
        if param.op_name:
          upstream_op = pipeline.ops[param.op_name]
          upstream_groups, downstream_groups = \
            self._get_uncommon_ancestors(op_groups, opsgroup_groups, upstream_op, op)
          for i, group_name in enumerate(downstream_groups):
            # Important: Changes for Tekton custom tasks
            # Custom task condition are not pods running in Tekton. Thus it should also
            # be considered as the first uncommon downstream group.
            def is_parent_custom_task(index):
              for group_name in downstream_groups[:index]:
                if 'condition-' in group_name:
                  return True
              return False
            if i == 0 or is_parent_custom_task(i):
              # If it is the first uncommon downstream group, then the input comes from
              # the first uncommon upstream group.
              inputs[group_name].add((param.full_name, upstream_groups[0]))
            else:
              # If not the first downstream group, then the input is passed down from
              # its ancestor groups so the upstream group is None.
              inputs[group_name].add((param.full_name, None))
          for i, group_name in enumerate(upstream_groups):
            if i == len(upstream_groups) - 1:
              # If last upstream group, it is an operator and output comes from container.
              outputs[group_name].add((param.full_name, None))
            else:
              # If not last upstream group, output value comes from one of its child.
              outputs[group_name].add((param.full_name, upstream_groups[i + 1]))
        else:
          if not op.is_exit_handler:
            for group_name in op_groups[op.name][::-1]:
              # if group is for loop group and param is that loop's param, then the param
              # is created by that for loop ops_group and it shouldn't be an input to
              # any of its parent groups.
              inputs[group_name].add((param.full_name, None))
              if group_name in op_name_to_for_loop_op:
                # for example:
                #   loop_group.loop_args.name = 'loop-item-param-99ca152e'
                #   param.name =                'loop-item-param-99ca152e--a'
                loop_group = op_name_to_for_loop_op[group_name]
                if loop_group.loop_args.name in param.name:
                  break

    # Generate the input/output for recursive opsgroups
    # It propagates the recursive opsgroups IO to their ancester opsgroups
    def _get_inputs_outputs_recursive_opsgroup(group):
      # TODO: refactor the following codes with the above
      if group.recursive_ref:
        params = [(param, False) for param in group.inputs]
        params.extend([(param, True) for param in list(condition_params[group.name])])
        for param, is_condition_param in params:
          if param.value:
            continue
          full_name = param.full_name
          if param.op_name:
            upstream_op = pipeline.ops[param.op_name]
            upstream_groups, downstream_groups = \
              self._get_uncommon_ancestors(op_groups, opsgroup_groups, upstream_op, group)
            for i, g in enumerate(downstream_groups):
              if i == 0:
                inputs[g].add((full_name, upstream_groups[0]))
              # There is no need to pass the condition param as argument to the downstream ops.
              # TODO: this might also apply to ops. add a TODO here and think about it.
              elif i == len(downstream_groups) - 1 and is_condition_param:
                continue
              else:
                # For Tekton, do not append duplicated input parameters
                duplicated_downstream_group = False
                for group_name in inputs[g]:
                  if len(group_name) > 1 and group_name[0] == full_name:
                    duplicated_downstream_group = True
                    break
                if not duplicated_downstream_group:
                  inputs[g].add((full_name, None))
            for i, g in enumerate(upstream_groups):
              if i == len(upstream_groups) - 1:
                outputs[g].add((full_name, None))
              else:
                outputs[g].add((full_name, upstream_groups[i + 1]))
          elif not is_condition_param:
            for g in op_groups[group.name]:
              inputs[g].add((full_name, None))
      for subgroup in group.groups:
        _get_inputs_outputs_recursive_opsgroup(subgroup)

    _get_inputs_outputs_recursive_opsgroup(root_group)

    # Generate the input for SubGraph along with parallelfor
    for sub_graph in opsgroup_groups:
      if sub_graph in op_name_to_for_loop_op:
        # The opsgroup list is sorted with the farthest group as the first and
        # the opsgroup itself as the last. To get the latest opsgroup which is
        # not the opsgroup itself -2 is used.
        parent = opsgroup_groups[sub_graph][-2]
        if parent and parent.startswith('subgraph'):
          # propagate only op's pipeline param from subgraph to parallelfor
          loop_op = op_name_to_for_loop_op[sub_graph]
          pipeline_param = loop_op.loop_args.items_or_pipeline_param
          if loop_op.items_is_pipeline_param and pipeline_param.op_name:
            param_name = '%s-%s' % (
              sanitize_k8s_name(pipeline_param.op_name), pipeline_param.name)
            inputs[parent].add((param_name, pipeline_param.op_name))

    return inputs, outputs

  def _process_resourceOp(self, task_refs, pipeline):
    """ handle resourceOp cases in pipeline """
    for task in task_refs:
      op = pipeline.ops.get(task['name'])
      if isinstance(op, dsl.ResourceOp):
        action = op.resource.get('action')
        merge_strategy = op.resource.get('merge_strategy')
        success_condition = op.resource.get('successCondition')
        failure_condition = op.resource.get('failureCondition')
        task['params'] = [tp for tp in task.get('params', []) if tp.get('name') != "image"]
        if not merge_strategy:
          task['params'] = [tp for tp in task.get('params', []) if tp.get('name') != 'merge-strategy']
        if not success_condition:
          task['params'] = [tp for tp in task.get('params', []) if tp.get('name') != 'success-condition']
        if not failure_condition:
          task['params'] = [tp for tp in task.get('params', []) if tp.get('name') != "failure-condition"]
        for tp in task.get('params', []):
          if tp.get('name') == "action" and action:
            tp['value'] = action
          if tp.get('name') == "merge-strategy" and merge_strategy:
            tp['value'] = merge_strategy
          if tp.get('name') == "success-condition" and success_condition:
            tp['value'] = success_condition
          if tp.get('name') == "failure-condition" and failure_condition:
            tp['value'] = failure_condition
          if tp.get('name') == "output":
            output_values = ''
            for value in sorted(list(op.attribute_outputs.items()), key=lambda x: x[0]):
              output_value = textwrap.dedent("""\
                    - name: %s
                      valueFrom: '%s'
              """ % (value[0], value[1]))
              output_values += output_value
            tp['value'] = output_values

  def _create_pipeline_workflow(self, args, pipeline, op_transformers=None, pipeline_conf=None) \
          -> Dict[Text, Any]:
    """Create workflow for the pipeline."""
    # Input Parameters
    params = []
    for arg in args:
      param = {'name': arg.name}
      if arg.value is not None:
        if isinstance(arg.value, (list, tuple, dict)):
          param['default'] = json.dumps(arg.value, sort_keys=True)
        else:
          param['default'] = str(arg.value)
      params.append(param)

    # generate Tekton tasks from pipeline ops
    raw_templates = self._create_dag_templates(pipeline, op_transformers, params)

    # generate task and condition reference list for the Tekton Pipeline
    condition_refs = {}

    task_refs = []
    templates = []
    cel_conditions = {}
    condition_when_refs = {}
    condition_task_refs = {}
    string_condition_refs = {}
    for template in raw_templates:
      if template['kind'] == 'Condition':
        if DISABLE_CEL_CONDITION:
          condition_task_spec = _get_super_condition_template()
        else:
          condition_task_spec = _get_cel_condition_template()

        condition_params = template['spec'].get('params', [])
        if condition_params:
          condition_task_ref = [{
              'name': template['metadata']['name'],
              'params': [{
                  'name': p['name'],
                  'value': p.get('value', '')
                } for p in template['spec'].get('params', [])
              ],

              'taskSpec' if DISABLE_CEL_CONDITION else 'taskRef': condition_task_spec
          }]
          condition_refs[template['metadata']['name']] = [
              {
                'input': '$(tasks.%s.results.%s)' % (template['metadata']['name'], DEFAULT_CONDITION_OUTPUT_KEYWORD),
                'operator': 'in',
                'values': ['true']
              }
            ]
          # Don't use additional task if it's only doing literal string == and !=
          # with CEL custom task output.
          condition_operator = condition_params[2]
          condition_operand1 = condition_params[0]
          condition_operand2 = condition_params[1]
          conditionOp_mapping = {"==": "in", "!=": "notin"}
          if condition_operator.get('value', '') in conditionOp_mapping.keys():
            # Check whether the operand is an output from custom task
            # If so, don't create a new task to verify the condition.
            def is_custom_task_output(operand) -> bool:
              if operand['type'] == dsl.PipelineParam:
                for template in raw_templates:
                  if operand['op_name'] == template['metadata']['name']:
                    for step in template['spec']['steps']:
                      if step['name'] == 'main' and step['image'] in TEKTON_CUSTOM_TASK_IMAGES:
                        return True
              return False
            if is_custom_task_output(condition_operand1) or is_custom_task_output(condition_operand2):
              map_cel_vars = lambda a: '$(tasks.%s.results.%s)' % (sanitize_k8s_name(a['value'].split('.')[-1]),
                sanitize_k8s_name(a['output_name'])) if a.get('type', '') == dsl.PipelineParam else a.get('value', '')
              condition_refs[template['metadata']['name']] = [
                  {
                    'input': map_cel_vars(condition_operand1),
                    'operator': conditionOp_mapping[condition_operator['value']],
                    'values': [map_cel_vars(condition_operand2)]
                  }
                ]
              string_condition_refs[template['metadata']['name']] = True
          condition_task_refs[template['metadata']['name']] = condition_task_ref
          condition_when_refs[template['metadata']['name']] = condition_refs[template['metadata']['name']]
      else:
        templates.append(template)
        task_ref = {
            'name': template['metadata']['name'],
            'params': [{
                'name': p['name'],
                'value': p.get('default', '')
              } for p in template['spec'].get('params', [])
            ],
            'taskSpec': template['spec'],
          }

        for i in template['spec'].get('steps', []):
          # TODO: change the below conditions to map with a label
          #       or a list of images with optimized actions
          if i.get('image', '') in TEKTON_CUSTOM_TASK_IMAGES:
            custom_task_args = {}
            container_args = i.get('args', [])
            for index, item in enumerate(container_args):
              if item.startswith('--'):
                custom_task_args[item[2:]] = container_args[index + 1]
            non_param_keys = ['name', 'apiVersion', 'kind', 'taskSpec', 'taskRef']
            task_params = []
            for key, value in custom_task_args.items():
              if key not in non_param_keys:
                task_params.append({'name': key, 'value': value})
            task_ref = {
              'name': template['metadata']['name'],
              'params': task_params,
              # For processing Tekton parameter mapping later on.
              'orig_params': task_ref['params'],
              'taskRef': {
                'name': custom_task_args['name'],
                'apiVersion': custom_task_args['apiVersion'],
                'kind': custom_task_args['kind']
              }
            }
            # Only one of --taskRef and --taskSpec allowed.
            if custom_task_args.get('taskRef', '') and custom_task_args.get('taskSpec', ''):
              raise("Custom task invalid configuration %s, Only one of --taskRef and --taskSpec allowed." % custom_task_args)
            if custom_task_args.get('taskRef', ''):
              try:
                custom_task_cr = {
                  'apiVersion': custom_task_args['apiVersion'],
                  'kind': custom_task_args['kind'],
                  'metadata': {
                    'name': custom_task_args['name']
                  },
                  'spec': ast.literal_eval(custom_task_args['taskRef'])
                }
                for existing_cr in self.custom_task_crs:
                  if existing_cr == custom_task_cr:
                    # Skip duplicated CR resource
                    custom_task_cr = {}
                    break
                if custom_task_cr:
                  self.custom_task_crs.append(custom_task_cr)
              except ValueError:
                raise("Custom task ref %s is not a valid Python Dictionary" % custom_task_args['taskRef'])
            # Setting --taskRef flag indicates, that spec be inlined.
            if custom_task_args.get('taskSpec', ''):
              try:
                task_ref = {
                  'name': template['metadata']['name'],
                  'params': task_params,
                  # For processing Tekton parameter mapping later on.
                  'orig_params': task_ref['params'],
                  'taskSpec': {
                    'apiVersion': custom_task_args['apiVersion'],
                    'kind': custom_task_args['kind'],
                    'spec': ast.literal_eval(custom_task_args['taskSpec'])
                  }
                }
              except ValueError:
                raise("Custom task spec %s is not a valid Python Dictionary" % custom_task_args['taskSpec'])
            # Pop custom task artifacts since we have no control of how
            # custom task controller is handling the container/task execution.
            self.artifact_items.pop(template['metadata']['name'], None)
            self.output_artifacts.pop(template['metadata']['name'], None)
            break
        if task_ref.get('taskSpec', ''):
          task_ref['taskSpec']['metadata'] = task_ref['taskSpec'].get('metadata', {})
          task_labels = template['metadata'].get('labels', {})
          task_ref['taskSpec']['metadata']['labels'] = task_labels
          task_labels['pipelines.kubeflow.org/pipelinename'] = task_labels.get('pipelines.kubeflow.org/pipelinename', '')
          task_labels['pipelines.kubeflow.org/generation'] = task_labels.get('pipelines.kubeflow.org/generation', '')
          cache_default = self.pipeline_labels.get('pipelines.kubeflow.org/cache_enabled', 'true')
          task_labels['pipelines.kubeflow.org/cache_enabled'] = task_labels.get('pipelines.kubeflow.org/cache_enabled', cache_default)

          task_annotations = template['metadata'].get('annotations', {})
          task_ref['taskSpec']['metadata']['annotations'] = task_annotations
          task_annotations['tekton.dev/template'] = task_annotations.get('tekton.dev/template', '')

        task_refs.append(task_ref)

    # process input parameters from upstream tasks for conditions and pair conditions with their ancestor conditions
    opsgroup_stack = [pipeline.groups[0]]
    condition_stack = [None]
    while opsgroup_stack:
      cur_opsgroup = opsgroup_stack.pop()
      most_recent_condition = condition_stack.pop()

      if cur_opsgroup.type == 'condition':
        condition_task_ref = condition_task_refs[cur_opsgroup.name][0]
        condition = cur_opsgroup.condition
        input_params = []
        if not cel_conditions.get(condition_task_ref['name'], None):
          # Process input parameters if needed
          if isinstance(condition.operand1, dsl.PipelineParam):
            if condition.operand1.op_name:
              operand_value = '$(tasks.' + condition.operand1.op_name + '.results.' + sanitize_k8s_name(condition.operand1.name) + ')'
            else:
              operand_value = '$(params.' + condition.operand1.name + ')'
            input_params.append(operand_value)
          if isinstance(condition.operand2, dsl.PipelineParam):
            if condition.operand2.op_name:
              operand_value = '$(tasks.' + condition.operand2.op_name + '.results.' + sanitize_k8s_name(condition.operand2.name) + ')'
            else:
              operand_value = '$(params.' + condition.operand2.name + ')'
            input_params.append(operand_value)
        for param_iter in range(len(input_params)):
          # Add ancestor conditions to the current condition ref
          if most_recent_condition:
            add_ancestor_conditions = True
            # Do not add ancestor conditions if the ancestor is not in the same graph/pipelineloop
            for pipeline_loop in self.loops_pipeline.values():
              if condition_task_ref['name'] in pipeline_loop['task_list']:
                if most_recent_condition not in pipeline_loop['task_list']:
                  add_ancestor_conditions = False
            if add_ancestor_conditions:
              condition_task_ref['when'] = condition_when_refs[most_recent_condition]
          condition_task_ref['params'][param_iter]['value'] = input_params[param_iter]
        if not DISABLE_CEL_CONDITION and not cel_conditions.get(condition_task_ref['name'], None):
          # Type processing are done on the CEL controller since v1 SDK doesn't have value type for conditions.
          # For v2 SDK, it would be better to process the condition value type in the backend compiler.
          var1 = condition_task_ref['params'][0]['value']
          var2 = condition_task_ref['params'][1]['value']
          op = condition_task_ref['params'][2]['value']
          condition_task_ref['params'] = [{
                  'name': DEFAULT_CONDITION_OUTPUT_KEYWORD,
                  'value': " ".join([var1, op, var2])
                }]
        most_recent_condition = cur_opsgroup.name
      opsgroup_stack.extend(cur_opsgroup.groups)
      condition_stack.extend([most_recent_condition for x in range(len(cur_opsgroup.groups))])
    # add task dependencies and add condition refs to the task ref that depends on the condition
    op_name_to_parent_groups = self._get_groups_for_ops(pipeline.groups[0])
    for task in task_refs:
      op = pipeline.ops.get(task['name'])
      parent_group = op_name_to_parent_groups.get(task['name'], [])
      if parent_group:
        if condition_refs.get(parent_group[-2], []):
          task['when'] = condition_refs.get(op_name_to_parent_groups[task['name']][-2], [])
      if op != None and op.dependent_names:
        task['runAfter'] = op.dependent_names

    # add condition refs to the recursive refs that depends on the condition
    for recursive_task in self.recursive_tasks:
      parent_group = op_name_to_parent_groups.get(recursive_task['name'], [])
      if parent_group:
        if condition_refs.get(parent_group[-2], []):
          recursive_task['when'] = condition_refs.get(op_name_to_parent_groups[recursive_task['name']][-2], [])
      recursive_task['name'] = sanitize_k8s_name(recursive_task['name'])

    # add condition refs to the pipelineloop refs that depends on the condition
    opgroup_name_to_parent_groups = self._get_groups_for_opsgroups(pipeline.groups[0])
    for loop_task_key in self.loops_pipeline.keys():
      task_name_prefix = '-'.join(self._group_names[:-1] + [""])
      raw_task_key = loop_task_key.replace(task_name_prefix, "")
      parent_group = opgroup_name_to_parent_groups.get(raw_task_key, [])
      if parent_group:
        if condition_refs.get(parent_group[-2], []):
          self.loops_pipeline[loop_task_key]['spec']['when'] = condition_refs.get(parent_group[-2], [])
          # In nested recursive loop, the children of the loop pipeline can be both another loop
          # and the self recursive loop. Thus, we cannot simply pop unnecessary params in one
          # loop pipeline without verifying all the dependent parameters. Because nested recursion
          # can have cycles, the DSL DAG may not represent the full view of all the dependent parameters.
          # TODO: 1. Break any cycle in the nested recursion so it can represent as an acyclic graph.
          #       2. Once the graph is acyclic, check all the children parameters in the loop_task
          #          and pop the unnecessary parameters using the below logic.
          # for i, param in enumerate(self.loops_pipeline[loop_task_key]['spec']["params"]):
          #   if param["value"] == condition_refs.get(parent_group[-2], [])[0]["input"]:
          #     self.loops_pipeline[loop_task_key]['spec']["params"].pop(i)
          #     break

    # process input parameters from upstream tasks
    pipeline_param_names = [p['name'] for p in params]
    loop_args = [self.loops_pipeline[key]['loop_args'] for key in self.loops_pipeline.keys()]
    for key in self.loops_pipeline.keys():
      if self.loops_pipeline[key]['loop_sub_args'] != []:
        loop_args.extend(self.loops_pipeline[key]['loop_sub_args'])
    for task in task_refs:
      op = pipeline.ops.get(task['name'])
      # Substitute task paramters to the correct Tekton variables.
      # Regular task and custom task have different parameter mapping in Tekton.
      if task.get('orig_params', []):  # custom task
        orig_params = [p['name'] for p in task.get('orig_params', [])]
        for tp in task.get('params', []):
          pipeline_params = re.findall('\$\(inputs.params.([^ \t\n.:,;{}]+)\)', tp.get('value', ''))
          # There could be multiple pipeline params in one expression, so we need to map each of them
          # back to the proper tekton variables.
          for pipeline_param in pipeline_params:
            if pipeline_param in orig_params:
              if pipeline_param in pipeline_param_names + loop_args:
                # Do not sanitize Tekton pipeline input parameters, only the output parameters need to be sanitized
                substitute_param = '$(params.%s)' % pipeline_param
                tp['value'] = re.sub('\$\(inputs.params.%s\)' % pipeline_param, substitute_param, tp.get('value', ''))
              else:
                for pp in op.inputs:
                  if pipeline_param == pp.full_name:
                    # Parameters from Tekton results need to be sanitized
                    substitute_param = '$(tasks.%s.results.%s)' % (sanitize_k8s_name(pp.op_name), sanitize_k8s_name(pp.name))
                    tp['value'] = re.sub('\$\(inputs.params.%s\)' % pipeline_param, substitute_param, tp.get('value', ''))
                    break
        # Not necessary for Tekton execution
        task.pop('orig_params', None)
      else:  # regular task
        op = pipeline.ops.get(task['name'])
        for tp in task.get('params', []):
          if tp['name'] in pipeline_param_names + loop_args:
            tp['value'] = '$(params.%s)' % tp['name']
          else:
            for pp in op.inputs:
              if tp['name'] == pp.full_name:
                tp['value'] = '$(tasks.%s.results.%s)' % (pp.op_name, pp.name)
                # Create input artifact tracking annotation
                input_annotation = self.input_artifacts.get(task['name'], [])
                input_annotation.append(
                    {
                        'name': tp['name'],
                        'parent_task': pp.op_name
                    }
                )
                self.input_artifacts[task['name']] = input_annotation
                break

    # add retries params
    for task in task_refs:
      op = pipeline.ops.get(task['name'])
      if op != None and op.num_retries:
        task['retries'] = op.num_retries

    # add timeout params to task_refs, instead of task.
    for task in task_refs:
      op = pipeline.ops.get(task['name'])
      # Custom task doesn't support timeout feature
      if task.get('taskSpec', '') and 'apiVersion' not in task['taskSpec']:
        if op != None and (not TEKTON_GLOBAL_DEFAULT_TIMEOUT or op.timeout):
          task['timeout'] = '%ds' % op.timeout

    # handle resourceOp cases in pipeline
    self._process_resourceOp(task_refs, pipeline)

    # handle exit handler in pipeline
    finally_tasks = []
    for task in task_refs:
      op = pipeline.ops.get(task['name'])
      if op != None and op.is_exit_handler:
        finally_tasks.append(task)
    task_refs = [task for task in task_refs if pipeline.ops.get(task['name']) and not pipeline.ops.get(task['name']).is_exit_handler]

    # Flatten condition task
    condition_task_refs_temp = []
    for condition_task_ref in condition_task_refs.values():
      for ref in condition_task_ref:
        if not string_condition_refs.get(ref['name'], False):
          condition_task_refs_temp.append(ref)
    condition_task_refs = condition_task_refs_temp

    pipeline_run = {
      'apiVersion': tekton_api_version,
      'kind': 'PipelineRun',
      'metadata': {
        'name': sanitize_k8s_name(pipeline.name or 'Pipeline', suffix_space=4),
        # Reflect the list of Tekton pipeline annotations at the top
        'annotations': {
          'tekton.dev/output_artifacts': json.dumps(self.output_artifacts, sort_keys=True),
          'tekton.dev/input_artifacts': json.dumps(self.input_artifacts, sort_keys=True),
          'tekton.dev/artifact_bucket': DEFAULT_ARTIFACT_BUCKET,
          'tekton.dev/artifact_endpoint': DEFAULT_ARTIFACT_ENDPOINT,
          'tekton.dev/artifact_endpoint_scheme': DEFAULT_ARTIFACT_ENDPOINT_SCHEME,
          'tekton.dev/artifact_items': json.dumps(self.artifact_items, sort_keys=True),
          'sidecar.istio.io/inject': 'false'  # disable Istio inject since Tekton cannot run with Istio sidecar
        }
      },
      'spec': {
        'params': [{
            'name': p['name'],
            'value': p.get('default', '')
          } for p in sorted(params, key=lambda x: x['name'])],
        'pipelineSpec': {
          'params': sorted(params, key=lambda x: x['name']),
          'tasks': task_refs + condition_task_refs,
          'finally': finally_tasks
        }
      }
    }

    if self.pipeline_labels:
      pipeline_run['metadata']['labels'] = pipeline_run['metadata'].setdefault('labels', {})
      pipeline_run['metadata']['labels'].update(self.pipeline_labels)
      # Remove pipeline level label for 'pipelines.kubeflow.org/cache_enabled' as it overwrites task level label
      pipeline_run['metadata']['labels'].pop('pipelines.kubeflow.org/cache_enabled', None)

    if self.pipeline_annotations:
      pipeline_run['metadata']['annotations'] = pipeline_run['metadata'].setdefault('annotations', {})
      pipeline_run['metadata']['annotations'].update(self.pipeline_annotations)

    # Generate TaskRunSpec PodTemplate:s
    task_run_spec = []
    for task in task_refs:

      # TODO: should loop-item tasks be included here?
      if LoopArguments.LOOP_ITEM_NAME_BASE in task['name']:
        task_name = re.sub(r'-%s-.+$' % LoopArguments.LOOP_ITEM_NAME_BASE, '', task['name'])
      else:
        task_name = task['name']
      op = pipeline.ops.get(task_name)
      if not op:
        raise RuntimeError("unable to find op with name '%s'" % task["name"])

      task_spec = {"pipelineTaskName": task['name'],
                   "taskPodTemplate": {}}
      if op.affinity:
        task_spec["taskPodTemplate"]["affinity"] = convert_k8s_obj_to_json(op.affinity)
      if op.tolerations:
        task_spec["taskPodTemplate"]['tolerations'] = op.tolerations
      if op.node_selector:
        task_spec["taskPodTemplate"]['nodeSelector'] = op.node_selector
      if bool(task_spec["taskPodTemplate"]):
        task_run_spec.append(task_spec)
    if len(task_run_spec) > 0:
      pipeline_run['spec']['taskRunSpecs'] = task_run_spec

    # add workflow level timeout to pipeline run
    if not TEKTON_GLOBAL_DEFAULT_TIMEOUT or pipeline.conf.timeout:
      pipeline_run['spec']['timeout'] = '%ds' % pipeline.conf.timeout

    # generate the Tekton podTemplate for image pull secret
    if len(pipeline.conf.image_pull_secrets) > 0:
      pipeline_run['spec']['podTemplate'] = pipeline_run['spec'].get('podTemplate', {})
      pipeline_run['spec']['podTemplate']['imagePullSecrets'] = [
        {"name": s.name} for s in pipeline.conf.image_pull_secrets]

    workflow = pipeline_run

    return workflow

  def _sanitize_and_inject_artifact(self, pipeline: dsl.Pipeline, pipeline_conf=None):
    """Sanitize operator/param names and inject pipeline artifact location."""

    # Sanitize operator names and param names
    sanitized_ops = {}

    for op in pipeline.ops.values():
      if len(op.name) > 57:
        raise ValueError('Input ops cannot be longer than 57 characters. \
             \nOp name: %s' % op.name)
      sanitized_name = sanitize_k8s_name(op.name)
      op.name = sanitized_name
      # check sanitized input params
      for param in op.inputs:
        if param.op_name:
          if len(param.op_name) > 128:
            raise ValueError('Input parameter cannot be longer than 128 characters. \
             \nInput name: %s. \nOp name: %s' % (param.op_name, op.name))
          param.op_name = sanitize_k8s_name(param.op_name, max_length=float('inf'))
      # sanitized output params
      for param in op.outputs.values():
        param.name = sanitize_k8s_name(param.name, True)
        if param.op_name:
          param.op_name = sanitize_k8s_name(param.op_name)
      if op.output is not None and not isinstance(op.output, dsl._container_op._MultipleOutputsError):
        op.output.name = sanitize_k8s_name(op.output.name, True)
        op.output.op_name = sanitize_k8s_name(op.output.op_name)
      if op.dependent_names:
        op.dependent_names = [sanitize_k8s_name(name) for name in op.dependent_names]
      if isinstance(op, dsl.ContainerOp) and op.file_outputs is not None:
        sanitized_file_outputs = {}
        for key in op.file_outputs.keys():
          sanitized_file_outputs[sanitize_k8s_name(key, True)] = op.file_outputs[key]
        op.file_outputs = sanitized_file_outputs
      elif isinstance(op, dsl.ResourceOp) and op.attribute_outputs is not None:
        sanitized_attribute_outputs = {}
        for key in op.attribute_outputs.keys():
          sanitized_attribute_outputs[sanitize_k8s_name(key, True)] = \
            op.attribute_outputs[key]
        op.attribute_outputs = sanitized_attribute_outputs
      if isinstance(op, dsl.ContainerOp) and op.container is not None:
        sanitize_k8s_object(op.container)
      sanitized_ops[sanitized_name] = op
    pipeline.ops = sanitized_ops

  # NOTE: the methods below are "copied" from KFP with changes in the method signatures (only)
  #       to accommodate multiple documents in the YAML output file:
  #         KFP Argo -> Dict[Text, Any]
  #         KFP Tekton -> List[Dict[Text, Any]]

  def _create_workflow(self,
                       pipeline_func: Callable,
                       pipeline_name: Text = None,
                       pipeline_description: Text = None,
                       params_list: List[dsl.PipelineParam] = None,
                       pipeline_conf: dsl.PipelineConf = None,
                       ) -> Dict[Text, Any]:
    """ Internal implementation of create_workflow."""
    params_list = params_list or []
    argspec = inspect.getfullargspec(pipeline_func)

    # Create the arg list with no default values and call pipeline function.
    # Assign type information to the PipelineParam
    pipeline_meta = _extract_pipeline_metadata(pipeline_func)
    pipeline_meta.name = pipeline_name or pipeline_meta.name
    pipeline_meta.description = pipeline_description or pipeline_meta.description
    pipeline_name = sanitize_k8s_name(pipeline_meta.name)

    # Need to first clear the default value of dsl.PipelineParams. Otherwise, it
    # will be resolved immediately in place when being to each component.
    default_param_values = {}
    for param in params_list:
      default_param_values[param.name] = param.value
      param.value = None

    # Currently only allow specifying pipeline params at one place.
    if params_list and pipeline_meta.inputs:
      raise ValueError('Either specify pipeline params in the pipeline function, or in "params_list", but not both.')

    args_list = []
    for arg_name in argspec.args:
      arg_type = None
      for input in pipeline_meta.inputs or []:
        if arg_name == input.name:
          arg_type = input.type
          break
      args_list.append(dsl.PipelineParam(sanitize_k8s_name(arg_name, True), param_type=arg_type))

    with dsl.Pipeline(pipeline_name) as dsl_pipeline:
      pipeline_func(*args_list)

    # Configuration passed to the compiler is overriding. Unfortunately, it is
    # not trivial to detect whether the dsl_pipeline.conf was ever modified.
    pipeline_conf = pipeline_conf or dsl_pipeline.conf

    self._validate_exit_handler(dsl_pipeline)
    self._sanitize_and_inject_artifact(dsl_pipeline, pipeline_conf)

    # Fill in the default values.
    args_list_with_defaults = []
    if pipeline_meta.inputs:
      args_list_with_defaults = [dsl.PipelineParam(sanitize_k8s_name(arg_name, True))
                                 for arg_name in argspec.args]
      if argspec.defaults:
        for arg, default in zip(reversed(args_list_with_defaults), reversed(argspec.defaults)):
          arg.value = default.value if isinstance(default, dsl.PipelineParam) else default
    elif params_list:
      # Or, if args are provided by params_list, fill in pipeline_meta.
      for param in params_list:
        param.value = default_param_values[param.name]

      args_list_with_defaults = params_list
      pipeline_meta.inputs = [
        InputSpec(
            name=param.name,
            type=param.param_type,
            default=param.value) for param in params_list]

    op_transformers = [add_pod_env]

    op_transformers.extend(pipeline_conf.op_transformers)

    workflow = self._create_pipeline_workflow(
        args_list_with_defaults,
        dsl_pipeline,
        op_transformers,
        pipeline_conf,
    )

    workflow = fix_big_data_passing(workflow)

    workflow.setdefault('metadata', {}).setdefault('annotations', {})['pipelines.kubeflow.org/pipeline_spec'] = \
      json.dumps(pipeline_meta.to_dict(), sort_keys=True)

    # recursively strip empty structures, DANGER: this may remove necessary empty elements ?!
    def remove_empty_elements(obj) -> dict:
      if not isinstance(obj, (dict, list)):
        return obj
      if isinstance(obj, list):
        return [remove_empty_elements(o) for o in obj if o != []]
      return {k: remove_empty_elements(v) for k, v in obj.items()
              if v != []}

    workflow = remove_empty_elements(workflow)

    return workflow

  def compile(self,
              pipeline_func,
              package_path,
              type_check=True,
              pipeline_conf: dsl.PipelineConf = None,
              tekton_pipeline_conf: TektonPipelineConf = None):
    """Compile the given pipeline function into workflow yaml.
    Args:
      pipeline_func: pipeline functions with @dsl.pipeline decorator.
      package_path: the output workflow tar.gz file path. for example, "~/a.tar.gz"
      type_check: whether to enable the type check or not, default: True.
      pipeline_conf: PipelineConf instance. Can specify op transforms,
                     image pull secrets and other pipeline-level configuration options.
                     Overrides any configuration that may be set by the pipeline.
    """
    if tekton_pipeline_conf:
      self._set_pipeline_conf(tekton_pipeline_conf)
    super().compile(pipeline_func, package_path, type_check, pipeline_conf=pipeline_conf)

  @staticmethod
  def _write_workflow(workflow: Dict[Text, Any],
                      package_path: Text = None):
    """Dump pipeline workflow into yaml spec and write out in the format specified by the user.

    Args:
      workflow: Workflow spec of the pipline, dict.
      package_path: file path to be written. If not specified, a yaml_text string
        will be returned.
    """
    yaml_text = dump_yaml(workflow)

    # Use regex to replace all the Argo variables to Tekton variables. For variables that are unique to Argo,
    # we raise an Error to alert users about the unsupported variables. Here is the list of Argo variables.
    # https://github.com/argoproj/argo/blob/master/docs/variables.md
    # Since Argo variables can be used in anywhere in the yaml, we need to dump and then parse the whole yaml
    # using regular expression.
    tekton_var_regex_rules = [
        {
          'argo_rule': '{{inputs.parameters.([^ \t\n.:,;{}]+)}}',
          'tekton_rule': '$(inputs.params.\g<1>)'
        },
        {
          'argo_rule': '{{outputs.parameters.([^ \t\n.:,;{}]+).path}}',
          'tekton_rule': '$(results.\g<1>.path)'
        },
        {
          'argo_rule': '{{workflow.uid}}',
          'tekton_rule': '$(context.pipelineRun.uid)'
        },
        {
          'argo_rule': '{{workflow.name}}',
          'tekton_rule': '$(context.pipelineRun.name)'
        },
        {
          'argo_rule': '{{workflow.namespace}}',
          'tekton_rule': '$(context.pipelineRun.namespace)'
        },
        {
          'argo_rule': '{{workflow.parameters.([^ \t\n.:,;{}]+)}}',
          'tekton_rule': '$(params.\g<1>)'
        }
    ]
    for regex_rule in tekton_var_regex_rules:
      yaml_text = re.sub(regex_rule['argo_rule'], regex_rule['tekton_rule'], yaml_text)

    unsupported_vars = re.findall(r"{{[^ \t\n.:,;{}]+\.[^ \t\n:,;{}]+}}", yaml_text)
    if unsupported_vars:
      raise ValueError('These Argo variables are not supported in Tekton Pipeline: %s' % ", ".join(str(v) for v in set(unsupported_vars)))
    if '{{pipelineparam' in yaml_text:
      raise RuntimeError(
          'Internal compiler error: Found unresolved PipelineParam. '
          'Please create a new issue at https://github.com/kubeflow/kfp-tekton/issues '
          'attaching the pipeline DSL code and the pipeline YAML.')

    pipeline_run = yaml.load(yaml_text, Loader=yaml.FullLoader)
    if pipeline_run.get("spec", {}) and pipeline_run["spec"].get("pipelineSpec", {}) and \
      pipeline_run["spec"]["pipelineSpec"].get("tasks", []):
      yaml_text = dump_yaml(_handle_tekton_pipeline_variables(pipeline_run))

    if package_path is None:
      return yaml_text

    if package_path.endswith('.tar.gz') or package_path.endswith('.tgz'):
      from contextlib import closing
      from io import BytesIO
      with tarfile.open(package_path, "w:gz") as tar:
          with closing(BytesIO(yaml_text.encode())) as yaml_file:
            tarinfo = tarfile.TarInfo('pipeline.yaml')
            tarinfo.size = len(yaml_file.getvalue())
            tar.addfile(tarinfo, fileobj=yaml_file)
    elif package_path.endswith('.zip'):
      with zipfile.ZipFile(package_path, "w") as zip:
        zipinfo = zipfile.ZipInfo('pipeline.yaml')
        zipinfo.compress_type = zipfile.ZIP_DEFLATED
        zip.writestr(zipinfo, yaml_text)
    elif package_path.endswith('.yaml') or package_path.endswith('.yml'):
      with open(package_path, 'w') as yaml_file:
        yaml_file.write(yaml_text)
    else:
      raise ValueError(
          'The output path %s should end with one of the following formats: '
          '[.tar.gz, .tgz, .zip, .yaml, .yml]' % package_path)

  def _create_and_write_workflow(self,
                                 pipeline_func: Callable,
                                 pipeline_name: Text = None,
                                 pipeline_description: Text = None,
                                 params_list: List[dsl.PipelineParam] = None,
                                 pipeline_conf: dsl.PipelineConf = None,
                                 package_path: Text = None,
                                 ) -> None:
    """Compile the given pipeline function and dump it to specified file format."""
    workflow = self._create_workflow(
        pipeline_func,
        pipeline_name,
        pipeline_description,
        params_list,
        pipeline_conf)
    # Separate loop workflow from the main workflow
    if self.loops_pipeline:
      pipeline_loop_crs, workflow = _handle_tekton_custom_task(self.loops_pipeline, workflow, self.recursive_tasks, self._group_names)
      inlined_as_taskSpec: List[Text] = []
      recursive_tasks_names: List[Text] = [x['taskRef'].get('name', "") for x in self.recursive_tasks]
      if self.tekton_inline_spec:
        # Step 1. inline all the pipeline_loop_crs as they may refer to each other.
        for i in range(len(pipeline_loop_crs)):
          if 'pipelineSpec' in pipeline_loop_crs[i]['spec']:
            if 'params' in pipeline_loop_crs[i]['spec']['pipelineSpec']:
              # Preserve order of params, required by tests.
              pipeline_loop_crs[i]['spec']['pipelineSpec']['params'] =\
                sorted(pipeline_loop_crs[i]['spec']['pipelineSpec']['params'], key=lambda kv: (kv['name']))
            t, e = TektonCompiler._inline_tasks(pipeline_loop_crs[i]['spec']['pipelineSpec']['tasks'],
                                                pipeline_loop_crs, recursive_tasks_names)
            if e:
              pipeline_loop_crs[i]['spec']['pipelineSpec']['tasks'] = t
              inlined_as_taskSpec.extend(e)
        # Step 2. inline pipeline_loop_crs in the workflow
        workflow_tasks, e = TektonCompiler._inline_tasks(workflow['spec']['pipelineSpec']['tasks'],
                                                         pipeline_loop_crs, recursive_tasks_names)
        inlined_as_taskSpec.extend(e)
        workflow['spec']['pipelineSpec']['tasks'] = workflow_tasks
<<<<<<< HEAD
=======
        # Preserve order of params, required by tests.
        if 'params' in workflow['spec']:
          workflow['spec']['params'] = sorted(workflow['spec']['params'], key=lambda kv: (kv['name']))
      TektonCompiler._write_workflow(workflow=workflow, package_path=package_path)
>>>>>>> 592b5d22

      # create cr yaml for only those pipelineLoop cr which could not be converted to inlined spec.
      loop_package_annotations = []
      for i in range(len(pipeline_loop_crs)):
        if self.resource_in_separate_yaml:
          if pipeline_loop_crs[i]['metadata'].get('name', "") not in inlined_as_taskSpec:
            TektonCompiler._write_workflow(workflow=pipeline_loop_crs[i],
                                          package_path=os.path.splitext(package_path)[0] +
                                                        "_pipelineloop_cr" + str(i + 1) + '.yaml')
        else:
          pipeline_loop_cr = TektonCompiler._write_workflow(workflow=collections.OrderedDict(pipeline_loop_crs[i]))
          loop_package_annotations.append(yaml.load(pipeline_loop_cr, Loader=yaml.FullLoader))
      if loop_package_annotations:
        workflow['metadata']['annotations']['tekton.dev/resource_templates'] = json.dumps(loop_package_annotations, sort_keys=True)
      # Need to compiles after all the CRs being processed.
      TektonCompiler._write_workflow(workflow=workflow, package_path=package_path)
    else:
      TektonCompiler._write_workflow(workflow=workflow, package_path=package_path)   # Tekton change
    # Separate custom task CR from the main workflow
    for i in range(len(self.custom_task_crs)):
      TektonCompiler._write_workflow(workflow=self.custom_task_crs[i],
                                    package_path=os.path.splitext(package_path)[0] +
                                                  "_customtask_cr" + str(i + 1) + '.yaml')
    _validate_workflow(workflow)

  @staticmethod
  def _inline_tasks(tasks: List[Dict[Text, Any]], crs: List[Dict[Text, Any]], recursive_tasks: List[Text]):
    """
      Scan all the `tasks` and for each taskRef in `tasks` resolve it in `crs`
       and inline them as taskSpec.
       return tasks with all the taskRef -> taskSpec resolved.
       list of names of the taskRef that were successfully converted.
    """
    workflow_tasks = tasks.copy()
    inlined_as_taskSpec = []
    for j in range(len(workflow_tasks)):
      if 'params' in workflow_tasks[j]:
        # Preserve order of params, required by tests.
        workflow_tasks[j]['params'] = sorted(workflow_tasks[j]['params'], key=lambda kv: (kv['name']))
      if 'taskRef' in workflow_tasks[j]:
        wf_taskRef = workflow_tasks[j]['taskRef']
        if 'name' in wf_taskRef and \
                wf_taskRef['name'] not in recursive_tasks:  # we do not inline recursive tasks.
          cr_apiVersion = wf_taskRef['apiVersion']
          cr_kind = wf_taskRef['kind']
          cr_ref_name = wf_taskRef['name']
          for i in range(len(crs)):
            if crs[i]['metadata'].get('name', "") == cr_ref_name:
              workflow_tasks[j]['taskSpec'] = \
                {'apiVersion': cr_apiVersion, 'kind': cr_kind,
                 'spec': crs[i]['spec']}
              inlined_as_taskSpec.append(cr_ref_name)
              workflow_tasks[j].pop('taskRef')
    return workflow_tasks, inlined_as_taskSpec


def _validate_workflow(workflow: Dict[Text, Any]):

  # verify that all names and labels conform to kubernetes naming standards
  #   https://kubernetes.io/docs/concepts/overview/working-with-objects/names/
  #   https://kubernetes.io/docs/concepts/overview/working-with-objects/labels/

  def _find_items(obj, search_key, current_path="", results_dict=dict()) -> dict:
    if isinstance(obj, dict):
      if search_key in obj:
        results_dict.update({"%s.%s" % (current_path, search_key): obj[search_key]})
      for k, v in obj.items():
        _find_items(v, search_key, "%s.%s" % (current_path, k), results_dict)
    elif isinstance(obj, list):
      for i, list_item in enumerate(obj):
        _find_items(list_item, search_key, "%s[%i]" % (current_path, i), results_dict)
    return {k.lstrip("."): v for k, v in results_dict.items()}

  non_k8s_names = {path: name for path, name in _find_items(workflow, "name").items()
                   if "metadata" in path and name != sanitize_k8s_name(name, max_length=253)
                   or "param" in path and name != sanitize_k8s_name(name, allow_capital_underscore=True, max_length=253)}

  non_k8s_labels = {path: k_v_dict for path, k_v_dict in _find_items(workflow, "labels", "", {}).items()
                    if "metadata" in path and
                    any([k != sanitize_k8s_name(k, allow_capital_underscore=True, allow_dot=True, allow_slash=True, max_length=253) or
                         v != sanitize_k8s_name(v, allow_capital_underscore=True, allow_dot=True)
                         for k, v in k_v_dict.items()])}

  non_k8s_annotations = {path: k_v_dict for path, k_v_dict in _find_items(workflow, "annotations", "", {}).items()
                         if "metadata" in path and
                         any([k != sanitize_k8s_name(k, allow_capital_underscore=True, allow_dot=True, allow_slash=True, max_length=253)
                              for k in k_v_dict.keys()])}

  error_msg_tmplt = textwrap.dedent("""\
    Internal compiler error: Found non-compliant Kubernetes %s:
    %s
    Please create a new issue at https://github.com/kubeflow/kfp-tekton/issues
    attaching the pipeline DSL code and the pipeline YAML.""")

  if non_k8s_names:
    raise RuntimeError(error_msg_tmplt % ("names", json.dumps(non_k8s_names, sort_keys=False, indent=2)))

  if non_k8s_labels:
    raise RuntimeError(error_msg_tmplt % ("labels", json.dumps(non_k8s_labels, sort_keys=False, indent=2)))

  if non_k8s_annotations:
    raise RuntimeError(error_msg_tmplt % ("annotations", json.dumps(non_k8s_annotations, sort_keys=False, indent=2)))

  # TODO: Tekton pipeline parameter validation
  #   workflow = workflow.copy()
  #   # Working around Argo lint issue
  #   for argument in workflow['spec'].get('arguments', {}).get('parameters', []):
  #     if 'value' not in argument:
  #       argument['value'] = ''
  #   yaml_text = dump_yaml(workflow)
  #   if '{{pipelineparam' in yaml_text:
  #     raise RuntimeError(
  #         '''Internal compiler error: Found unresolved PipelineParam.
  # Please create a new issue at https://github.com/kubeflow/kfp-tekton/issues
  # attaching the pipeline code and the pipeline package.'''
  #     )

  # TODO: Tekton lint, if a tool exists for it
  #   # Running Argo lint if available
  #   import shutil
  #   import subprocess
  #   argo_path = shutil.which('argo')
  #   if argo_path:
  #     result = subprocess.run([argo_path, 'lint', '/dev/stdin'], input=yaml_text.encode('utf-8'),
  #                             stdout=subprocess.PIPE, stderr=subprocess.PIPE)
  #     if result.returncode:
  #       raise RuntimeError(
  #         '''Internal compiler error: Compiler has produced Argo-incompatible workflow.
  # Please create a new issue at https://github.com/kubeflow/kfp-tekton/issues
  # attaching the pipeline code and the pipeline package.
  # Error: {}'''.format(result.stderr.decode('utf-8'))
  #       )
  pass<|MERGE_RESOLUTION|>--- conflicted
+++ resolved
@@ -1355,13 +1355,10 @@
                                                          pipeline_loop_crs, recursive_tasks_names)
         inlined_as_taskSpec.extend(e)
         workflow['spec']['pipelineSpec']['tasks'] = workflow_tasks
-<<<<<<< HEAD
-=======
         # Preserve order of params, required by tests.
         if 'params' in workflow['spec']:
           workflow['spec']['params'] = sorted(workflow['spec']['params'], key=lambda kv: (kv['name']))
       TektonCompiler._write_workflow(workflow=workflow, package_path=package_path)
->>>>>>> 592b5d22
 
       # create cr yaml for only those pipelineLoop cr which could not be converted to inlined spec.
       loop_package_annotations = []
