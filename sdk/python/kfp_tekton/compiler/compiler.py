--- conflicted
+++ resolved
@@ -1003,13 +1003,8 @@
         pipeline_conf)
     # Separate loop workflow from the main workflow
     if self.loops_pipeline:
-<<<<<<< HEAD
-      pipeline_loop_crs, workflow = _handle_tekton_custom_task(self.loops_pipeline, workflow, self._group_names)
+      pipeline_loop_crs, workflow = _handle_tekton_custom_task(self.loops_pipeline, workflow, self.recursive_tasks, self._group_names)
       loop_package_annotations = ""
-=======
-      pipeline_loop_crs, workflow = _handle_tekton_custom_task(self.loops_pipeline, workflow, self.recursive_tasks, self._group_names)
-      TektonCompiler._write_workflow(workflow=workflow, package_path=package_path)
->>>>>>> f522706d
       for i in range(len(pipeline_loop_crs)):
         if LOOP_RESOURCES_IN_SEPARATE_YAML:
           TektonCompiler._write_workflow(workflow=pipeline_loop_crs[i],
