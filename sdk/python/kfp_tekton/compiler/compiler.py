--- conflicted
+++ resolved
@@ -198,9 +198,6 @@
         {'name': 'operand2', 'value': operand2_value, 'type': type(condition.operand2)},
         {'name': 'operator', 'value': str(condition.operator), 'type': type(condition.operator)}
       ]
-<<<<<<< HEAD
-      template['spec']['cel-template'] = None
-=======
 
     # dsl does not expose Graph so here use sub_group.type to check whether it's graph
     if sub_group.type == "graph":
@@ -300,7 +297,6 @@
                   'name': param[0], 'value': '$(params.%s)' % param[0]
                 })
 
->>>>>>> 504dc25c
     if isinstance(sub_group, dsl.ParallelFor):
       self.loops_pipeline[group_name] = {
         'kind': 'loops',
@@ -745,15 +741,10 @@
     # add timeout params to task_refs, instead of task.
     for task in task_refs:
       op = pipeline.ops.get(task['name'])
-<<<<<<< HEAD
       # Custom task doesn't support timeout feature
       if task.get('taskSpec', ''):
-        if not TEKTON_GLOBAL_DEFAULT_TIMEOUT or op.timeout:
+        if op != None and (not TEKTON_GLOBAL_DEFAULT_TIMEOUT or op.timeout):
           task['timeout'] = '%ds' % op.timeout
-=======
-      if op != None and (not TEKTON_GLOBAL_DEFAULT_TIMEOUT or op.timeout):
-        task['timeout'] = '%ds' % op.timeout
->>>>>>> 504dc25c
 
     # handle resourceOp cases in pipeline
     self._process_resourceOp(task_refs, pipeline)
