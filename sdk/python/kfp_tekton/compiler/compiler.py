# Copyright 2019-2020 kubeflow.org.
#
# Licensed under the Apache License, Version 2.0 (the "License");
# you may not use this file except in compliance with the License.
# You may obtain a copy of the License at
#
#    http://www.apache.org/licenses/LICENSE-2.0
#
# Unless required by applicable law or agreed to in writing, software
# distributed under the License is distributed on an "AS IS" BASIS,
# WITHOUT WARRANTIES OR CONDITIONS OF ANY KIND, either express or implied.
# See the License for the specific language governing permissions and
# limitations under the License.
import inspect
import json
import tarfile
import yaml
import copy
import itertools
import zipfile
import re
from typing import Callable, Set, List, Text, Dict, Tuple, Any, Union, Optional

from ._op_to_template import _op_to_template, literal_str

from kfp import dsl
from kfp.compiler._default_transformers import add_pod_env
from kfp.compiler._k8s_helper import sanitize_k8s_name
from kfp.compiler.compiler import Compiler
from kfp.components.structures import InputSpec
from kfp.dsl._metadata import _extract_pipeline_metadata
from kfp.compiler._k8s_helper import convert_k8s_obj_to_json

from .. import tekton_api_version


def _literal_str_representer(dumper, data):
  """pyyaml representer for literal yaml string dumper

  Create a representer for the literal string class that converts the string
  object with newline into yaml's literal string '|' style.
  """
  return dumper.represent_scalar(u'tag:yaml.org,2002:str', data, style='|')

# Add the _literal_str_representer as part of the yaml dumper.
yaml.add_representer(literal_str, _literal_str_representer)


class TektonCompiler(Compiler) :
  """DSL Compiler to generate Tekton YAML.

  It compiles DSL pipeline functions into workflow yaml. Example usage:
  ```python
  @dsl.pipeline(
    name='name',
    description='description'
  )
  def my_pipeline(a: int = 1, b: str = "default value"):
    ...

  TektonCompiler().compile(my_pipeline, 'path/to/workflow.yaml')
  ```
  """

  def _get_loop_task(self, task: Dict, op_name_to_for_loop_op):
    """Get the list of task references which will flatten the loop parameters defined in pipeline.

    Args:
      task: ops template in pipeline.
      op_name_to_for_loop_op: a dictionary of ospgroup
    """
    # Get all the params in the task
    task_parms_list = []
    for tp in task.get('params', []):
      task_parms_list.append(tp)
    # Get the loop values for each params
    for tp in task_parms_list:
      for loop_param in op_name_to_for_loop_op.values():
        loop_args = loop_param.loop_args
        if loop_args.name in tp['name']:
          lpn = tp['name'].replace(loop_args.name, '').replace('-subvar-', '')
          if lpn:
            tp['loopvalue'] = [value[lpn] for value in loop_args.items_or_pipeline_param]
          else:
            tp['loopvalue'] = loop_args.items_or_pipeline_param
    # Get the task params list
    ## Get the task_params list without loop first
    loop_value = [p['loopvalue'] for p in task_parms_list if p.get('loopvalue')]
    task_params_without_loop = [p for p in task_parms_list if not p.get('loopvalue')]
    ## Get the task_params list with loop
    loop_params = [p for p in task_parms_list if p.get('loopvalue')]
    for parm in loop_params:
      del parm['loopvalue']
      del parm['value']
    value_iter = list(itertools.product(*loop_value))
    value_iter_list = []
    for values in value_iter:
      opt = []
      for value in values:
        opt.append({"value": str(value)})
      value_iter_list.append(opt)
    {value[i].update(loop_params[i]) for i in range(len(loop_params)) for value in value_iter_list}
    task_params_with_loop = value_iter_list
    ## combine task params
    list(a.extend(task_params_without_loop) for a in task_params_with_loop)
    task_parms_all = task_params_with_loop
    # Get the task list based on parmas list
    task_list = []
    del task['params']
    task_old_name = task['name']
    for i in range(len(task_parms_all)):
      task['params'] = task_parms_all[i]
      task['name'] = '%s-loop-items-%d' % (task_old_name, i)
      task_list.append(copy.deepcopy(task))
      del task['params']
    return task_list

  def _group_to_dag_template(self, group, inputs, outputs, dependencies):
    """Generate template given an OpsGroup.
    inputs, outputs, dependencies are all helper dicts.
    """

    # Generate GroupOp template
    sub_group = group
    template = {
      'apiVersion': tekton_api_version,
      'metadata': {
        'name': sub_group.name,
      },
      'spec': {}
    }
  
    # Generate inputs section.
    if inputs.get(group.name, None):
      template_params = [{'name': x[1] if x[1] else x[0]} for x in inputs[group.name]]
      template['spec']['params'] = template_params
      
    # Generates template sections unique to conditions
    if isinstance(sub_group, dsl.OpsGroup) and sub_group.type == 'condition':
      subgroup_inputs = inputs.get(sub_group.name, [])
      condition = sub_group.condition

      operand1_value = str(condition.operand1)
      operand2_value = str(condition.operand2) 

      # Generates the operand values and exits gracefully if task outputs are trying to be used
      # TODO this can be removed when Conditions support parameter passing from task outputs at which point
      # the _resolve_value_or_reference method from kfp.Compiler can be used instead
      if isinstance(condition.operand1, dsl.PipelineParam):
        parameter_name = self._pipelineparam_full_name(condition.operand1)
        task_names = [task_name for param_name, task_name in subgroup_inputs if param_name == parameter_name]
        if task_names[0]:
          raise TypeError("Conditions do not currently support parameter passing from task outputs")
        operand1_value =  '$(params.'+parameter_name+')'
      if isinstance(condition.operand2, dsl.PipelineParam):
        parameter_name = self._pipelineparam_full_name(condition.operand2)
        task_names = [task_name for param_name, task_name in subgroup_inputs if param_name == parameter_name]
        if task_names[0]:
          raise TypeError("Conditions do not currently support parameter passing from task outputs")
        operand1_value =  '$(params.'+parameter_name+')'

      input_grab = 'EXITCODE=$(python -c \'import sys\ninput1=str.rstrip(sys.argv[1])\ninput2=str.rstrip(sys.argv[2])\n'
      try_catch = 'try:\n  input1=int(input1)\n  input2=int(input2)\nexcept Error:\n  input1=str(input1)\n'
      if_else = 'print(0) if (input1 ' + condition.operator + ' input2) else print(1)\' ' + operand1_value + ' ' + operand2_value + '); '
      exit_code = 'exit $EXITCODE'
      shell_script = input_grab + try_catch + if_else + exit_code
      
      template['apiVersion'] = 'tekton.dev/v1alpha1'   # TODO Change to tekton_api_version once Conditions are out of v1alpha1
      template['kind'] = 'Condition'
      template['spec']['check'] = {
        'args': [shell_script],
        'command': ['sh','-c'],
        'image': 'python:alpine3.6',
      }

    return template


  def _create_dag_templates(self, pipeline, op_transformers=None, params=None, op_to_templates_handler=None):
    """Create all groups and ops templates in the pipeline.

    Args:
      pipeline: Pipeline context object to get all the pipeline data from.
      op_transformers: A list of functions that are applied to all ContainerOp instances that are being processed.
      op_to_templates_handler: Handler which converts a base op into a list of argo templates.
    """
    op_to_steps_handler = op_to_templates_handler or (lambda op: [_op_to_template(op)])
    root_group = pipeline.groups[0]

    # Call the transformation functions before determining the inputs/outputs, otherwise
    # the user would not be able to use pipeline parameters in the container definition
    # (for example as pod labels) - the generated template is invalid.
    for op in pipeline.ops.values():
      for transformer in op_transformers or []:
        transformer(op)

    # Generate core data structures to prepare for argo yaml generation
    #   op_name_to_parent_groups: op name -> list of ancestor groups including the current op
    #   opsgroups: a dictionary of ospgroup.name -> opsgroup
    #   inputs, outputs: group/op names -> list of tuples (full_param_name, producing_op_name)
    #   condition_params: recursive_group/op names -> list of pipelineparam
    #   dependencies: group/op name -> list of dependent groups/ops.
    # Special Handling for the recursive opsgroup
    #   op_name_to_parent_groups also contains the recursive opsgroups
    #   condition_params from _get_condition_params_for_ops also contains the recursive opsgroups
    #   groups does not include the recursive opsgroups
    opsgroups = self._get_groups(root_group)
    op_name_to_parent_groups = self._get_groups_for_ops(root_group)
    opgroup_name_to_parent_groups = self._get_groups_for_opsgroups(root_group)
    condition_params = self._get_condition_params_for_ops(root_group)
    inputs, outputs = self._get_inputs_outputs(
      pipeline,
      root_group,
      op_name_to_parent_groups,
      opgroup_name_to_parent_groups,
      condition_params,
      {}
    )
    dependencies = self._get_dependencies(
      pipeline,
      root_group,
      op_name_to_parent_groups,
      opgroup_name_to_parent_groups,
      opsgroups,
      condition_params,
    )

    templates = []
    for opsgroup in opsgroups.keys():
      # Only Conditions get templates in Tekton
      if opsgroups[opsgroup].type == 'condition':
        template = self._group_to_dag_template(opsgroups[opsgroup], inputs, outputs, dependencies)
        templates.append(template)

    for op in pipeline.ops.values():
      templates.extend(op_to_steps_handler(op))

    return templates

  def _create_pipeline_workflow(self, args, pipeline, op_transformers=None, pipeline_conf=None) \
          -> List[Dict[Text, Any]]:  # Tekton change, signature/return type
    """Create workflow for the pipeline."""
    # Input Parameters
    params = []
    for arg in args:
      param = {'name': arg.name}
      if arg.value is not None:
        if isinstance(arg.value, (list, tuple)):
          param['default'] = json.dumps(arg.value, sort_keys=True)
        else:
          param['default'] = str(arg.value)
      params.append(param)

    # generate Tekton tasks from pipeline ops
    templates = self._create_dag_templates(pipeline, op_transformers, params)

    # generate task and condition reference list for the Tekton Pipeline
    condition_refs = {}
    task_refs = []
    for template in templates:
      if template['kind'] == 'Condition':
        condition_refs[template['metadata']['name']] = {
          'conditionRef': template['metadata']['name'],
          'params': [{
              'name': param['name'],
              'value': '$(params.'+param['name']+')'
            } for param in template['spec'].get('params',[])
          ]
        }
      else:
        task_refs.append(
          {
            'name': template['metadata']['name'],
            'taskRef': {
              'name': template['metadata']['name']
            },
            'params': [{
                'name': p['name'],
                'value': p.get('default', '')
              } for p in template['spec'].get('params', [])
            ]
          }
        )

    # add task dependencies and add condition refs to the task ref that depends on the condition
    op_name_to_parent_groups = self._get_groups_for_ops(pipeline.groups[0])
    for task in task_refs:
      op = pipeline.ops.get(task['name'])
      parent_group = op_name_to_parent_groups.get(task['name'], [])
      if parent_group:
        if condition_refs.get(parent_group[-2],[]):
          task['conditions'] = [condition_refs.get(op_name_to_parent_groups[task['name']][-2],[])]
      if op.dependent_names:
        task['runAfter'] = op.dependent_names

    # process input parameters from upstream tasks
    pipeline_param_names = [p['name'] for p in params]
    for task in task_refs:
      op = pipeline.ops.get(task['name'])
      for tp in task.get('params', []):
        if tp['name'] in pipeline_param_names:
          tp['value'] = '$(params.%s)' % tp['name']
        else:
          for pp in op.inputs:
            if tp['name'] == pp.full_name:
              # replace '_' to '-' since tekton results doesn't support underscore
              tp['value'] = '$(tasks.%s.results.%s)' % (pp.op_name, pp.name.replace('_', '-'))
              break

    # add retries params
    for task in task_refs:
      op = pipeline.ops.get(task['name'])
      if op.num_retries:
        task['retries'] = op.num_retries

    # add timeout params to task_refs, instead of task.
    pipeline_conf = pipeline.conf
    for task in task_refs:
      op = pipeline.ops.get(task['name'])
      if op.timeout:
        task['timeout'] = '%ds' % op.timeout

    # handle resourceOp cases in pipeline
    for task in task_refs:
      op = pipeline.ops.get(task['name'])
      if isinstance(op, dsl.ResourceOp):
        action = op.resource.get('action')
        merge_strategy = op.resource.get('merge_strategy')
        success_condition = op.resource.get('success_condition')
        failure_condition = op.resource.get('failure_condition')
        task['params'] = [tp for tp in task.get('params', []) if tp.get('name') != "image"]
        if not merge_strategy:
          task['params'] = [tp for tp in task.get('params', []) if tp.get('name') != 'merge-strategy']
        if not success_condition:
          task['params'] = [tp for tp in task.get('params', []) if tp.get('name') != 'success-condition']
        if not failure_condition:
          task['params'] = [tp for tp in task.get('params', []) if tp.get('name') != "failure-condition"]
        for tp in task.get('params', []):
          if tp.get('name') == "action" and action:
            tp['value'] = action
          if tp.get('name') == "merge-strategy" and merge_strategy:
            tp['value'] = merge_strategy
          if tp.get('name') == "success-condition" and success_condition:
            tp['value'] = success_condition
          if tp.get('name') == "failure-condition" and failure_condition:
            tp['value'] = failure_condition
          if tp.get('name') == "manifest":
            manifest = yaml.dump(convert_k8s_obj_to_json(op.k8s_resource), default_flow_style=False)
            tp['value'] = manifest
          if tp.get('name') == "output":
            output_values = ','.join(set(list(op.attribute_outputs.values())))
            tp['value'] = output_values

    # process loop parameters, keep this section in the behind of other processes, ahead of gen pipeline
    root_group = pipeline.groups[0]
    op_name_to_for_loop_op = self._get_for_loop_ops(root_group)
    if op_name_to_for_loop_op:
      for loop_param in op_name_to_for_loop_op.values():
        if loop_param.items_is_pipeline_param is True:
          raise NotImplementedError("dynamic params are not yet implemented")
      include_loop_task_refs = []
      for task in task_refs:
        with_loop_task = self._get_loop_task(task, op_name_to_for_loop_op)
        include_loop_task_refs.extend(with_loop_task)
      task_refs = include_loop_task_refs

    # generate the Tekton Pipeline document
    pipeline_template = {
      'apiVersion': tekton_api_version,
      'kind': 'Pipeline',
      'metadata': {
        'name': pipeline.name or 'Pipeline'
      },
      'spec': {
        'params': params,
        'tasks': task_refs
      }
    }

    # append Task and Pipeline documents
    workflow = templates + [pipeline_template]

    # Generate pipelinerun if generate-pipelinerun flag is enabled
    # The base templete is generated first and then insert optional parameters.
    # Wrapped in a try catch for when this method is called directly (e.g. there is no pipeline decorator)
    try:
      if self.generate_pipelinerun:
        pipelinerun = {
          'apiVersion': tekton_api_version,
          'kind': 'PipelineRun',
          'metadata': {
            'name': pipeline_template['metadata']['name'] + '-run'
          },
          'spec': {
            'params': [{
              'name': p['name'],
              'value': p.get('default', '')
            } for p in pipeline_template['spec']['params']
            ],
            'pipelineRef': {
              'name': pipeline_template['metadata']['name']
            }
          }
        }


<<<<<<< HEAD
        pod_template = {}
        for task in task_refs:
          op = pipeline.ops.get(task['name'])
          if op.affinity:
            pod_template['affinity'] = convert_k8s_obj_to_json(op.affinity)
          if op.tolerations:
            pod_template['tolerations'] = pod_template.get('tolerations', []) + op.tolerations
          if op.node_selector:
            pod_template['nodeSelector'] = op.node_selector

        if pod_template:
          pipelinerun['spec']['podtemplate'] = pod_template

        # add workflow level timeout to pipeline run
        if pipeline_conf.timeout:
          pipelinerun['spec']['timeout'] = '%ds' % pipeline_conf.timeout

        workflow = workflow + [pipelinerun]
    except:
      pass # Intentionally do nothing
=======
      pod_template = {}
      for task in task_refs:
        op = pipeline.ops.get(task['name'])
        if op.affinity:
          pod_template['affinity'] = convert_k8s_obj_to_json(op.affinity)
        if op.tolerations:
          pod_template['tolerations'] = pod_template.get('tolerations', []) + op.tolerations
        if op.node_selector:
          pod_template['nodeSelector'] = op.node_selector

      if pod_template:
        pipelinerun['spec']['podtemplate'] = pod_template

      # add workflow level timeout to pipeline run
      if pipeline_conf.timeout:
        pipelinerun['spec']['timeout'] = '%ds' % pipeline_conf.timeout

      # generate the Tekton service account template
      service_template = {}
      if len(pipeline_conf.image_pull_secrets) > 0:
        service_template = {
          'apiVersion': 'v1',
          'kind': 'ServiceAccount',
          'metadata': {'name': pipelinerun['metadata']['name'] + '-sa'}
        }
      for image_pull_secret in pipeline_conf.image_pull_secrets:
        service_template['imagePullSecrets'] = [{'name': image_pull_secret.name}]

      if service_template:
        workflow = workflow + [service_template]
        pipelinerun['spec']['serviceAccountName'] = service_template['metadata']['name']

      workflow = workflow + [pipelinerun]
>>>>>>> ebe05e3a

    # Use regex to replace all the Argo variables to Tekton variables. For variables that are unique to Argo,
    # we raise an Error to alert users about the unsupported variables. Here is the list of Argo variables.
    # https://github.com/argoproj/argo/blob/master/docs/variables.md
    # Since Argo variables can be used in anywhere in the yaml, we need to dump and then parse the whole yaml
    # using regular expression.
    workflow_dump = json.dumps(workflow)
    tekton_var_regex_rules = [
        {'argo_rule': '{{inputs.parameters.([^ \t\n.:,;{}]+)}}', 'tekton_rule': '$(inputs.params.\g<1>)'},
        {'argo_rule': '{{outputs.parameters.([^ \t\n.:,;{}]+).path}}', 'tekton_rule': '$(results.\g<1>.path)'}
    ]
    for regex_rule in tekton_var_regex_rules:
      workflow_dump = re.sub(regex_rule['argo_rule'], regex_rule['tekton_rule'], workflow_dump)

    unsupported_vars = re.findall(r"{{[^ \t\n.:,;{}]+\.[^ \t\n:,;{}]+}}", workflow_dump)
    if unsupported_vars:
      raise ValueError('These Argo variables are not supported in Tekton Pipeline: %s' % ", ".join(str(v) for v in set(unsupported_vars)))
    workflow = json.loads(workflow_dump)

    return workflow  # Tekton change, from return type Dict[Text, Any] to List[Dict[Text, Any]]

  # NOTE: the methods below are "copied" from KFP with changes in the method signatures (only)
  #       to accommodate multiple documents in the YAML output file:
  #         KFP Argo -> Dict[Text, Any]
  #         KFP Tekton -> List[Dict[Text, Any]]

  def _create_workflow(self,
      pipeline_func: Callable,
      pipeline_name: Text=None,
      pipeline_description: Text=None,
      params_list: List[dsl.PipelineParam]=None,
      pipeline_conf: dsl.PipelineConf = None,
      ) -> List[Dict[Text, Any]]:  # Tekton change, signature
    """ Internal implementation of create_workflow."""
    params_list = params_list or []
    argspec = inspect.getfullargspec(pipeline_func)

    # Create the arg list with no default values and call pipeline function.
    # Assign type information to the PipelineParam
    pipeline_meta = _extract_pipeline_metadata(pipeline_func)
    pipeline_meta.name = pipeline_name or pipeline_meta.name
    pipeline_meta.description = pipeline_description or pipeline_meta.description
    pipeline_name = sanitize_k8s_name(pipeline_meta.name)

    # Need to first clear the default value of dsl.PipelineParams. Otherwise, it
    # will be resolved immediately in place when being to each component.
    default_param_values = {}
    for param in params_list:
      default_param_values[param.name] = param.value
      param.value = None

    # Currently only allow specifying pipeline params at one place.
    if params_list and pipeline_meta.inputs:
      raise ValueError('Either specify pipeline params in the pipeline function, or in "params_list", but not both.')

    args_list = []
    for arg_name in argspec.args:
      arg_type = None
      for input in pipeline_meta.inputs or []:
        if arg_name == input.name:
          arg_type = input.type
          break
      args_list.append(dsl.PipelineParam(sanitize_k8s_name(arg_name, True), param_type=arg_type))

    with dsl.Pipeline(pipeline_name) as dsl_pipeline:
      pipeline_func(*args_list)

    pipeline_conf = pipeline_conf or dsl_pipeline.conf # Configuration passed to the compiler is overriding. Unfortunately, it's not trivial to detect whether the dsl_pipeline.conf was ever modified.

    self._validate_exit_handler(dsl_pipeline)
    self._sanitize_and_inject_artifact(dsl_pipeline, pipeline_conf)

    # Fill in the default values.
    args_list_with_defaults = []
    if pipeline_meta.inputs:
      args_list_with_defaults = [dsl.PipelineParam(sanitize_k8s_name(arg_name, True))
                                 for arg_name in argspec.args]
      if argspec.defaults:
        for arg, default in zip(reversed(args_list_with_defaults), reversed(argspec.defaults)):
          arg.value = default.value if isinstance(default, dsl.PipelineParam) else default
    elif params_list:
      # Or, if args are provided by params_list, fill in pipeline_meta.
      for param in params_list:
        param.value = default_param_values[param.name]

      args_list_with_defaults = params_list
      pipeline_meta.inputs = [
        InputSpec(
            name=param.name,
            type=param.param_type,
            default=param.value) for param in params_list]

    op_transformers = [add_pod_env]
    op_transformers.extend(pipeline_conf.op_transformers)

    workflow = self._create_pipeline_workflow(
        args_list_with_defaults,
        dsl_pipeline,
        op_transformers,
        pipeline_conf,
    )

    from ._data_passing_rewriter import fix_big_data_passing
    workflow = fix_big_data_passing(workflow)

    import json
    pipeline = [item for item in workflow if item["kind"] == "Pipeline"][0]  # Tekton change
    pipeline.setdefault('metadata', {}).setdefault('annotations', {})['pipelines.kubeflow.org/pipeline_spec'] = json.dumps(pipeline_meta.to_dict(), sort_keys=True)

    return workflow

  def compile(self,
              pipeline_func,
              package_path,
              type_check=True,
              pipeline_conf: dsl.PipelineConf = None,
              generate_pipelinerun=False):
    """Compile the given pipeline function into workflow yaml.
    Args:
      pipeline_func: pipeline functions with @dsl.pipeline decorator.
      package_path: the output workflow tar.gz file path. for example, "~/a.tar.gz"
      type_check: whether to enable the type check or not, default: False.
      pipeline_conf: PipelineConf instance. Can specify op transforms,
                     image pull secrets and other pipeline-level configuration options.
                     Overrides any configuration that may be set by the pipeline.
      generate_pipelinerun: Generate pipelinerun yaml for Tekton pipeline compilation.
    """
    self.generate_pipelinerun = generate_pipelinerun
    super().compile(pipeline_func, package_path, type_check, pipeline_conf=pipeline_conf)

  @staticmethod
  def _write_workflow(workflow: List[Dict[Text, Any]],  # Tekton change, signature
                      package_path: Text = None):
    """Dump pipeline workflow into yaml spec and write out in the format specified by the user.

    Args:
      workflow: Workflow spec of the pipline, dict.
      package_path: file path to be written. If not specified, a yaml_text string
        will be returned.
    """
    yaml.Dumper.ignore_aliases = lambda *args : True
    yaml_text = yaml.dump_all(workflow, default_flow_style=False)  # Tekton change

    if '{{pipelineparam' in yaml_text:
      raise RuntimeError(
          'Internal compiler error: Found unresolved PipelineParam. '
          'Please create a new issue at https://github.com/kubeflow/pipelines/issues '
          'attaching the pipeline code and the pipeline package.' )

    if package_path is None:
      return yaml_text

    if package_path.endswith('.tar.gz') or package_path.endswith('.tgz'):
      from contextlib import closing
      from io import BytesIO
      with tarfile.open(package_path, "w:gz") as tar:
          with closing(BytesIO(yaml_text.encode())) as yaml_file:
            tarinfo = tarfile.TarInfo('pipeline.yaml')
            tarinfo.size = len(yaml_file.getvalue())
            tar.addfile(tarinfo, fileobj=yaml_file)
    elif package_path.endswith('.zip'):
      with zipfile.ZipFile(package_path, "w") as zip:
        zipinfo = zipfile.ZipInfo('pipeline.yaml')
        zipinfo.compress_type = zipfile.ZIP_DEFLATED
        zip.writestr(zipinfo, yaml_text)
    elif package_path.endswith('.yaml') or package_path.endswith('.yml'):
      with open(package_path, 'w') as yaml_file:
        yaml_file.write(yaml_text)
    else:
      raise ValueError(
          'The output path '+ package_path +
          ' should ends with one of the following formats: '
          '[.tar.gz, .tgz, .zip, .yaml, .yml]')

  def _create_and_write_workflow(
      self,
      pipeline_func: Callable,
      pipeline_name: Text=None,
      pipeline_description: Text=None,
      params_list: List[dsl.PipelineParam]=None,
      pipeline_conf: dsl.PipelineConf=None,
      package_path: Text=None
  ) -> None:
    """Compile the given pipeline function and dump it to specified file format."""
    workflow = self._create_workflow(
        pipeline_func,
        pipeline_name,
        pipeline_description,
        params_list,
        pipeline_conf)
    TektonCompiler._write_workflow(workflow=workflow, package_path=package_path)   # Tekton change<|MERGE_RESOLUTION|>--- conflicted
+++ resolved
@@ -403,8 +403,6 @@
           }
         }
 
-
-<<<<<<< HEAD
         pod_template = {}
         for task in task_refs:
           op = pipeline.ops.get(task['name'])
@@ -422,44 +420,24 @@
         if pipeline_conf.timeout:
           pipelinerun['spec']['timeout'] = '%ds' % pipeline_conf.timeout
 
+        # generate the Tekton service account template
+        service_template = {}
+        if len(pipeline_conf.image_pull_secrets) > 0:
+          service_template = {
+            'apiVersion': 'v1',
+            'kind': 'ServiceAccount',
+            'metadata': {'name': pipelinerun['metadata']['name'] + '-sa'}
+          }
+        for image_pull_secret in pipeline_conf.image_pull_secrets:
+          service_template['imagePullSecrets'] = [{'name': image_pull_secret.name}]
+
+        if service_template:
+          workflow = workflow + [service_template]
+          pipelinerun['spec']['serviceAccountName'] = service_template['metadata']['name']
+
         workflow = workflow + [pipelinerun]
     except:
       pass # Intentionally do nothing
-=======
-      pod_template = {}
-      for task in task_refs:
-        op = pipeline.ops.get(task['name'])
-        if op.affinity:
-          pod_template['affinity'] = convert_k8s_obj_to_json(op.affinity)
-        if op.tolerations:
-          pod_template['tolerations'] = pod_template.get('tolerations', []) + op.tolerations
-        if op.node_selector:
-          pod_template['nodeSelector'] = op.node_selector
-
-      if pod_template:
-        pipelinerun['spec']['podtemplate'] = pod_template
-
-      # add workflow level timeout to pipeline run
-      if pipeline_conf.timeout:
-        pipelinerun['spec']['timeout'] = '%ds' % pipeline_conf.timeout
-
-      # generate the Tekton service account template
-      service_template = {}
-      if len(pipeline_conf.image_pull_secrets) > 0:
-        service_template = {
-          'apiVersion': 'v1',
-          'kind': 'ServiceAccount',
-          'metadata': {'name': pipelinerun['metadata']['name'] + '-sa'}
-        }
-      for image_pull_secret in pipeline_conf.image_pull_secrets:
-        service_template['imagePullSecrets'] = [{'name': image_pull_secret.name}]
-
-      if service_template:
-        workflow = workflow + [service_template]
-        pipelinerun['spec']['serviceAccountName'] = service_template['metadata']['name']
-
-      workflow = workflow + [pipelinerun]
->>>>>>> ebe05e3a
 
     # Use regex to replace all the Argo variables to Tekton variables. For variables that are unique to Argo,
     # we raise an Error to alert users about the unsupported variables. Here is the list of Argo variables.
