# Copyright 2019-2021 kubeflow.org.
#
# Licensed under the Apache License, Version 2.0 (the "License");
# you may not use this file except in compliance with the License.
# You may obtain a copy of the License at
#
#    http://www.apache.org/licenses/LICENSE-2.0
#
# Unless required by applicable law or agreed to in writing, software
# distributed under the License is distributed on an "AS IS" BASIS,
# WITHOUT WARRANTIES OR CONDITIONS OF ANY KIND, either express or implied.
# See the License for the specific language governing permissions and
# limitations under the License.

import ast
import inspect
import json
import os
import re
import tarfile
import textwrap
import uuid
import zipfile
from collections import defaultdict
from distutils.util import strtobool
<<<<<<< HEAD
import collections
=======
from os import environ as env
from typing import Callable, List, Text, Dict, Any
>>>>>>> da32ba64

import yaml
# Kubeflow Pipeline imports
from kfp import dsl
from kfp.compiler._default_transformers import add_pod_env
from kfp.compiler.compiler import Compiler
from kfp.components.structures import InputSpec
from kfp.dsl._for_loop import LoopArguments
from kfp.dsl._metadata import _extract_pipeline_metadata
# KFP-Tekton imports
from kfp_tekton.compiler import __tekton_api_version__ as tekton_api_version
from kfp_tekton.compiler._data_passing_rewriter import fix_big_data_passing
from kfp_tekton.compiler._k8s_helper import convert_k8s_obj_to_json, sanitize_k8s_name, sanitize_k8s_object
from kfp_tekton.compiler._op_to_template import _op_to_template
from kfp_tekton.compiler._tekton_handler import _handle_tekton_pipeline_variables, _handle_tekton_custom_task
from kfp_tekton.compiler.pipeline_utils import TektonPipelineConf
from kfp_tekton.compiler.yaml_utils import dump_yaml
from kfp_tekton.tekton import TEKTON_CUSTOM_TASK_IMAGES, DEFAULT_CONDITION_OUTPUT_KEYWORD

DEFAULT_ARTIFACT_BUCKET = env.get('DEFAULT_ARTIFACT_BUCKET', 'mlpipeline')
DEFAULT_ARTIFACT_ENDPOINT = env.get('DEFAULT_ARTIFACT_ENDPOINT', 'minio-service.kubeflow:9000')
DEFAULT_ARTIFACT_ENDPOINT_SCHEME = env.get('DEFAULT_ARTIFACT_ENDPOINT_SCHEME', 'http://')
TEKTON_GLOBAL_DEFAULT_TIMEOUT = strtobool(env.get('TEKTON_GLOBAL_DEFAULT_TIMEOUT', 'false'))
LOOP_RESOURCES_IN_SEPARATE_YAML = strtobool(env.get('LOOP_RESOURCES_IN_SEPARATE_YAML', 'false'))
# DISABLE_CEL_CONDITION should be True until CEL is officially merged into Tekton main API.
DISABLE_CEL_CONDITION = True


def _get_super_condition_template():

  python_script = textwrap.dedent('''\
    'import sys
    input1=str.rstrip(sys.argv[1])
    input2=str.rstrip(sys.argv[2])
    try:
      input1=int(input1)
      input2=int(input2)
    except:
      input1=str(input1)
    %(s)s="true" if (input1 $(inputs.params.operator) input2) else "false"
    f = open("/tekton/results/%(s)s", "w")
    f.write(%(s)s)
    f.close()' '''
    % {'s': DEFAULT_CONDITION_OUTPUT_KEYWORD})

  template = {
    'results': [
      {'name': DEFAULT_CONDITION_OUTPUT_KEYWORD,
       'description': 'Conditional task %s' % DEFAULT_CONDITION_OUTPUT_KEYWORD
       }
    ],
    'params': [
      {'name': 'operand1'},
      {'name': 'operand2'},
      {'name': 'operator'}
    ],
    'steps': [{
      'script': 'python -c ' + python_script + "'$(inputs.params.operand1)' '$(inputs.params.operand2)'",
      'image': 'python:alpine3.6',
    }]
  }

  return template


def _get_cel_condition_template():
  template = {
    "name": "cel_condition",
    "apiVersion": "cel.tekton.dev/v1alpha1",
    "kind": "CEL"
  }

  return template


class TektonCompiler(Compiler):
  """DSL Compiler to generate Tekton YAML.

  It compiles DSL pipeline functions into workflow yaml. Example usage:
  ```python
  @dsl.pipeline(
    name='name',
    description='description'
  )
  def my_pipeline(a: int = 1, b: str = "default value"):
    ...

  TektonCompiler().compile(my_pipeline, 'path/to/workflow.yaml')
  ```
  """

  def __init__(self, **kwargs):
    # Input and output artifacts are hash maps for metadata tracking.
    # artifact_items is the artifact dependency map
    # loops_pipeline recorde the loop tasks information for each loops
    self.input_artifacts = {}
    self.output_artifacts = {}
    self.artifact_items = {}
    self.loops_pipeline = {}
    self.recursive_tasks = []
    self.custom_task_crs = []
    self.uuid = self._get_unique_id_code()
    self._group_names = []
    self.pipeline_labels = {}
    self.pipeline_annotations = {}
    self.tekton_inline_spec = True
    super().__init__(**kwargs)

  def _set_pipeline_conf(self, tekton_pipeline_conf: TektonPipelineConf):
    self.pipeline_labels = tekton_pipeline_conf.pipeline_labels
    self.pipeline_annotations = tekton_pipeline_conf.pipeline_annotations
    self.tekton_inline_spec = tekton_pipeline_conf.tekton_inline_spec

  def _resolve_value_or_reference(self, value_or_reference, potential_references):
    """_resolve_value_or_reference resolves values and PipelineParams, which could be task parameters or input parameters.
    Args:
      value_or_reference: value or reference to be resolved. It could be basic python types or PipelineParam
      potential_references(dict{str->str}): a dictionary of parameter names to task names
      """
    if isinstance(value_or_reference, dsl.PipelineParam):
      parameter_name = value_or_reference.full_name
      task_names = [task_name for param_name, task_name in potential_references if param_name == parameter_name]
      if task_names:
        task_name = task_names[0]
        # When the task_name is None, the parameter comes directly from ancient ancesters
        # instead of parents. Thus, it is resolved as the input parameter in the current group.
        if task_name is None:
          return '$(params.%s)' % parameter_name
        else:
          return '$(params.%s)' % task_name
      else:
        return '$(params.%s)' % parameter_name
    else:
      return str(value_or_reference)

  def _get_groups(self, root_group):
    """Helper function to get all groups (not including ops) in a pipeline."""

    def _get_groups_helper(group):
      groups = {group.name: group}
      for g in group.groups:
        groups.update(_get_groups_helper(g))
      return groups

    return _get_groups_helper(root_group)

  @staticmethod
  def _get_unique_id_code():
    return uuid.uuid4().hex[:5]

  def _group_to_dag_template(self, group, inputs, outputs, dependencies, pipeline_name, group_type):
    """Generate template given an OpsGroup.
    inputs, outputs, dependencies are all helper dicts.
    """
    # Generate GroupOp template
    sub_group = group
    # For loop and recursion usually append 16-19 characters, so limit the loop/recusion pipeline_name to 44 char
    self._group_names = [sanitize_k8s_name(pipeline_name, max_length=44), sanitize_k8s_name(sub_group.name)]
    if self.uuid:
      self._group_names.insert(1, self.uuid)
    group_name = '-'.join(self._group_names) if group_type == "loop" or group_type == "graph" else sub_group.name
    template = {
      'metadata': {
        'name': group_name,
      },
      'spec': {}
    }

    # Generates a pseudo-template unique to conditions due to the catalog condition approach
    # where every condition is an extension of one super-condition
    if isinstance(sub_group, dsl.OpsGroup) and sub_group.type == 'condition':
      subgroup_inputs = inputs.get(group_name, [])
      condition = sub_group.condition

      operand1_value = self._resolve_value_or_reference(condition.operand1, subgroup_inputs)
      operand2_value = self._resolve_value_or_reference(condition.operand2, subgroup_inputs)
      template['kind'] = 'Condition'
      template['spec']['params'] = [
        {'name': 'operand1', 'value': operand1_value, 'type': type(condition.operand1),
        'op_name': getattr(condition.operand1, 'op_name', ''), 'output_name': getattr(condition.operand1, 'name', '')},
        {'name': 'operand2', 'value': operand2_value, 'type': type(condition.operand2),
        'op_name': getattr(condition.operand2, 'op_name', ''), 'output_name': getattr(condition.operand2, 'name', '')},
        {'name': 'operator', 'value': str(condition.operator), 'type': type(condition.operator)}
      ]

    # dsl does not expose Graph so here use sub_group.type to check whether it's graph
    if sub_group.type == "graph":
      # for graph now we just support as a pipeline loop with just 1 iteration
      loop_args_name = "just_one_iteration"
      loop_args_value = ["1"]

      # Special handling for recursive subgroup
      if sub_group.recursive_ref:
        # generate ref graph name
        tmp_group_names = [pipeline_name, sanitize_k8s_name(sub_group.recursive_ref.name)]
        if self.uuid:
          tmp_group_names.insert(1, self.uuid)
        ref_group_name = '-'.join(tmp_group_names)

        # generate params
        params = [{
          "name": loop_args_name,
          "value": loop_args_value
        }]

        # get other input params, for recursion need rename the param name to the refrenced one
        for i in range(len(sub_group.inputs)):
            input = sub_group.inputs[i]
            inputRef = sub_group.recursive_ref.inputs[i]
            if input.op_name:
              params.append({
                'name': inputRef.full_name,
                'value': '$(tasks.%s.results.%s)' % (input.op_name, input.name)
              })
            else:
              params.append({
                'name': inputRef.full_name, 'value': '$(params.%s)' % input.name
              })

        self.recursive_tasks.append({
          'name': sub_group.name,
          'taskRef': {
            'apiVersion': 'custom.tekton.dev/v1alpha1',
            'kind': 'PipelineLoop',
            'name': ref_group_name
          },
          'params': params
        })
      # normal graph logic start from here
      else:
        self.loops_pipeline[group_name] = {
          'kind': 'loops',
          'loop_args': loop_args_name,
          'loop_sub_args': [],
          'task_list': [],
          'spec': {},
          'depends': []
        }
        # get the dependencies tasks rely on the loop task.
        for depend in dependencies.keys():
          if depend == sub_group.name:
            self.loops_pipeline[group_name]['spec']['runAfter'] = [task for task in dependencies[depend]]
            self.loops_pipeline[group_name]['spec']['runAfter'].sort()
          # for items depend on the graph, it will be handled in custom task handler
          if sub_group.name in dependencies[depend]:
            dependencies[depend].remove(sub_group.name)
            self.loops_pipeline[group_name]['depends'].append({'org': depend, 'runAfter': group_name})
        for op in sub_group.groups + sub_group.ops:
          self.loops_pipeline[group_name]['task_list'].append(sanitize_k8s_name(op.name))
          if hasattr(op, 'type') and op.type == 'condition':
            if op.ops:
              for condition_op in op.ops:
                self.loops_pipeline[group_name]['task_list'].append(sanitize_k8s_name(condition_op.name))
            if op.groups:
              for condition_op in op.groups:
                self.loops_pipeline[group_name]['task_list'].append(sanitize_k8s_name(condition_op.name))
        self.loops_pipeline[group_name]['spec']['name'] = group_name
        self.loops_pipeline[group_name]['spec']['taskRef'] = {
          "apiVersion": "custom.tekton.dev/v1alpha1",
          "kind": "PipelineLoop",
          "name": group_name
        }

        self.loops_pipeline[group_name]['spec']['params'] = [{
          "name": loop_args_name,
          "value": loop_args_value
        }]

        # get other input params
        for input in inputs.keys():
          if input == sub_group.name:
            for param in inputs[input]:
              if param[1]:
                replace_str = param[1] + '-'
                self.loops_pipeline[group_name]['spec']['params'].append({
                  'name': param[0], 'value': '$(tasks.%s.results.%s)' % (
                    param[1], sanitize_k8s_name(param[0].replace(replace_str, ''))
                  )
                })
              if not param[1]:
                self.loops_pipeline[group_name]['spec']['params'].append({
                  'name': param[0], 'value': '$(params.%s)' % param[0]
                })

    if isinstance(sub_group, dsl.ParallelFor):
      self.loops_pipeline[group_name] = {
        'kind': 'loops',
        'loop_args': sub_group.loop_args.full_name,
        'loop_sub_args': [],
        'task_list': [],
        'spec': {},
        'depends': []
      }
      for subvarName in sub_group.loop_args.referenced_subvar_names:
        if subvarName != '__iter__':
          self.loops_pipeline[group_name]['loop_sub_args'].append(sub_group.loop_args.full_name + '-subvar-' + subvarName)
      if isinstance(sub_group.loop_args.items_or_pipeline_param, list) and isinstance(
        sub_group.loop_args.items_or_pipeline_param[0], dict):
        for key in sub_group.loop_args.items_or_pipeline_param[0]:
          self.loops_pipeline[group_name]['loop_sub_args'].append(sub_group.loop_args.full_name + '-subvar-' + key)
      # get the dependencies tasks rely on the loop task.
      for depend in dependencies.keys():
        if depend == sub_group.name:
          self.loops_pipeline[group_name]['spec']['runAfter'] = [task for task in dependencies[depend]]
          self.loops_pipeline[group_name]['spec']['runAfter'].sort()
        if sub_group.name in dependencies[depend]:
          self.loops_pipeline[group_name]['depends'].append({'org': depend, 'runAfter': group_name})
      for op in sub_group.groups + sub_group.ops:
        self.loops_pipeline[group_name]['task_list'].append(sanitize_k8s_name(op.name))
        if hasattr(op, 'type') and op.type == 'condition' and op.ops:
          for condition_op in op.ops:
            self.loops_pipeline[group_name]['task_list'].append(sanitize_k8s_name(condition_op.name))
      self.loops_pipeline[group_name]['spec']['name'] = group_name
      self.loops_pipeline[group_name]['spec']['taskRef'] = {
        "apiVersion": "custom.tekton.dev/v1alpha1",
        "kind": "PipelineLoop",
        "name": group_name
      }
      if sub_group.items_is_pipeline_param:
        # these loop args are a 'dynamic param' rather than 'static param'.
        # i.e., rather than a static list, they are either the output of another task or were input
        # as global pipeline parameters
        pipeline_param = sub_group.loop_args.items_or_pipeline_param
        if pipeline_param.op_name is None:
          withparam_value = '$(params.%s)' % pipeline_param.name
        else:
          param_name = sanitize_k8s_name(pipeline_param.name)
          withparam_value = '$(tasks.%s.results.%s)' % (
            sanitize_k8s_name(pipeline_param.op_name),
            param_name)
        self.loops_pipeline[group_name]['spec']['params'] = [{
          "name": sub_group.loop_args.full_name,
          "value": withparam_value
        }]
      else:
        # Need to sanitize the dict keys for consistency.
        loop_arg_value = sub_group.loop_args.to_list_for_task_yaml()
        loop_args_str_value = ''
        sanitized_tasks = []
        if isinstance(loop_arg_value[0], dict):
          for argument_set in loop_arg_value:
            c_dict = {}
            for k, v in argument_set.items():
              c_dict[sanitize_k8s_name(k, True)] = v
            sanitized_tasks.append(c_dict)
          loop_args_str_value = json.dumps(sanitized_tasks, sort_keys=True)
        else:
          loop_args_str_value = json.dumps(loop_arg_value)

        self.loops_pipeline[group_name]['spec']['params'] = [{
          "name": sub_group.loop_args.full_name,
          "value": loop_args_str_value
        }]
      # get other input params
      for input in inputs.keys():
        if input == sub_group.name:
          for param in inputs[input]:
            if param[0] != sub_group.loop_args.full_name and param[1] and param[0] not in self.loops_pipeline[group_name][
              'loop_sub_args']:
              replace_str = param[1] + '-'
              self.loops_pipeline[group_name]['spec']['params'].append({
                'name': param[0], 'value': '$(tasks.%s.results.%s)' % (
                  param[1], sanitize_k8s_name(param[0].replace(replace_str, ''))
                )
              })
            if param[0] != sub_group.loop_args.full_name and not param[1] and param[0] not in self.loops_pipeline[group_name][
              'loop_sub_args']:
              self.loops_pipeline[group_name]['spec']['params'].append({
                'name': param[0], 'value': '$(params.%s)' % param[0]
              })
      if sub_group.parallelism is not None:
        self.loops_pipeline[group_name]['spec']['parallelism'] = sub_group.parallelism

    return template

  def _create_dag_templates(self, pipeline, op_transformers=None, params=None, op_to_templates_handler=None):
    """Create all groups and ops templates in the pipeline.

    Args:
      pipeline: Pipeline context object to get all the pipeline data from.
      op_transformers: A list of functions that are applied to all ContainerOp instances that are being processed.
      op_to_templates_handler: Handler which converts a base op into a list of argo templates.
    """

    op_to_steps_handler = op_to_templates_handler or (lambda op: [_op_to_template(op,
                                                                  self.output_artifacts,
                                                                  self.artifact_items)])
    root_group = pipeline.groups[0]

    # Call the transformation functions before determining the inputs/outputs, otherwise
    # the user would not be able to use pipeline parameters in the container definition
    # (for example as pod labels) - the generated template is invalid.
    for op in pipeline.ops.values():
      for transformer in op_transformers or []:
        transformer(op)

    # Generate core data structures to prepare for argo yaml generation
    #   op_name_to_parent_groups: op name -> list of ancestor groups including the current op
    #   opsgroups: a dictionary of ospgroup.name -> opsgroup
    #   inputs, outputs: group/op names -> list of tuples (full_param_name, producing_op_name)
    #   condition_params: recursive_group/op names -> list of pipelineparam
    #   dependencies: group/op name -> list of dependent groups/ops.
    # Special Handling for the recursive opsgroup
    #   op_name_to_parent_groups also contains the recursive opsgroups
    #   condition_params from _get_condition_params_for_ops also contains the recursive opsgroups
    #   groups does not include the recursive opsgroups
    opsgroups = self._get_groups(root_group)
    op_name_to_parent_groups = self._get_groups_for_ops(root_group)
    opgroup_name_to_parent_groups = self._get_groups_for_opsgroups(root_group)
    condition_params = self._get_condition_params_for_ops(root_group)
    op_name_to_for_loop_op = self._get_for_loop_ops(root_group)
    inputs, outputs = self._get_inputs_outputs(
      pipeline,
      root_group,
      op_name_to_parent_groups,
      opgroup_name_to_parent_groups,
      condition_params,
      op_name_to_for_loop_op
    )
    dependencies = self._get_dependencies(
      pipeline,
      root_group,
      op_name_to_parent_groups,
      opgroup_name_to_parent_groups,
      opsgroups,
      condition_params,
    )
    templates = []
    for opsgroup in opsgroups.keys():
      # Conditions and loops will get templates in Tekton
      if opsgroups[opsgroup].type == 'condition':
        template = self._group_to_dag_template(opsgroups[opsgroup], inputs, outputs, dependencies, pipeline.name, "condition")
        templates.append(template)
      if opsgroups[opsgroup].type == 'for_loop':
        self._group_to_dag_template(opsgroups[opsgroup], inputs, outputs, dependencies, pipeline.name, "loop")
      if opsgroups[opsgroup].type == 'graph':
        self._group_to_dag_template(opsgroups[opsgroup], inputs, outputs, dependencies, pipeline.name, "graph")

    for op in pipeline.ops.values():
      templates.extend(op_to_steps_handler(op))

    return templates

  def _get_inputs_outputs(
          self,
          pipeline,
          root_group,
          op_groups,
          opsgroup_groups,
          condition_params,
          op_name_to_for_loop_op: Dict[Text, dsl.ParallelFor],
  ):
    """Get inputs and outputs of each group and op.
    Returns:
      A tuple (inputs, outputs).
      inputs and outputs are dicts with key being the group/op names and values being list of
      tuples (param_name, producing_op_name). producing_op_name is the name of the op that
      produces the param. If the param is a pipeline param (no producer op), then
      producing_op_name is None.
    """
    inputs = defaultdict(set)
    outputs = defaultdict(set)

    for op in pipeline.ops.values():
      # op's inputs and all params used in conditions for that op are both considered.
      for param in op.inputs + list(condition_params[op.name]):
        # if the value is already provided (immediate value), then no need to expose
        # it as input for its parent groups.
        if param.value:
          continue
        if param.op_name:
          upstream_op = pipeline.ops[param.op_name]
          upstream_groups, downstream_groups = \
            self._get_uncommon_ancestors(op_groups, opsgroup_groups, upstream_op, op)
          for i, group_name in enumerate(downstream_groups):
            # Important: Changes for Tekton custom tasks
            # Custom task condition are not pods running in Tekton. Thus it should also
            # be considered as the first uncommon downstream group.
            def is_parent_custom_task(index):
              for group_name in downstream_groups[:index]:
                if 'condition-' in group_name:
                  return True
              return False
            if i == 0 or is_parent_custom_task(i):
              # If it is the first uncommon downstream group, then the input comes from
              # the first uncommon upstream group.
              inputs[group_name].add((param.full_name, upstream_groups[0]))
            else:
              # If not the first downstream group, then the input is passed down from
              # its ancestor groups so the upstream group is None.
              inputs[group_name].add((param.full_name, None))
          for i, group_name in enumerate(upstream_groups):
            if i == len(upstream_groups) - 1:
              # If last upstream group, it is an operator and output comes from container.
              outputs[group_name].add((param.full_name, None))
            else:
              # If not last upstream group, output value comes from one of its child.
              outputs[group_name].add((param.full_name, upstream_groups[i + 1]))
        else:
          if not op.is_exit_handler:
            for group_name in op_groups[op.name][::-1]:
              # if group is for loop group and param is that loop's param, then the param
              # is created by that for loop ops_group and it shouldn't be an input to
              # any of its parent groups.
              inputs[group_name].add((param.full_name, None))
              if group_name in op_name_to_for_loop_op:
                # for example:
                #   loop_group.loop_args.name = 'loop-item-param-99ca152e'
                #   param.name =                'loop-item-param-99ca152e--a'
                loop_group = op_name_to_for_loop_op[group_name]
                if loop_group.loop_args.name in param.name:
                  break

    # Generate the input/output for recursive opsgroups
    # It propagates the recursive opsgroups IO to their ancester opsgroups
    def _get_inputs_outputs_recursive_opsgroup(group):
      # TODO: refactor the following codes with the above
      if group.recursive_ref:
        params = [(param, False) for param in group.inputs]
        params.extend([(param, True) for param in list(condition_params[group.name])])
        for param, is_condition_param in params:
          if param.value:
            continue
          full_name = param.full_name
          if param.op_name:
            upstream_op = pipeline.ops[param.op_name]
            upstream_groups, downstream_groups = \
              self._get_uncommon_ancestors(op_groups, opsgroup_groups, upstream_op, group)
            for i, g in enumerate(downstream_groups):
              if i == 0:
                inputs[g].add((full_name, upstream_groups[0]))
              # There is no need to pass the condition param as argument to the downstream ops.
              # TODO: this might also apply to ops. add a TODO here and think about it.
              elif i == len(downstream_groups) - 1 and is_condition_param:
                continue
              else:
                # For Tekton, do not append duplicated input parameters
                duplicated_downstream_group = False
                for group_name in inputs[g]:
                  if len(group_name) > 1 and group_name[0] == full_name:
                    duplicated_downstream_group = True
                    break
                if not duplicated_downstream_group:
                  inputs[g].add((full_name, None))
            for i, g in enumerate(upstream_groups):
              if i == len(upstream_groups) - 1:
                outputs[g].add((full_name, None))
              else:
                outputs[g].add((full_name, upstream_groups[i + 1]))
          elif not is_condition_param:
            for g in op_groups[group.name]:
              inputs[g].add((full_name, None))
      for subgroup in group.groups:
        _get_inputs_outputs_recursive_opsgroup(subgroup)

    _get_inputs_outputs_recursive_opsgroup(root_group)

    # Generate the input for SubGraph along with parallelfor
    for sub_graph in opsgroup_groups:
      if sub_graph in op_name_to_for_loop_op:
        # The opsgroup list is sorted with the farthest group as the first and
        # the opsgroup itself as the last. To get the latest opsgroup which is
        # not the opsgroup itself -2 is used.
        parent = opsgroup_groups[sub_graph][-2]
        if parent and parent.startswith('subgraph'):
          # propagate only op's pipeline param from subgraph to parallelfor
          loop_op = op_name_to_for_loop_op[sub_graph]
          pipeline_param = loop_op.loop_args.items_or_pipeline_param
          if loop_op.items_is_pipeline_param and pipeline_param.op_name:
            param_name = '%s-%s' % (
              sanitize_k8s_name(pipeline_param.op_name), pipeline_param.name)
            inputs[parent].add((param_name, pipeline_param.op_name))

    return inputs, outputs

  def _process_resourceOp(self, task_refs, pipeline):
    """ handle resourceOp cases in pipeline """
    for task in task_refs:
      op = pipeline.ops.get(task['name'])
      if isinstance(op, dsl.ResourceOp):
        action = op.resource.get('action')
        merge_strategy = op.resource.get('merge_strategy')
        success_condition = op.resource.get('successCondition')
        failure_condition = op.resource.get('failureCondition')
        task['params'] = [tp for tp in task.get('params', []) if tp.get('name') != "image"]
        if not merge_strategy:
          task['params'] = [tp for tp in task.get('params', []) if tp.get('name') != 'merge-strategy']
        if not success_condition:
          task['params'] = [tp for tp in task.get('params', []) if tp.get('name') != 'success-condition']
        if not failure_condition:
          task['params'] = [tp for tp in task.get('params', []) if tp.get('name') != "failure-condition"]
        for tp in task.get('params', []):
          if tp.get('name') == "action" and action:
            tp['value'] = action
          if tp.get('name') == "merge-strategy" and merge_strategy:
            tp['value'] = merge_strategy
          if tp.get('name') == "success-condition" and success_condition:
            tp['value'] = success_condition
          if tp.get('name') == "failure-condition" and failure_condition:
            tp['value'] = failure_condition
          if tp.get('name') == "output":
            output_values = ''
            for value in sorted(list(op.attribute_outputs.items()), key=lambda x: x[0]):
              output_value = textwrap.dedent("""\
                    - name: %s
                      valueFrom: '%s'
              """ % (value[0], value[1]))
              output_values += output_value
            tp['value'] = output_values

  def _create_pipeline_workflow(self, args, pipeline, op_transformers=None, pipeline_conf=None) \
          -> Dict[Text, Any]:
    """Create workflow for the pipeline."""
    # Input Parameters
    params = []
    for arg in args:
      param = {'name': arg.name}
      if arg.value is not None:
        if isinstance(arg.value, (list, tuple, dict)):
          param['default'] = json.dumps(arg.value, sort_keys=True)
        else:
          param['default'] = str(arg.value)
      params.append(param)

    # generate Tekton tasks from pipeline ops
    raw_templates = self._create_dag_templates(pipeline, op_transformers, params)

    # generate task and condition reference list for the Tekton Pipeline
    condition_refs = {}

    task_refs = []
    templates = []
    cel_conditions = {}
    condition_when_refs = {}
    condition_task_refs = {}
    string_condition_refs = {}
    for template in raw_templates:
      if template['kind'] == 'Condition':
        if DISABLE_CEL_CONDITION:
          condition_task_spec = _get_super_condition_template()
        else:
          condition_task_spec = _get_cel_condition_template()

        condition_params = template['spec'].get('params', [])
        if condition_params:
          condition_task_ref = [{
              'name': template['metadata']['name'],
              'params': [{
                  'name': p['name'],
                  'value': p.get('value', '')
                } for p in template['spec'].get('params', [])
              ],

              'taskSpec' if DISABLE_CEL_CONDITION else 'taskRef': condition_task_spec
          }]
          condition_refs[template['metadata']['name']] = [
              {
                'input': '$(tasks.%s.results.%s)' % (template['metadata']['name'], DEFAULT_CONDITION_OUTPUT_KEYWORD),
                'operator': 'in',
                'values': ['true']
              }
            ]
          # Don't use additional task if it's only doing literal string == and !=
          # with CEL custom task output.
          condition_operator = condition_params[2]
          condition_operand1 = condition_params[0]
          condition_operand2 = condition_params[1]
          conditionOp_mapping = {"==": "in", "!=": "notin"}
          if condition_operator.get('value', '') in conditionOp_mapping.keys():
            # Check whether the operand is an output from custom task
            # If so, don't create a new task to verify the condition.
            def is_custom_task_output(operand) -> bool:
              if operand['type'] == dsl.PipelineParam:
                for template in raw_templates:
                  if operand['op_name'] == template['metadata']['name']:
                    for step in template['spec']['steps']:
                      if step['name'] == 'main' and step['image'] in TEKTON_CUSTOM_TASK_IMAGES:
                        return True
              return False
            if is_custom_task_output(condition_operand1) or is_custom_task_output(condition_operand2):
              map_cel_vars = lambda a: '$(tasks.%s.results.%s)' % (sanitize_k8s_name(a['value'].split('.')[-1]),
                sanitize_k8s_name(a['output_name'])) if a.get('type', '') == dsl.PipelineParam else a.get('value', '')
              condition_refs[template['metadata']['name']] = [
                  {
                    'input': map_cel_vars(condition_operand1),
                    'operator': conditionOp_mapping[condition_operator['value']],
                    'values': [map_cel_vars(condition_operand2)]
                  }
                ]
              string_condition_refs[template['metadata']['name']] = True
          condition_task_refs[template['metadata']['name']] = condition_task_ref
          condition_when_refs[template['metadata']['name']] = condition_refs[template['metadata']['name']]
      else:
        templates.append(template)
        task_ref = {
            'name': template['metadata']['name'],
            'params': [{
                'name': p['name'],
                'value': p.get('default', '')
              } for p in template['spec'].get('params', [])
            ],
            'taskSpec': template['spec'],
          }

        for i in template['spec'].get('steps', []):
          # TODO: change the below conditions to map with a label
          #       or a list of images with optimized actions
          if i.get('image', '') in TEKTON_CUSTOM_TASK_IMAGES:
            custom_task_args = {}
            container_args = i.get('args', [])
            for index, item in enumerate(container_args):
              if item.startswith('--'):
                custom_task_args[item[2:]] = container_args[index + 1]
            non_param_keys = ['name', 'apiVersion', 'kind', 'taskSpec', 'taskRef']
            task_params = []
            for key, value in custom_task_args.items():
              if key not in non_param_keys:
                task_params.append({'name': key, 'value': value})
            task_ref = {
              'name': template['metadata']['name'],
              'params': task_params,
              # For processing Tekton parameter mapping later on.
              'orig_params': task_ref['params'],
              'taskRef': {
                'name': custom_task_args['name'],
                'apiVersion': custom_task_args['apiVersion'],
                'kind': custom_task_args['kind']
              }
            }
            # Only one of --taskRef and --taskSpec allowed.
            if custom_task_args.get('taskRef', '') and custom_task_args.get('taskSpec', ''):
              raise("Custom task invalid configuration %s, Only one of --taskRef and --taskSpec allowed." % custom_task_args)
            if custom_task_args.get('taskRef', ''):
              try:
                custom_task_cr = {
                  'apiVersion': custom_task_args['apiVersion'],
                  'kind': custom_task_args['kind'],
                  'metadata': {
                    'name': custom_task_args['name']
                  },
                  'spec': ast.literal_eval(custom_task_args['taskRef'])
                }
                for existing_cr in self.custom_task_crs:
                  if existing_cr == custom_task_cr:
                    # Skip duplicated CR resource
                    custom_task_cr = {}
                    break
                if custom_task_cr:
                  self.custom_task_crs.append(custom_task_cr)
              except ValueError:
                raise("Custom task ref %s is not a valid Python Dictionary" % custom_task_args['taskRef'])
            # Setting --taskRef flag indicates, that spec be inlined.
            if custom_task_args.get('taskSpec', ''):
              try:
                task_ref = {
                  'name': template['metadata']['name'],
                  'params': task_params,
                  # For processing Tekton parameter mapping later on.
                  'orig_params': task_ref['params'],
                  'taskSpec': {
                    'apiVersion': custom_task_args['apiVersion'],
                    'kind': custom_task_args['kind'],
                    'spec': ast.literal_eval(custom_task_args['taskSpec'])
                  }
                }
              except ValueError:
                raise("Custom task spec %s is not a valid Python Dictionary" % custom_task_args['taskSpec'])
            # Pop custom task artifacts since we have no control of how
            # custom task controller is handling the container/task execution.
            self.artifact_items.pop(template['metadata']['name'], None)
            self.output_artifacts.pop(template['metadata']['name'], None)
            break
        if task_ref.get('taskSpec', ''):
          task_ref['taskSpec']['metadata'] = task_ref['taskSpec'].get('metadata', {})
          task_labels = template['metadata'].get('labels', {})
          task_ref['taskSpec']['metadata']['labels'] = task_labels
          task_labels['pipelines.kubeflow.org/pipelinename'] = task_labels.get('pipelines.kubeflow.org/pipelinename', '')
          task_labels['pipelines.kubeflow.org/generation'] = task_labels.get('pipelines.kubeflow.org/generation', '')
          cache_default = self.pipeline_labels.get('pipelines.kubeflow.org/cache_enabled', 'true')
          task_labels['pipelines.kubeflow.org/cache_enabled'] = task_labels.get('pipelines.kubeflow.org/cache_enabled', cache_default)

          task_annotations = template['metadata'].get('annotations', {})
          task_ref['taskSpec']['metadata']['annotations'] = task_annotations
          task_annotations['tekton.dev/template'] = task_annotations.get('tekton.dev/template', '')

        task_refs.append(task_ref)

    # process input parameters from upstream tasks for conditions and pair conditions with their ancestor conditions
    opsgroup_stack = [pipeline.groups[0]]
    condition_stack = [None]
    while opsgroup_stack:
      cur_opsgroup = opsgroup_stack.pop()
      most_recent_condition = condition_stack.pop()

      if cur_opsgroup.type == 'condition':
        condition_task_ref = condition_task_refs[cur_opsgroup.name][0]
        condition = cur_opsgroup.condition
        input_params = []
        if not cel_conditions.get(condition_task_ref['name'], None):
          # Process input parameters if needed
          if isinstance(condition.operand1, dsl.PipelineParam):
            if condition.operand1.op_name:
              operand_value = '$(tasks.' + condition.operand1.op_name + '.results.' + sanitize_k8s_name(condition.operand1.name) + ')'
            else:
              operand_value = '$(params.' + condition.operand1.name + ')'
            input_params.append(operand_value)
          if isinstance(condition.operand2, dsl.PipelineParam):
            if condition.operand2.op_name:
              operand_value = '$(tasks.' + condition.operand2.op_name + '.results.' + sanitize_k8s_name(condition.operand2.name) + ')'
            else:
              operand_value = '$(params.' + condition.operand2.name + ')'
            input_params.append(operand_value)
        for param_iter in range(len(input_params)):
          # Add ancestor conditions to the current condition ref
          if most_recent_condition:
            add_ancestor_conditions = True
            # Do not add ancestor conditions if the ancestor is not in the same graph/pipelineloop
            for pipeline_loop in self.loops_pipeline.values():
              if condition_task_ref['name'] in pipeline_loop['task_list']:
                if most_recent_condition not in pipeline_loop['task_list']:
                  add_ancestor_conditions = False
            if add_ancestor_conditions:
              condition_task_ref['when'] = condition_when_refs[most_recent_condition]
          condition_task_ref['params'][param_iter]['value'] = input_params[param_iter]
        if not DISABLE_CEL_CONDITION and not cel_conditions.get(condition_task_ref['name'], None):
          # Type processing are done on the CEL controller since v1 SDK doesn't have value type for conditions.
          # For v2 SDK, it would be better to process the condition value type in the backend compiler.
          var1 = condition_task_ref['params'][0]['value']
          var2 = condition_task_ref['params'][1]['value']
          op = condition_task_ref['params'][2]['value']
          condition_task_ref['params'] = [{
                  'name': DEFAULT_CONDITION_OUTPUT_KEYWORD,
                  'value': " ".join([var1, op, var2])
                }]
        most_recent_condition = cur_opsgroup.name
      opsgroup_stack.extend(cur_opsgroup.groups)
      condition_stack.extend([most_recent_condition for x in range(len(cur_opsgroup.groups))])
    # add task dependencies and add condition refs to the task ref that depends on the condition
    op_name_to_parent_groups = self._get_groups_for_ops(pipeline.groups[0])
    for task in task_refs:
      op = pipeline.ops.get(task['name'])
      parent_group = op_name_to_parent_groups.get(task['name'], [])
      if parent_group:
        if condition_refs.get(parent_group[-2], []):
          task['when'] = condition_refs.get(op_name_to_parent_groups[task['name']][-2], [])
      if op != None and op.dependent_names:
        task['runAfter'] = op.dependent_names

    # add condition refs to the recursive refs that depends on the condition
    for recursive_task in self.recursive_tasks:
      parent_group = op_name_to_parent_groups.get(recursive_task['name'], [])
      if parent_group:
        if condition_refs.get(parent_group[-2], []):
          recursive_task['when'] = condition_refs.get(op_name_to_parent_groups[recursive_task['name']][-2], [])
      recursive_task['name'] = sanitize_k8s_name(recursive_task['name'])

    # add condition refs to the pipelineloop refs that depends on the condition
    opgroup_name_to_parent_groups = self._get_groups_for_opsgroups(pipeline.groups[0])
    for loop_task_key in self.loops_pipeline.keys():
      task_name_prefix = '-'.join(self._group_names[:-1] + [""])
      raw_task_key = loop_task_key.replace(task_name_prefix, "")
      parent_group = opgroup_name_to_parent_groups.get(raw_task_key, [])
      if parent_group:
        if condition_refs.get(parent_group[-2], []):
          self.loops_pipeline[loop_task_key]['spec']['when'] = condition_refs.get(parent_group[-2], [])
          # In nested recursive loop, the children of the loop pipeline can be both another loop
          # and the self recursive loop. Thus, we cannot simply pop unnecessary params in one
          # loop pipeline without verifying all the dependent parameters. Because nested recursion
          # can have cycles, the DSL DAG may not represent the full view of all the dependent parameters.
          # TODO: 1. Break any cycle in the nested recursion so it can represent as an acyclic graph.
          #       2. Once the graph is acyclic, check all the children parameters in the loop_task
          #          and pop the unnecessary parameters using the below logic.
          # for i, param in enumerate(self.loops_pipeline[loop_task_key]['spec']["params"]):
          #   if param["value"] == condition_refs.get(parent_group[-2], [])[0]["input"]:
          #     self.loops_pipeline[loop_task_key]['spec']["params"].pop(i)
          #     break

    # process input parameters from upstream tasks
    pipeline_param_names = [p['name'] for p in params]
    loop_args = [self.loops_pipeline[key]['loop_args'] for key in self.loops_pipeline.keys()]
    for key in self.loops_pipeline.keys():
      if self.loops_pipeline[key]['loop_sub_args'] != []:
        loop_args.extend(self.loops_pipeline[key]['loop_sub_args'])
    for task in task_refs:
      op = pipeline.ops.get(task['name'])
      # Substitute task paramters to the correct Tekton variables.
      # Regular task and custom task have different parameter mapping in Tekton.
      if task.get('orig_params', []):  # custom task
        orig_params = [p['name'] for p in task.get('orig_params', [])]
        for tp in task.get('params', []):
          pipeline_params = re.findall('\$\(inputs.params.([^ \t\n.:,;{}]+)\)', tp.get('value', ''))
          # There could be multiple pipeline params in one expression, so we need to map each of them
          # back to the proper tekton variables.
          for pipeline_param in pipeline_params:
            if pipeline_param in orig_params:
              if pipeline_param in pipeline_param_names + loop_args:
                # Do not sanitize Tekton pipeline input parameters, only the output parameters need to be sanitized
                substitute_param = '$(params.%s)' % pipeline_param
                tp['value'] = re.sub('\$\(inputs.params.%s\)' % pipeline_param, substitute_param, tp.get('value', ''))
              else:
                for pp in op.inputs:
                  if pipeline_param == pp.full_name:
                    # Parameters from Tekton results need to be sanitized
                    substitute_param = '$(tasks.%s.results.%s)' % (sanitize_k8s_name(pp.op_name), sanitize_k8s_name(pp.name))
                    tp['value'] = re.sub('\$\(inputs.params.%s\)' % pipeline_param, substitute_param, tp.get('value', ''))
                    break
        # Not necessary for Tekton execution
        task.pop('orig_params', None)
      else:  # regular task
        op = pipeline.ops.get(task['name'])
        for tp in task.get('params', []):
          if tp['name'] in pipeline_param_names + loop_args:
            tp['value'] = '$(params.%s)' % tp['name']
          else:
            for pp in op.inputs:
              if tp['name'] == pp.full_name:
                tp['value'] = '$(tasks.%s.results.%s)' % (pp.op_name, pp.name)
                # Create input artifact tracking annotation
                input_annotation = self.input_artifacts.get(task['name'], [])
                input_annotation.append(
                    {
                        'name': tp['name'],
                        'parent_task': pp.op_name
                    }
                )
                self.input_artifacts[task['name']] = input_annotation
                break

    # add retries params
    for task in task_refs:
      op = pipeline.ops.get(task['name'])
      if op != None and op.num_retries:
        task['retries'] = op.num_retries

    # add timeout params to task_refs, instead of task.
    for task in task_refs:
      op = pipeline.ops.get(task['name'])
      # Custom task doesn't support timeout feature
      if task.get('taskSpec', '') and 'apiVersion' not in task['taskSpec']:
        if op != None and (not TEKTON_GLOBAL_DEFAULT_TIMEOUT or op.timeout):
          task['timeout'] = '%ds' % op.timeout

    # handle resourceOp cases in pipeline
    self._process_resourceOp(task_refs, pipeline)

    # handle exit handler in pipeline
    finally_tasks = []
    for task in task_refs:
      op = pipeline.ops.get(task['name'])
      if op != None and op.is_exit_handler:
        finally_tasks.append(task)
    task_refs = [task for task in task_refs if pipeline.ops.get(task['name']) and not pipeline.ops.get(task['name']).is_exit_handler]

    # Flatten condition task
    condition_task_refs_temp = []
    for condition_task_ref in condition_task_refs.values():
      for ref in condition_task_ref:
        if not string_condition_refs.get(ref['name'], False):
          condition_task_refs_temp.append(ref)
    condition_task_refs = condition_task_refs_temp

    pipeline_run = {
      'apiVersion': tekton_api_version,
      'kind': 'PipelineRun',
      'metadata': {
        'name': sanitize_k8s_name(pipeline.name or 'Pipeline', suffix_space=4),
        # Reflect the list of Tekton pipeline annotations at the top
        'annotations': {
          'tekton.dev/output_artifacts': json.dumps(self.output_artifacts, sort_keys=True),
          'tekton.dev/input_artifacts': json.dumps(self.input_artifacts, sort_keys=True),
          'tekton.dev/artifact_bucket': DEFAULT_ARTIFACT_BUCKET,
          'tekton.dev/artifact_endpoint': DEFAULT_ARTIFACT_ENDPOINT,
          'tekton.dev/artifact_endpoint_scheme': DEFAULT_ARTIFACT_ENDPOINT_SCHEME,
          'tekton.dev/artifact_items': json.dumps(self.artifact_items, sort_keys=True),
          'sidecar.istio.io/inject': 'false'  # disable Istio inject since Tekton cannot run with Istio sidecar
        }
      },
      'spec': {
        'params': [{
            'name': p['name'],
            'value': p.get('default', '')
          } for p in sorted(params, key=lambda x: x['name'])],
        'pipelineSpec': {
          'params': sorted(params, key=lambda x: x['name']),
          'tasks': task_refs + condition_task_refs,
          'finally': finally_tasks
        }
      }
    }

    if self.pipeline_labels:
      pipeline_run['metadata']['labels'] = pipeline_run['metadata'].setdefault('labels', {})
      pipeline_run['metadata']['labels'].update(self.pipeline_labels)
      # Remove pipeline level label for 'pipelines.kubeflow.org/cache_enabled' as it overwrites task level label
      pipeline_run['metadata']['labels'].pop('pipelines.kubeflow.org/cache_enabled', None)

    if self.pipeline_annotations:
      pipeline_run['metadata']['annotations'] = pipeline_run['metadata'].setdefault('annotations', {})
      pipeline_run['metadata']['annotations'].update(self.pipeline_annotations)

    # Generate TaskRunSpec PodTemplate:s
    task_run_spec = []
    for task in task_refs:

      # TODO: should loop-item tasks be included here?
      if LoopArguments.LOOP_ITEM_NAME_BASE in task['name']:
        task_name = re.sub(r'-%s-.+$' % LoopArguments.LOOP_ITEM_NAME_BASE, '', task['name'])
      else:
        task_name = task['name']
      op = pipeline.ops.get(task_name)
      if not op:
        raise RuntimeError("unable to find op with name '%s'" % task["name"])

      task_spec = {"pipelineTaskName": task['name'],
                   "taskPodTemplate": {}}
      if op.affinity:
        task_spec["taskPodTemplate"]["affinity"] = convert_k8s_obj_to_json(op.affinity)
      if op.tolerations:
        task_spec["taskPodTemplate"]['tolerations'] = op.tolerations
      if op.node_selector:
        task_spec["taskPodTemplate"]['nodeSelector'] = op.node_selector
      if bool(task_spec["taskPodTemplate"]):
        task_run_spec.append(task_spec)
    if len(task_run_spec) > 0:
      pipeline_run['spec']['taskRunSpecs'] = task_run_spec

    # add workflow level timeout to pipeline run
    if not TEKTON_GLOBAL_DEFAULT_TIMEOUT or pipeline.conf.timeout:
      pipeline_run['spec']['timeout'] = '%ds' % pipeline.conf.timeout

    # generate the Tekton podTemplate for image pull secret
    if len(pipeline.conf.image_pull_secrets) > 0:
      pipeline_run['spec']['podTemplate'] = pipeline_run['spec'].get('podTemplate', {})
      pipeline_run['spec']['podTemplate']['imagePullSecrets'] = [
        {"name": s.name} for s in pipeline.conf.image_pull_secrets]

    workflow = pipeline_run

    return workflow

  def _sanitize_and_inject_artifact(self, pipeline: dsl.Pipeline, pipeline_conf=None):
    """Sanitize operator/param names and inject pipeline artifact location."""

    # Sanitize operator names and param names
    sanitized_ops = {}

    for op in pipeline.ops.values():
      if len(op.name) > 57:
        raise ValueError('Input ops cannot be longer than 57 characters. \
             \nOp name: %s' % op.name)
      sanitized_name = sanitize_k8s_name(op.name)
      op.name = sanitized_name
      # check sanitized input params
      for param in op.inputs:
        if param.op_name:
          if len(param.op_name) > 128:
            raise ValueError('Input parameter cannot be longer than 128 characters. \
             \nInput name: %s. \nOp name: %s' % (param.op_name, op.name))
          param.op_name = sanitize_k8s_name(param.op_name, max_length=float('inf'))
      # sanitized output params
      for param in op.outputs.values():
        param.name = sanitize_k8s_name(param.name, True)
        if param.op_name:
          param.op_name = sanitize_k8s_name(param.op_name)
      if op.output is not None and not isinstance(op.output, dsl._container_op._MultipleOutputsError):
        op.output.name = sanitize_k8s_name(op.output.name, True)
        op.output.op_name = sanitize_k8s_name(op.output.op_name)
      if op.dependent_names:
        op.dependent_names = [sanitize_k8s_name(name) for name in op.dependent_names]
      if isinstance(op, dsl.ContainerOp) and op.file_outputs is not None:
        sanitized_file_outputs = {}
        for key in op.file_outputs.keys():
          sanitized_file_outputs[sanitize_k8s_name(key, True)] = op.file_outputs[key]
        op.file_outputs = sanitized_file_outputs
      elif isinstance(op, dsl.ResourceOp) and op.attribute_outputs is not None:
        sanitized_attribute_outputs = {}
        for key in op.attribute_outputs.keys():
          sanitized_attribute_outputs[sanitize_k8s_name(key, True)] = \
            op.attribute_outputs[key]
        op.attribute_outputs = sanitized_attribute_outputs
      if isinstance(op, dsl.ContainerOp) and op.container is not None:
        sanitize_k8s_object(op.container)
      sanitized_ops[sanitized_name] = op
    pipeline.ops = sanitized_ops

  # NOTE: the methods below are "copied" from KFP with changes in the method signatures (only)
  #       to accommodate multiple documents in the YAML output file:
  #         KFP Argo -> Dict[Text, Any]
  #         KFP Tekton -> List[Dict[Text, Any]]

  def _create_workflow(self,
                       pipeline_func: Callable,
                       pipeline_name: Text = None,
                       pipeline_description: Text = None,
                       params_list: List[dsl.PipelineParam] = None,
                       pipeline_conf: dsl.PipelineConf = None,
                       ) -> Dict[Text, Any]:
    """ Internal implementation of create_workflow."""
    params_list = params_list or []
    argspec = inspect.getfullargspec(pipeline_func)

    # Create the arg list with no default values and call pipeline function.
    # Assign type information to the PipelineParam
    pipeline_meta = _extract_pipeline_metadata(pipeline_func)
    pipeline_meta.name = pipeline_name or pipeline_meta.name
    pipeline_meta.description = pipeline_description or pipeline_meta.description
    pipeline_name = sanitize_k8s_name(pipeline_meta.name)

    # Need to first clear the default value of dsl.PipelineParams. Otherwise, it
    # will be resolved immediately in place when being to each component.
    default_param_values = {}
    for param in params_list:
      default_param_values[param.name] = param.value
      param.value = None

    # Currently only allow specifying pipeline params at one place.
    if params_list and pipeline_meta.inputs:
      raise ValueError('Either specify pipeline params in the pipeline function, or in "params_list", but not both.')

    args_list = []
    for arg_name in argspec.args:
      arg_type = None
      for input in pipeline_meta.inputs or []:
        if arg_name == input.name:
          arg_type = input.type
          break
      args_list.append(dsl.PipelineParam(sanitize_k8s_name(arg_name, True), param_type=arg_type))

    with dsl.Pipeline(pipeline_name) as dsl_pipeline:
      pipeline_func(*args_list)

    # Configuration passed to the compiler is overriding. Unfortunately, it is
    # not trivial to detect whether the dsl_pipeline.conf was ever modified.
    pipeline_conf = pipeline_conf or dsl_pipeline.conf

    self._validate_exit_handler(dsl_pipeline)
    self._sanitize_and_inject_artifact(dsl_pipeline, pipeline_conf)

    # Fill in the default values.
    args_list_with_defaults = []
    if pipeline_meta.inputs:
      args_list_with_defaults = [dsl.PipelineParam(sanitize_k8s_name(arg_name, True))
                                 for arg_name in argspec.args]
      if argspec.defaults:
        for arg, default in zip(reversed(args_list_with_defaults), reversed(argspec.defaults)):
          arg.value = default.value if isinstance(default, dsl.PipelineParam) else default
    elif params_list:
      # Or, if args are provided by params_list, fill in pipeline_meta.
      for param in params_list:
        param.value = default_param_values[param.name]

      args_list_with_defaults = params_list
      pipeline_meta.inputs = [
        InputSpec(
            name=param.name,
            type=param.param_type,
            default=param.value) for param in params_list]

    op_transformers = [add_pod_env]

    op_transformers.extend(pipeline_conf.op_transformers)

    workflow = self._create_pipeline_workflow(
        args_list_with_defaults,
        dsl_pipeline,
        op_transformers,
        pipeline_conf,
    )

    workflow = fix_big_data_passing(workflow)

    workflow.setdefault('metadata', {}).setdefault('annotations', {})['pipelines.kubeflow.org/pipeline_spec'] = \
      json.dumps(pipeline_meta.to_dict(), sort_keys=True)

    # recursively strip empty structures, DANGER: this may remove necessary empty elements ?!
    def remove_empty_elements(obj) -> dict:
      if not isinstance(obj, (dict, list)):
        return obj
      if isinstance(obj, list):
        return [remove_empty_elements(o) for o in obj if o != []]
      return {k: remove_empty_elements(v) for k, v in obj.items()
              if v != []}

    workflow = remove_empty_elements(workflow)

    return workflow

  def compile(self,
              pipeline_func,
              package_path,
              type_check=True,
              pipeline_conf: dsl.PipelineConf = None,
              tekton_pipeline_conf: TektonPipelineConf = None):
    """Compile the given pipeline function into workflow yaml.
    Args:
      pipeline_func: pipeline functions with @dsl.pipeline decorator.
      package_path: the output workflow tar.gz file path. for example, "~/a.tar.gz"
      type_check: whether to enable the type check or not, default: True.
      pipeline_conf: PipelineConf instance. Can specify op transforms,
                     image pull secrets and other pipeline-level configuration options.
                     Overrides any configuration that may be set by the pipeline.
    """
    if tekton_pipeline_conf:
      self._set_pipeline_conf(tekton_pipeline_conf)
    super().compile(pipeline_func, package_path, type_check, pipeline_conf=pipeline_conf)

  @staticmethod
  def _write_workflow(workflow: Dict[Text, Any],
                      package_path: Text = None):
    """Dump pipeline workflow into yaml spec and write out in the format specified by the user.

    Args:
      workflow: Workflow spec of the pipline, dict.
      package_path: file path to be written. If not specified, a yaml_text string
        will be returned.
    """
    yaml_text = dump_yaml(workflow)

    # Use regex to replace all the Argo variables to Tekton variables. For variables that are unique to Argo,
    # we raise an Error to alert users about the unsupported variables. Here is the list of Argo variables.
    # https://github.com/argoproj/argo/blob/master/docs/variables.md
    # Since Argo variables can be used in anywhere in the yaml, we need to dump and then parse the whole yaml
    # using regular expression.
    tekton_var_regex_rules = [
        {
          'argo_rule': '{{inputs.parameters.([^ \t\n.:,;{}]+)}}',
          'tekton_rule': '$(inputs.params.\g<1>)'
        },
        {
          'argo_rule': '{{outputs.parameters.([^ \t\n.:,;{}]+).path}}',
          'tekton_rule': '$(results.\g<1>.path)'
        },
        {
          'argo_rule': '{{workflow.uid}}',
          'tekton_rule': '$(context.pipelineRun.uid)'
        },
        {
          'argo_rule': '{{workflow.name}}',
          'tekton_rule': '$(context.pipelineRun.name)'
        },
        {
          'argo_rule': '{{workflow.namespace}}',
          'tekton_rule': '$(context.pipelineRun.namespace)'
        },
        {
          'argo_rule': '{{workflow.parameters.([^ \t\n.:,;{}]+)}}',
          'tekton_rule': '$(params.\g<1>)'
        }
    ]
    for regex_rule in tekton_var_regex_rules:
      yaml_text = re.sub(regex_rule['argo_rule'], regex_rule['tekton_rule'], yaml_text)

    unsupported_vars = re.findall(r"{{[^ \t\n.:,;{}]+\.[^ \t\n:,;{}]+}}", yaml_text)
    if unsupported_vars:
      raise ValueError('These Argo variables are not supported in Tekton Pipeline: %s' % ", ".join(str(v) for v in set(unsupported_vars)))
    if '{{pipelineparam' in yaml_text:
      raise RuntimeError(
          'Internal compiler error: Found unresolved PipelineParam. '
          'Please create a new issue at https://github.com/kubeflow/kfp-tekton/issues '
          'attaching the pipeline DSL code and the pipeline YAML.')

    pipeline_run = yaml.load(yaml_text, Loader=yaml.FullLoader)
    if pipeline_run.get("spec", {}) and pipeline_run["spec"].get("pipelineSpec", {}) and \
      pipeline_run["spec"]["pipelineSpec"].get("tasks", []):
      yaml_text = dump_yaml(_handle_tekton_pipeline_variables(pipeline_run))

    if package_path is None:
      return yaml_text

    if package_path.endswith('.tar.gz') or package_path.endswith('.tgz'):
      from contextlib import closing
      from io import BytesIO
      with tarfile.open(package_path, "w:gz") as tar:
          with closing(BytesIO(yaml_text.encode())) as yaml_file:
            tarinfo = tarfile.TarInfo('pipeline.yaml')
            tarinfo.size = len(yaml_file.getvalue())
            tar.addfile(tarinfo, fileobj=yaml_file)
    elif package_path.endswith('.zip'):
      with zipfile.ZipFile(package_path, "w") as zip:
        zipinfo = zipfile.ZipInfo('pipeline.yaml')
        zipinfo.compress_type = zipfile.ZIP_DEFLATED
        zip.writestr(zipinfo, yaml_text)
    elif package_path.endswith('.yaml') or package_path.endswith('.yml'):
      with open(package_path, 'w') as yaml_file:
        yaml_file.write(yaml_text)
    else:
      raise ValueError(
          'The output path %s should end with one of the following formats: '
          '[.tar.gz, .tgz, .zip, .yaml, .yml]' % package_path)

  def _create_and_write_workflow(self,
                                 pipeline_func: Callable,
                                 pipeline_name: Text = None,
                                 pipeline_description: Text = None,
                                 params_list: List[dsl.PipelineParam] = None,
                                 pipeline_conf: dsl.PipelineConf = None,
                                 package_path: Text = None,
                                 ) -> None:
    """Compile the given pipeline function and dump it to specified file format."""
    workflow = self._create_workflow(
        pipeline_func,
        pipeline_name,
        pipeline_description,
        params_list,
        pipeline_conf)
    # Separate loop workflow from the main workflow
    if self.loops_pipeline:
      pipeline_loop_crs, workflow = _handle_tekton_custom_task(self.loops_pipeline, workflow, self.recursive_tasks, self._group_names)
<<<<<<< HEAD
      loop_package_annotations = []
      for i in range(len(pipeline_loop_crs)):
        if LOOP_RESOURCES_IN_SEPARATE_YAML:
          TektonCompiler._write_workflow(workflow=pipeline_loop_crs[i],
                                         package_path=os.path.splitext(package_path)[0] + "_pipelineloop_cr" + str(i + 1) + '.yaml')
        else:
          pipeline_loop_cr = TektonCompiler._write_workflow(workflow=collections.OrderedDict(pipeline_loop_crs[i]))
          loop_package_annotations.append(yaml.load(pipeline_loop_cr, Loader=yaml.FullLoader))
      if loop_package_annotations:
        workflow['metadata']['annotations']['tekton.dev/resource_templates'] = json.dumps(loop_package_annotations, sort_keys=True)
      TektonCompiler._write_workflow(workflow=workflow, package_path=package_path)
=======
      inlined_as_taskSpec: List[Text] = []
      recursive_tasks_names: List[Text] = [x['taskRef'].get('name', "") for x in self.recursive_tasks]
      if self.tekton_inline_spec:
        # Step 1. inline all the pipeline_loop_crs as they may refer to each other.
        for i in range(len(pipeline_loop_crs)):
          if 'pipelineSpec' in pipeline_loop_crs[i]['spec']:
            if 'params' in pipeline_loop_crs[i]['spec']['pipelineSpec']:
              # Preserve order of params, required by tests.
              pipeline_loop_crs[i]['spec']['pipelineSpec']['params'] =\
                sorted(pipeline_loop_crs[i]['spec']['pipelineSpec']['params'], key=lambda kv: (kv['name']))
            t, e = TektonCompiler._inline_tasks(pipeline_loop_crs[i]['spec']['pipelineSpec']['tasks'],
                                                pipeline_loop_crs, recursive_tasks_names)
            if e:
              pipeline_loop_crs[i]['spec']['pipelineSpec']['tasks'] = t
              inlined_as_taskSpec.extend(e)
        # Step 2. inline pipeline_loop_crs in the workflow
        workflow_tasks, e = TektonCompiler._inline_tasks(workflow['spec']['pipelineSpec']['tasks'],
                                                         pipeline_loop_crs, recursive_tasks_names)
        inlined_as_taskSpec.extend(e)
        workflow['spec']['pipelineSpec']['tasks'] = workflow_tasks

      TektonCompiler._write_workflow(workflow=workflow, package_path=package_path)

      # create cr yaml for only those pipelineLoop cr which could not be converted to inlined spec.
      for i in range(len(pipeline_loop_crs)):
        if pipeline_loop_crs[i]['metadata'].get('name', "") not in inlined_as_taskSpec:
          TektonCompiler._write_workflow(workflow=pipeline_loop_crs[i],
                                         package_path=os.path.splitext(package_path)[0] +
                                                      "_pipelineloop_cr" + str(i + 1) + '.yaml')
>>>>>>> da32ba64
    else:
      TektonCompiler._write_workflow(workflow=workflow, package_path=package_path)   # Tekton change
    # Separate custom task CR from the main workflow
    for i in range(len(self.custom_task_crs)):
      TektonCompiler._write_workflow(workflow=self.custom_task_crs[i],
                                     package_path=os.path.splitext(package_path)[0] +
                                                  "_customtask_cr" + str(i + 1) + '.yaml')
    _validate_workflow(workflow)

  @staticmethod
  def _inline_tasks(tasks: List[Dict[Text, Any]], crs: List[Dict[Text, Any]], recursive_tasks: List[Text]):
    """
      Scan all the `tasks` and for each taskRef in `tasks` resolve it in `crs`
       and inline them as taskSpec.
       return tasks with all the taskRef -> taskSpec resolved.
       list of names of the taskRef that were successfully converted.
    """
    workflow_tasks = tasks.copy()
    inlined_as_taskSpec = []
    for j in range(len(workflow_tasks)):
      if 'params' in workflow_tasks[j]:
        # Preserve order of params, required by tests.
        workflow_tasks[j]['params'] = sorted(workflow_tasks[j]['params'], key=lambda kv: (kv['name']))
      if 'taskRef' in workflow_tasks[j]:
        wf_taskRef = workflow_tasks[j]['taskRef']
        if 'name' in wf_taskRef and \
                wf_taskRef['name'] not in recursive_tasks:  # we do not inline recursive tasks.
          cr_apiVersion = wf_taskRef['apiVersion']
          cr_kind = wf_taskRef['kind']
          cr_ref_name = wf_taskRef['name']
          for i in range(len(crs)):
            if crs[i]['metadata'].get('name', "") == cr_ref_name:
              workflow_tasks[j]['taskSpec'] = \
                {'apiVersion': cr_apiVersion, 'kind': cr_kind,
                 'spec': crs[i]['spec']}
              inlined_as_taskSpec.append(cr_ref_name)
              workflow_tasks[j].pop('taskRef')
    return workflow_tasks, inlined_as_taskSpec


def _validate_workflow(workflow: Dict[Text, Any]):

  # verify that all names and labels conform to kubernetes naming standards
  #   https://kubernetes.io/docs/concepts/overview/working-with-objects/names/
  #   https://kubernetes.io/docs/concepts/overview/working-with-objects/labels/

  def _find_items(obj, search_key, current_path="", results_dict=dict()) -> dict:
    if isinstance(obj, dict):
      if search_key in obj:
        results_dict.update({"%s.%s" % (current_path, search_key): obj[search_key]})
      for k, v in obj.items():
        _find_items(v, search_key, "%s.%s" % (current_path, k), results_dict)
    elif isinstance(obj, list):
      for i, list_item in enumerate(obj):
        _find_items(list_item, search_key, "%s[%i]" % (current_path, i), results_dict)
    return {k.lstrip("."): v for k, v in results_dict.items()}

  non_k8s_names = {path: name for path, name in _find_items(workflow, "name").items()
                   if "metadata" in path and name != sanitize_k8s_name(name, max_length=253)
                   or "param" in path and name != sanitize_k8s_name(name, allow_capital_underscore=True, max_length=253)}

  non_k8s_labels = {path: k_v_dict for path, k_v_dict in _find_items(workflow, "labels", "", {}).items()
                    if "metadata" in path and
                    any([k != sanitize_k8s_name(k, allow_capital_underscore=True, allow_dot=True, allow_slash=True, max_length=253) or
                         v != sanitize_k8s_name(v, allow_capital_underscore=True, allow_dot=True)
                         for k, v in k_v_dict.items()])}

  non_k8s_annotations = {path: k_v_dict for path, k_v_dict in _find_items(workflow, "annotations", "", {}).items()
                         if "metadata" in path and
                         any([k != sanitize_k8s_name(k, allow_capital_underscore=True, allow_dot=True, allow_slash=True, max_length=253)
                              for k in k_v_dict.keys()])}

  error_msg_tmplt = textwrap.dedent("""\
    Internal compiler error: Found non-compliant Kubernetes %s:
    %s
    Please create a new issue at https://github.com/kubeflow/kfp-tekton/issues
    attaching the pipeline DSL code and the pipeline YAML.""")

  if non_k8s_names:
    raise RuntimeError(error_msg_tmplt % ("names", json.dumps(non_k8s_names, sort_keys=False, indent=2)))

  if non_k8s_labels:
    raise RuntimeError(error_msg_tmplt % ("labels", json.dumps(non_k8s_labels, sort_keys=False, indent=2)))

  if non_k8s_annotations:
    raise RuntimeError(error_msg_tmplt % ("annotations", json.dumps(non_k8s_annotations, sort_keys=False, indent=2)))

  # TODO: Tekton pipeline parameter validation
  #   workflow = workflow.copy()
  #   # Working around Argo lint issue
  #   for argument in workflow['spec'].get('arguments', {}).get('parameters', []):
  #     if 'value' not in argument:
  #       argument['value'] = ''
  #   yaml_text = dump_yaml(workflow)
  #   if '{{pipelineparam' in yaml_text:
  #     raise RuntimeError(
  #         '''Internal compiler error: Found unresolved PipelineParam.
  # Please create a new issue at https://github.com/kubeflow/kfp-tekton/issues
  # attaching the pipeline code and the pipeline package.'''
  #     )

  # TODO: Tekton lint, if a tool exists for it
  #   # Running Argo lint if available
  #   import shutil
  #   import subprocess
  #   argo_path = shutil.which('argo')
  #   if argo_path:
  #     result = subprocess.run([argo_path, 'lint', '/dev/stdin'], input=yaml_text.encode('utf-8'),
  #                             stdout=subprocess.PIPE, stderr=subprocess.PIPE)
  #     if result.returncode:
  #       raise RuntimeError(
  #         '''Internal compiler error: Compiler has produced Argo-incompatible workflow.
  # Please create a new issue at https://github.com/kubeflow/kfp-tekton/issues
  # attaching the pipeline code and the pipeline package.
  # Error: {}'''.format(result.stderr.decode('utf-8'))
  #       )
  pass<|MERGE_RESOLUTION|>--- conflicted
+++ resolved
@@ -23,12 +23,9 @@
 import zipfile
 from collections import defaultdict
 from distutils.util import strtobool
-<<<<<<< HEAD
 import collections
-=======
 from os import environ as env
 from typing import Callable, List, Text, Dict, Any
->>>>>>> da32ba64
 
 import yaml
 # Kubeflow Pipeline imports
@@ -1337,19 +1334,17 @@
     # Separate loop workflow from the main workflow
     if self.loops_pipeline:
       pipeline_loop_crs, workflow = _handle_tekton_custom_task(self.loops_pipeline, workflow, self.recursive_tasks, self._group_names)
-<<<<<<< HEAD
-      loop_package_annotations = []
-      for i in range(len(pipeline_loop_crs)):
-        if LOOP_RESOURCES_IN_SEPARATE_YAML:
-          TektonCompiler._write_workflow(workflow=pipeline_loop_crs[i],
-                                         package_path=os.path.splitext(package_path)[0] + "_pipelineloop_cr" + str(i + 1) + '.yaml')
-        else:
-          pipeline_loop_cr = TektonCompiler._write_workflow(workflow=collections.OrderedDict(pipeline_loop_crs[i]))
-          loop_package_annotations.append(yaml.load(pipeline_loop_cr, Loader=yaml.FullLoader))
-      if loop_package_annotations:
-        workflow['metadata']['annotations']['tekton.dev/resource_templates'] = json.dumps(loop_package_annotations, sort_keys=True)
-      TektonCompiler._write_workflow(workflow=workflow, package_path=package_path)
-=======
+      # loop_package_annotations = []
+      # for i in range(len(pipeline_loop_crs)):
+      #   if LOOP_RESOURCES_IN_SEPARATE_YAML:
+      #     TektonCompiler._write_workflow(workflow=pipeline_loop_crs[i],
+      #                                    package_path=os.path.splitext(package_path)[0] + "_pipelineloop_cr" + str(i + 1) + '.yaml')
+      #   else:
+      #     pipeline_loop_cr = TektonCompiler._write_workflow(workflow=collections.OrderedDict(pipeline_loop_crs[i]))
+      #     loop_package_annotations.append(yaml.load(pipeline_loop_cr, Loader=yaml.FullLoader))
+      # if loop_package_annotations:
+      #   workflow['metadata']['annotations']['tekton.dev/resource_templates'] = json.dumps(loop_package_annotations, sort_keys=True)
+      # TektonCompiler._write_workflow(workflow=workflow, package_path=package_path)
       inlined_as_taskSpec: List[Text] = []
       recursive_tasks_names: List[Text] = [x['taskRef'].get('name', "") for x in self.recursive_tasks]
       if self.tekton_inline_spec:
@@ -1374,18 +1369,24 @@
       TektonCompiler._write_workflow(workflow=workflow, package_path=package_path)
 
       # create cr yaml for only those pipelineLoop cr which could not be converted to inlined spec.
+      loop_package_annotations = []
       for i in range(len(pipeline_loop_crs)):
-        if pipeline_loop_crs[i]['metadata'].get('name', "") not in inlined_as_taskSpec:
-          TektonCompiler._write_workflow(workflow=pipeline_loop_crs[i],
-                                         package_path=os.path.splitext(package_path)[0] +
-                                                      "_pipelineloop_cr" + str(i + 1) + '.yaml')
->>>>>>> da32ba64
+        if LOOP_RESOURCES_IN_SEPARATE_YAML:
+          if pipeline_loop_crs[i]['metadata'].get('name', "") not in inlined_as_taskSpec:
+            TektonCompiler._write_workflow(workflow=pipeline_loop_crs[i],
+                                          package_path=os.path.splitext(package_path)[0] +
+                                                        "_pipelineloop_cr" + str(i + 1) + '.yaml')
+        else:
+          pipeline_loop_cr = TektonCompiler._write_workflow(workflow=collections.OrderedDict(pipeline_loop_crs[i]))
+          loop_package_annotations.append(yaml.load(pipeline_loop_cr, Loader=yaml.FullLoader))
+        if loop_package_annotations:
+          workflow['metadata']['annotations']['tekton.dev/resource_templates'] = json.dumps(loop_package_annotations, sort_keys=True)
     else:
       TektonCompiler._write_workflow(workflow=workflow, package_path=package_path)   # Tekton change
     # Separate custom task CR from the main workflow
     for i in range(len(self.custom_task_crs)):
       TektonCompiler._write_workflow(workflow=self.custom_task_crs[i],
-                                     package_path=os.path.splitext(package_path)[0] +
+                                    package_path=os.path.splitext(package_path)[0] +
                                                   "_customtask_cr" + str(i + 1) + '.yaml')
     _validate_workflow(workflow)
 
