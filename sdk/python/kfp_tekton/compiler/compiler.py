--- conflicted
+++ resolved
@@ -173,7 +173,7 @@
         }
       }
 
-<<<<<<< HEAD
+
       pod_template = {}
       for task in task_refs:
         op = pipeline.ops.get(task['name'])
@@ -186,11 +186,11 @@
 
       if pod_template:
         pipelinerun['spec']['podtemplate'] = pod_template
-=======
+
       # add workflow level timeout to pipeline run
       if pipeline_conf.timeout:
         pipelinerun['spec']['timeout'] = '%ds' % pipeline_conf.timeout
->>>>>>> a886e910
+
 
       workflow = workflow + [pipelinerun]
 
