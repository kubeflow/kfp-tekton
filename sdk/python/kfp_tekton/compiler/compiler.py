# Copyright 2019-2021 kubeflow.org.
#
# Licensed under the Apache License, Version 2.0 (the "License");
# you may not use this file except in compliance with the License.
# You may obtain a copy of the License at
#
#    http://www.apache.org/licenses/LICENSE-2.0
#
# Unless required by applicable law or agreed to in writing, software
# distributed under the License is distributed on an "AS IS" BASIS,
# WITHOUT WARRANTIES OR CONDITIONS OF ANY KIND, either express or implied.
# See the License for the specific language governing permissions and
# limitations under the License.

import ast
import inspect
import json
import os
import re
import tarfile
import textwrap
import uuid
import zipfile
import copy
from collections import defaultdict
from distutils.util import strtobool
import collections
from os import environ as env
from typing import Callable, List, Text, Dict, Any
import hashlib

import yaml
# Kubeflow Pipeline imports
from kfp import dsl
from kfp.compiler._default_transformers import add_pod_env
from kfp.compiler.compiler import Compiler
from kfp.components.structures import InputSpec
from kfp.dsl._for_loop import LoopArguments
from kfp.dsl._metadata import _extract_pipeline_metadata
# KFP-Tekton imports
from kfp_tekton.compiler import __tekton_api_version__ as tekton_api_version
from kfp_tekton.compiler._data_passing_rewriter import fix_big_data_passing, fix_big_data_passing_using_volume, BIG_DATA_PATH_FORMAT
from kfp_tekton.compiler._k8s_helper import convert_k8s_obj_to_json, sanitize_k8s_name, sanitize_k8s_object
from kfp_tekton.compiler._op_to_template import _op_to_template
from kfp_tekton.compiler._tekton_handler import _handle_tekton_pipeline_variables, _handle_tekton_custom_task, _process_argo_vars
from kfp_tekton.compiler.pipeline_utils import TektonPipelineConf
from kfp_tekton.compiler.yaml_utils import dump_yaml
from kfp_tekton.tekton import TEKTON_CUSTOM_TASK_IMAGES, DEFAULT_CONDITION_OUTPUT_KEYWORD, \
  LOOP_PIPELINE_NAME_LENGTH, LOOP_GROUP_NAME_LENGTH, AddOnGroup

DEFAULT_ARTIFACT_BUCKET = env.get('DEFAULT_ARTIFACT_BUCKET', 'mlpipeline')
DEFAULT_ARTIFACT_ENDPOINT = env.get('DEFAULT_ARTIFACT_ENDPOINT', 'minio-service.kubeflow:9000')
DEFAULT_ARTIFACT_ENDPOINT_SCHEME = env.get('DEFAULT_ARTIFACT_ENDPOINT_SCHEME', 'http://')
TEKTON_GLOBAL_DEFAULT_TIMEOUT = strtobool(env.get('TEKTON_GLOBAL_DEFAULT_TIMEOUT', 'false'))
# DISABLE_CEL_CONDITION should be True until CEL is officially merged into Tekton main API.
DISABLE_CEL_CONDITION = True
# Default timeout is one year
DEFAULT_TIMEOUT_MINUTES = "525600m"


def _get_super_condition_template():

  python_script = textwrap.dedent('''\
    import sys
    input1=str.rstrip(sys.argv[1])
    input2=str.rstrip(sys.argv[2])
    try:
      input1=int(input1)
      input2=int(input2)
    except:
      input1=str(input1)
    %(s)s="true" if (input1 $(inputs.params.operator) input2) else "false"
    f = open("/tekton/results/%(s)s", "w")
    f.write(%(s)s)
    f.close()
    '''
    % {'s': DEFAULT_CONDITION_OUTPUT_KEYWORD})

  template = {
    'results': [
      {'name': DEFAULT_CONDITION_OUTPUT_KEYWORD,
       'type': 'string',
       'description': 'Conditional task %s' % DEFAULT_CONDITION_OUTPUT_KEYWORD
       }
    ],
    'params': [
      {'name': 'operand1'},
      {'name': 'operand2'},
      {'name': 'operator'}
    ],
    'steps': [{
      'name': 'main',
      'command': ['sh', '-ec', 'program_path=$(mktemp); printf "%s" "$0" > "$program_path";  python3 -u "$program_path" "$1" "$2"'],
      'args': [python_script, '$(inputs.params.operand1)', '$(inputs.params.operand2)'],
      'image': 'python:alpine3.6',
    }]
  }

  return template


def _get_cel_condition_template():
  template = {
    "name": "cel_condition",
    "apiVersion": "cel.tekton.dev/v1alpha1",
    "kind": "CEL"
  }

  return template


class TektonCompiler(Compiler):
  """DSL Compiler to generate Tekton YAML.

  It compiles DSL pipeline functions into workflow yaml. Example usage:
  ```python
  @dsl.pipeline(
    name='name',
    description='description'
  )
  def my_pipeline(a: int = 1, b: str = "default value"):
    ...

  TektonCompiler().compile(my_pipeline, 'path/to/workflow.yaml')
  ```
  """

  def __init__(self, **kwargs):
    # Input and output artifacts are hash maps for metadata tracking.
    # artifact_items is the artifact dependency map
    # loops_pipeline recorde the loop tasks information for each loops
    # produce_taskspec Produces task spec as part of Tekton pipelineRuns
    self.input_artifacts = {}
    self.output_artifacts = {}
    self.artifact_items = {}
    self.loops_pipeline = {}
    self.addon_groups = {}
    self.recursive_tasks = []
    self.custom_task_crs = []
    self.uuid = self._get_unique_id_code()
    self._group_names = []
    self.pipeline_labels = {}
    self.pipeline_annotations = {}
    self.tekton_inline_spec = True
    self.resource_in_separate_yaml = False
    self.produce_taskspec = True
    self.security_context = None
    self.automount_service_account_token = None
    super().__init__(**kwargs)

  def _set_pipeline_conf(self, tekton_pipeline_conf: TektonPipelineConf):
    self.pipeline_labels = tekton_pipeline_conf.pipeline_labels
    self.pipeline_annotations = tekton_pipeline_conf.pipeline_annotations
    self.tekton_inline_spec = tekton_pipeline_conf.tekton_inline_spec
    self.resource_in_separate_yaml = tekton_pipeline_conf.resource_in_separate_yaml
    self.security_context = tekton_pipeline_conf.security_context
    self.automount_service_account_token = tekton_pipeline_conf.automount_service_account_token

  def _resolve_value_or_reference(self, value_or_reference, potential_references):
    """_resolve_value_or_reference resolves values and PipelineParams, which could be task parameters or input parameters.
    Args:
      value_or_reference: value or reference to be resolved. It could be basic python types or PipelineParam
      potential_references(dict{str->str}): a dictionary of parameter names to task names
      """
    if isinstance(value_or_reference, dsl.PipelineParam):
      parameter_name = value_or_reference.full_name
      task_names = [task_name for param_name, task_name in potential_references if param_name == parameter_name]
      if task_names:
        task_name = task_names[0]
        # When the task_name is None, the parameter comes directly from ancient ancesters
        # instead of parents. Thus, it is resolved as the input parameter in the current group.
        if task_name is None:
          return '$(params.%s)' % parameter_name
        else:
          return '$(params.%s)' % task_name
      else:
        return '$(params.%s)' % parameter_name
    else:
      return str(value_or_reference)

  def _get_groups(self, root_group):
    """Helper function to get all groups (not including ops) in a pipeline."""

    def _get_groups_helper(group):
      groups = {group.name: group}
      for g in group.groups:
        groups.update(_get_groups_helper(g))
      return groups

    return _get_groups_helper(root_group)

  @staticmethod
  def _get_unique_id_code():
    return uuid.uuid4().hex[:5]

  def _group_to_dag_template(self, group, inputs, outputs, dependencies, pipeline_name, group_type, opsgroups):
    """Generate template given an OpsGroup.
    inputs, outputs, dependencies are all helper dicts.
    """
    # Generate GroupOp template
    sub_group = group
    # For loop and recursion id appends 5 characters, so limit the loop/recusion pipeline_name to 44 char and group_name to 12
    # Group_name is truncated reversely because it has an unique identifier at the end of the name.
    pipeline_name_copy = sanitize_k8s_name(pipeline_name, max_length=LOOP_PIPELINE_NAME_LENGTH)
    sub_group_name_copy = sanitize_k8s_name(sub_group.name, max_length=LOOP_GROUP_NAME_LENGTH, rev_truncate=True)
    self._group_names = [pipeline_name_copy, sub_group_name_copy]
    if self.uuid:
      self._group_names.insert(1, self.uuid)
    # pipeline name (max 40) + loop id (max 5) + group name (max 16) + two connecting dashes (2) = 63 (Max size for CRD names)
    group_name = '-'.join(self._group_names) if group_type == "loop" or \
        group_type == "graph" or group_type == 'addon' else sub_group.name
    template = {
      'metadata': {
        'name': group_name,
      },
      'spec': {}
    }

    # Generates a pseudo-template unique to conditions due to the catalog condition approach
    # where every condition is an extension of one super-condition
    if isinstance(sub_group, dsl.OpsGroup) and sub_group.type == 'condition':
      subgroup_inputs = inputs.get(group_name, [])
      condition = sub_group.condition

      operand1_value = self._resolve_value_or_reference(condition.operand1, subgroup_inputs)
      operand2_value = self._resolve_value_or_reference(condition.operand2, subgroup_inputs)
      template['kind'] = 'Condition'
      template['spec']['params'] = [
        {'name': 'operand1', 'value': operand1_value, 'type': type(condition.operand1),
        'op_name': getattr(condition.operand1, 'op_name', ''), 'output_name': getattr(condition.operand1, 'name', '')},
        {'name': 'operand2', 'value': operand2_value, 'type': type(condition.operand2),
        'op_name': getattr(condition.operand2, 'op_name', ''), 'output_name': getattr(condition.operand2, 'name', '')},
        {'name': 'operator', 'value': str(condition.operator), 'type': type(condition.operator)}
      ]

    # dsl does not expose Graph so here use sub_group.type to check whether it's graph
    if sub_group.type == "graph":
      # for graph now we just support as a pipeline loop with just 1 iteration
      loop_args_name = "just_one_iteration"
      loop_args_value = ["1"]

      # Special handling for recursive subgroup
      if sub_group.recursive_ref:
        # generate ref graph name
        sub_group_recursive_name_copy = sanitize_k8s_name(sub_group.recursive_ref.name,
                                        max_length=LOOP_GROUP_NAME_LENGTH, rev_truncate=True)
        tmp_group_names = [pipeline_name_copy, sub_group_recursive_name_copy]
        if self.uuid:
          tmp_group_names.insert(1, self.uuid)
        ref_group_name = '-'.join(tmp_group_names)

        # generate params
        params = [{
          "name": loop_args_name,
          "value": loop_args_value
        }]

        # get other input params, for recursion need rename the param name to the refrenced one
        for i in range(len(sub_group.inputs)):
            g_input = sub_group.inputs[i]
            inputRef = sub_group.recursive_ref.inputs[i]
            if g_input.op_name:
              params.append({
                'name': inputRef.full_name,
                'value': '$(tasks.%s.results.%s)' % (g_input.op_name, g_input.name)
              })
            else:
              params.append({
                'name': inputRef.full_name, 'value': '$(params.%s)' % g_input.name
              })

        self.recursive_tasks.append({
          'name': sub_group.name,
          'taskRef': {
            'apiVersion': 'custom.tekton.dev/v1alpha1',
            'kind': 'PipelineLoop',
            'name': ref_group_name
          },
          'params': params
        })
      # normal graph logic start from here
      else:
        self.loops_pipeline[group_name] = {
          'kind': 'loops',
          'loop_args': loop_args_name,
          'loop_sub_args': [],
          'task_list': [],
          'spec': {},
          'depends': []
        }
        # get the dependencies tasks rely on the loop task.
        for depend in dependencies.keys():
          if depend == sub_group.name:
            self.loops_pipeline[group_name]['spec']['runAfter'] = [task for task in dependencies[depend]]
            self.loops_pipeline[group_name]['spec']['runAfter'].sort()
          # for items depend on the graph, it will be handled in custom task handler
          if sub_group.name in dependencies[depend]:
            dependencies[depend].remove(sub_group.name)
            self.loops_pipeline[group_name]['depends'].append({'org': depend, 'runAfter': group_name})
        for op in sub_group.groups + sub_group.ops:
          self.loops_pipeline[group_name]['task_list'].append(sanitize_k8s_name(op.name))
          if hasattr(op, 'type') and op.type == 'condition':
            if op.ops:
              for condition_op in op.ops:
                self.loops_pipeline[group_name]['task_list'].append(sanitize_k8s_name(condition_op.name))
            if op.groups:
              for condition_op in op.groups:
                self.loops_pipeline[group_name]['task_list'].append(sanitize_k8s_name(condition_op.name))
        self.loops_pipeline[group_name]['spec']['name'] = group_name
        self.loops_pipeline[group_name]['spec']['taskRef'] = {
          "apiVersion": "custom.tekton.dev/v1alpha1",
          "kind": "PipelineLoop",
          "name": group_name
        }

        self.loops_pipeline[group_name]['spec']['params'] = [{
          "name": loop_args_name,
          "value": loop_args_value
        }]

        # get other input params
        for input_ in inputs.keys():
          if input_ == sub_group.name:
            for param in inputs[input_]:
              if param[1]:
                replace_str = param[1] + '-'
                self.loops_pipeline[group_name]['spec']['params'].append({
                  'name': param[0], 'value': '$(tasks.%s.results.%s)' % (
                    param[1], sanitize_k8s_name(param[0].replace(replace_str, '', 1), allow_capital=True)
                  )
                })
              if not param[1]:
                self.loops_pipeline[group_name]['spec']['params'].append({
                  'name': param[0], 'value': '$(params.%s)' % param[0]
                })

    def dep_helper(custom_task, sub_group):
      """get the dependencies tasks rely on the custom_task."""
      for depend in dependencies.keys():
        if depend == sub_group.name:
          custom_task['spec']['runAfter'] = [task for task in dependencies[depend]]
          custom_task['spec']['runAfter'].sort()
        if sub_group.name in dependencies[depend]:
          custom_task['depends'].append({'org': depend, 'runAfter': group_name})
      for op in sub_group.groups + sub_group.ops:
        custom_task['task_list'].append(sanitize_k8s_name(op.name))
        # Add all the condition nested ops into the pipeline loop sub-dag
        nested_groups = []
        if hasattr(op, 'type') and op.type == 'condition':
          nested_groups.append(op.name)
          if op.ops:
            for condition_op in op.ops:
              custom_task['task_list'].append(sanitize_k8s_name(condition_op.name))
          # If the nested op is a condition, find all the ops groups that are under the condition block
          # until it reaches the end of the graph.
          while nested_groups:
            nested_group = nested_groups.pop(0)
            opsgroup = opsgroups.get(nested_group, None)
            if opsgroup and isinstance(opsgroup, dsl.OpsGroup) and opsgroup.type == 'condition':
              condi_sub_groups = opsgroup.groups + opsgroup.ops
              for condi_sub_group in condi_sub_groups:
                  custom_task['task_list'].append(sanitize_k8s_name(condi_sub_group.name))
                  nested_groups.append(condi_sub_group.name)

    def input_helper(custom_task, sub_group, param_list):
      """add param from inputs if input is not in param_list"""
      if sub_group.name in inputs:
        for param in inputs[sub_group.name]:
          if param[1] and param[0] not in param_list:
            replace_str = param[1] + '-'
            custom_task['spec']['params'].append({
              'name': param[0], 'value': '$(tasks.%s.results.%s)' % (
                param[1], sanitize_k8s_name(param[0].replace(replace_str, '', 1), allow_capital=True)
              )
            })
          if not param[1] and param[0] not in param_list:
            custom_task['spec']['params'].append({
              'name': param[0], 'value': '$(params.%s)' % param[0]
            })

    def process_pipelineparam(s):
      if "{{pipelineparam" in s:
        pipe_params = re.findall(r"{{pipelineparam:op=([^ \t\n,]*);name=([^ \t\n,]*)}}", s)
        for pipe_param in pipe_params:
          if pipe_param[0] == '':
            s = s.replace("{{pipelineparam:op=%s;name=%s}}" % pipe_param, '$(params.%s)' % pipe_param[1])
          else:
            param_name = sanitize_k8s_name(pipe_param[1], allow_capital=True)
            s = s.replace("{{pipelineparam:op=%s;name=%s}}" % pipe_param, '$(tasks.%s.results.%s)' % (
              sanitize_k8s_name(pipe_param[0]),
              param_name))
      return s

    if isinstance(sub_group, AddOnGroup):
      params = []
      for k, v in sub_group.params.items():
        if isinstance(v, dsl.PipelineParam):
          if v.op_name is None:
            v = '$(params.%s)' % v.name
          else:
            param_name = sanitize_k8s_name(v.name, allow_capital=True)
            v = '$(tasks.%s.results.%s)' % (
              sanitize_k8s_name(v.op_name),
              param_name)
        else:
          if isinstance(v, str):
            v = process_pipelineparam(v)
          else:
            v = str(v)
        params.append({'name': sanitize_k8s_name(k, True), 'value': v})

      self.addon_groups[group_name] = {
        'kind': 'addon',
        'task_list': [],
        'spec': {
          'name': group_name,
          'taskRef': {
            'apiVersion': sub_group.api_version,
            'kind': sub_group.kind,
            'name': group_name,
          },
          'params': params,
        },
        'depends': [],
        '_data': sub_group
      }
      dep_helper(self.addon_groups[group_name], sub_group)
      input_helper(self.addon_groups[group_name], sub_group, sub_group.params)

    if isinstance(sub_group, dsl.ParallelFor):
      self.loops_pipeline[group_name] = {
        'kind': 'loops',
        'loop_args': sub_group.loop_args.full_name,
        'loop_sub_args': [],
        'task_list': [],
        'spec': {},
        'depends': []
      }
      if hasattr(sub_group, 'separator') and sub_group.separator is not None:
        self.loops_pipeline[group_name]['separator'] = sub_group.separator.full_name
      if hasattr(sub_group, 'start') and sub_group.start is not None:
        self.loops_pipeline[group_name]['start'] = sub_group.start
        self.loops_pipeline[group_name]['end'] = sub_group.end
        self.loops_pipeline[group_name]['step'] = sub_group.step
      if hasattr(sub_group, 'call_enumerate') and sub_group.call_enumerate and sub_group.iteration_number is not None:
        self.loops_pipeline[group_name]['iteration_number'] = sub_group.iteration_number.full_name
      for subvarName in sub_group.loop_args.referenced_subvar_names:
        if subvarName != '__iter__':
          self.loops_pipeline[group_name]['loop_sub_args'].append(sub_group.loop_args.full_name + '-subvar-' + subvarName)
      if isinstance(sub_group.loop_args.items_or_pipeline_param, list) and isinstance(
        sub_group.loop_args.items_or_pipeline_param[0], dict):
        for key in sub_group.loop_args.items_or_pipeline_param[0]:
          self.loops_pipeline[group_name]['loop_sub_args'].append(sub_group.loop_args.full_name + '-subvar-' + key)
      # get the dependencies tasks rely on the loop task.
      dep_helper(self.loops_pipeline[group_name], sub_group)
      self.loops_pipeline[group_name]['spec']['name'] = group_name
      self.loops_pipeline[group_name]['spec']['taskRef'] = {
        "apiVersion": "custom.tekton.dev/v1alpha1",
        "kind": "PipelineLoop",
        "name": group_name
      }
      if sub_group.items_is_pipeline_param:
        # these loop args are a 'dynamic param' rather than 'static param'.
        # i.e., rather than a static list, they are either the output of another task or were input
        # as global pipeline parameters
        pipeline_param = sub_group.loop_args.items_or_pipeline_param
        if pipeline_param.op_name is None:
          withparam_value = '$(params.%s)' % pipeline_param.name
        else:
          param_name = sanitize_k8s_name(pipeline_param.name, allow_capital=True)
          withparam_value = '$(tasks.%s.results.%s)' % (
            sanitize_k8s_name(pipeline_param.op_name),
            param_name)

        self.loops_pipeline[group_name]['spec']['params'] = [{
          "name": sub_group.loop_args.full_name,
          "value": withparam_value
        }]
      elif hasattr(sub_group, 'items_is_string') and sub_group.items_is_string:
        loop_args_str_value = sub_group.loop_args.to_str_for_task_yaml()
        self.loops_pipeline[group_name]['spec']['params'] = [{
          "name": sub_group.loop_args.full_name,
          "value": loop_args_str_value
        }]
      else:
        # Need to sanitize the dict keys for consistency.
        loop_arg_value = sub_group.loop_args.to_list_for_task_yaml()
        loop_args_str_value = ''
        sanitized_tasks = []
        if isinstance(loop_arg_value[0], dict):
          for argument_set in loop_arg_value:
            c_dict = {}
            for k, v in argument_set.items():
              if isinstance(v, dsl.PipelineParam):
                if v.op_name is None:
                  v = '$(params.%s)' % v.name
                else:
                  param_name = sanitize_k8s_name(v.name, allow_capital=True)
                  v = '$(tasks.%s.results.%s)' % (
                    sanitize_k8s_name(v.op_name),
                    param_name)
              else:
                if isinstance(v, str):
                  v = process_pipelineparam(v)
              c_dict[sanitize_k8s_name(k, True)] = v
            sanitized_tasks.append(c_dict)
          loop_args_str_value = json.dumps(sanitized_tasks, sort_keys=True)
        else:
          for i, value in enumerate(loop_arg_value):
            if isinstance(value, str):
              loop_arg_value[i] = process_pipelineparam(value)
          loop_args_str_value = json.dumps(loop_arg_value)

        self.loops_pipeline[group_name]['spec']['params'] = [{
          "name": sub_group.loop_args.full_name,
          "value": loop_args_str_value
        }]

      # start, end, step params should be added as a parameter
      # isinstance(sub_group.start, dsl.PipelineParam)
      def process_parameter(parameter):
        parameter_value = str(parameter)
        if isinstance(parameter, dsl.PipelineParam):
          if parameter.op_name:
            parameter_value = '$(tasks.' + parameter.op_name + '.results.' + \
                               sanitize_k8s_name(parameter.name, allow_capital=True) + ')'
          else:
            parameter_value = '$(params.' + parameter.name + ')'
        return parameter_value

      if hasattr(sub_group, 'separator') and sub_group.separator is not None:
        # separator should be added as a parameter
        sep_param = {
          "name": sub_group.separator.full_name,
          "value": process_parameter(sub_group.separator.value)
        }
        self.loops_pipeline[group_name]['spec']['params'].append(sep_param)

      if hasattr(sub_group, 'start') and sub_group.start is not None:
        start_param = {
          "name": 'from',
          "value": process_parameter(sub_group.start)
        }
        self.loops_pipeline[group_name]['spec']['params'].append(start_param)
        end_param = {
          "name": 'to',
          "value": process_parameter(sub_group.end)
        }
        self.loops_pipeline[group_name]['spec']['params'].append(end_param)
        if sub_group.step is not None:
          step_param = {
            "name": 'step',
            "value": process_parameter(sub_group.step)
          }
          self.loops_pipeline[group_name]['spec']['params'].append(step_param)

      # get other input params
      input_helper(self.loops_pipeline[group_name], sub_group,
          self.loops_pipeline[group_name]['loop_sub_args'] + [sub_group.loop_args.full_name])
      if sub_group.parallelism is not None:
        self.loops_pipeline[group_name]['spec']['parallelism'] = sub_group.parallelism

    return template

  def _create_dag_templates(self, pipeline, op_transformers=None, params=None, op_to_templates_handler=None):
    """Create all groups and ops templates in the pipeline.

    Args:
      pipeline: Pipeline context object to get all the pipeline data from.
      op_transformers: A list of functions that are applied to all ContainerOp instances that are being processed.
      op_to_templates_handler: Handler which converts a base op into a list of argo templates.
    """

    op_to_steps_handler = op_to_templates_handler or (lambda op: [_op_to_template(op,
                                                                  self.output_artifacts,
                                                                  self.artifact_items)])
    root_group = pipeline.groups[0]

    # Call the transformation functions before determining the inputs/outputs, otherwise
    # the user would not be able to use pipeline parameters in the container definition
    # (for example as pod labels) - the generated template is invalid.
    for op in pipeline.ops.values():
      for transformer in op_transformers or []:
        transformer(op)

    # Generate core data structures to prepare for argo yaml generation
    #   op_name_to_parent_groups: op name -> list of ancestor groups including the current op
    #   opsgroups: a dictionary of ospgroup.name -> opsgroup
    #   inputs, outputs: group/op names -> list of tuples (full_param_name, producing_op_name)
    #   condition_params: recursive_group/op names -> list of pipelineparam
    #   dependencies: group/op name -> list of dependent groups/ops.
    # Special Handling for the recursive opsgroup
    #   op_name_to_parent_groups also contains the recursive opsgroups
    #   condition_params from _get_condition_params_for_ops also contains the recursive opsgroups
    #   groups does not include the recursive opsgroups
    opsgroups = self._get_groups(root_group)
    op_name_to_parent_groups = self._get_groups_for_ops(root_group)
    opgroup_name_to_parent_groups = self._get_groups_for_opsgroups(root_group)
    condition_params = self._get_condition_params_for_ops(root_group)
    op_name_to_for_loop_op = self._get_for_loop_ops(root_group)
    inputs, outputs = self._get_inputs_outputs(
      pipeline,
      root_group,
      op_name_to_parent_groups,
      opgroup_name_to_parent_groups,
      condition_params,
      op_name_to_for_loop_op,
      opsgroups
    )
    dependencies = self._get_dependencies(
      pipeline,
      root_group,
      op_name_to_parent_groups,
      opgroup_name_to_parent_groups,
      opsgroups,
      condition_params,
    )
    templates = []
    for opsgroup in opsgroups.keys():
      # Conditions and loops will get templates in Tekton
      if opsgroups[opsgroup].type == 'condition':
        template = self._group_to_dag_template(opsgroups[opsgroup], inputs, outputs, dependencies, pipeline.name, "condition", opsgroups)
        templates.append(template)
      if opsgroups[opsgroup].type == 'addon_group':
        self._group_to_dag_template(opsgroups[opsgroup], inputs, outputs, dependencies, pipeline.name, "addon", opsgroups)
      if opsgroups[opsgroup].type == 'for_loop':
        self._group_to_dag_template(opsgroups[opsgroup], inputs, outputs, dependencies, pipeline.name, "loop", opsgroups)
      if opsgroups[opsgroup].type == 'graph':
        self._group_to_dag_template(opsgroups[opsgroup], inputs, outputs, dependencies, pipeline.name, "graph", opsgroups)

    for op in pipeline.ops.values():
      templates.extend(op_to_steps_handler(op))

    return templates

  def _get_dependencies(self, pipeline, root_group, op_groups,
                        opsgroups_groups, opsgroups, condition_params):
      """Get dependent groups and ops for all ops and groups.
      Returns:
        A dict. Key is group/op name, value is a list of dependent groups/ops.
        The dependencies are calculated in the following way: if op2 depends on op1,
        and their ancestors are [root, G1, G2, op1] and [root, G1, G3, G4, op2],
        then G3 is dependent on G2. Basically dependency only exists in the first uncommon
        ancesters in their ancesters chain. Only sibling groups/ops can have dependencies.
      """
      dependencies = defaultdict(set)
      for op in pipeline.ops.values():
          upstream_op_names = set()
          for param in op.inputs + list(condition_params[op.name]):
              if param.op_name:
                  upstream_op_names.add(param.op_name)
          upstream_op_names |= set(op.dependent_names)

          for upstream_op_name in upstream_op_names:
              # the dependent op could be either a BaseOp or an opsgroup
              if upstream_op_name in pipeline.ops:
                  upstream_op = pipeline.ops[upstream_op_name]
              elif upstream_op_name in opsgroups:
                  upstream_op = opsgroups[upstream_op_name]
              else:
                  raise ValueError('compiler cannot find the ' +
                                    upstream_op_name)

              upstream_groups, downstream_groups = self._get_uncommon_ancestors(
                  op_groups, opsgroups_groups, upstream_op, op)
              # Convert Argo condition DAG dependency into Tekton condition task dependency
              while len(upstream_groups) > 0 and 'condition-' in upstream_groups[0]:
                upstream_groups.pop(0)
              if len(upstream_groups) > 0:
                dependencies[downstream_groups[0]].add(upstream_groups[0])

      # Generate dependencies based on the recursive opsgroups
      # TODO: refactor the following codes with the above
      def _get_dependency_opsgroup(group, dependencies):
          upstream_op_names = set(
              [dependency.name for dependency in group.dependencies])
          if group.recursive_ref:
              for param in group.inputs + list(condition_params[group.name]):
                  if param.op_name:
                      upstream_op_names.add(param.op_name)

          for op_name in upstream_op_names:
              if op_name in pipeline.ops:
                  upstream_op = pipeline.ops[op_name]
              elif op_name in opsgroups:
                  upstream_op = opsgroups[op_name]
              else:
                  raise ValueError('compiler cannot find the ' + op_name)
              upstream_groups, downstream_groups = \
                self._get_uncommon_ancestors(op_groups, opsgroups_groups, upstream_op, group)
              # Convert Argo condition DAG dependency into Tekton condition task dependency
              while len(upstream_groups) > 0 and 'condition-' in upstream_groups[0]:
                upstream_groups.pop(0)
              if len(upstream_groups) > 0:
                dependencies[downstream_groups[0]].add(upstream_groups[0])

          for subgroup in group.groups:
              _get_dependency_opsgroup(subgroup, dependencies)

      _get_dependency_opsgroup(root_group, dependencies)

      return dependencies

  def _get_inputs_outputs(
          self,
          pipeline,
          root_group,
          op_groups,
          opsgroup_groups,
          condition_params,
          op_name_to_for_loop_op: Dict[Text, dsl.ParallelFor],
          opsgroups: Dict[str, dsl.OpsGroup]
  ):
    """Get inputs and outputs of each group and op.
    Returns:
      A tuple (inputs, outputs).
      inputs and outputs are dicts with key being the group/op names and values being list of
      tuples (param_name, producing_op_name). producing_op_name is the name of the op that
      produces the param. If the param is a pipeline param (no producer op), then
      producing_op_name is None.
    """
    inputs = defaultdict(set)
    outputs = defaultdict(set)

    for op in pipeline.ops.values():
      # op's inputs and all params used in conditions for that op are both considered.
      for param in op.inputs + list(condition_params[op.name]):
        # if the value is already provided (immediate value), then no need to expose
        # it as input for its parent groups.
        if param.value:
          continue
        if param.op_name:
          upstream_op = pipeline.ops[param.op_name]
          upstream_groups, downstream_groups = \
            self._get_uncommon_ancestors(op_groups, opsgroup_groups, upstream_op, op)
          for i, group_name in enumerate(downstream_groups):
            # Important: Changes for Tekton custom tasks
            # Custom task condition are not pods running in Tekton. Thus it should also
            # be considered as the first uncommon downstream group.
            def is_parent_custom_task(index):
              for group_name in downstream_groups[:index]:
                if 'condition-' in group_name:
                  return True
              return False
            if i == 0 or is_parent_custom_task(i):
              # If it is the first uncommon downstream group, then the input comes from
              # the first uncommon upstream group.
              inputs[group_name].add((param.full_name, upstream_groups[0]))
            else:
              # If not the first downstream group, then the input is passed down from
              # its ancestor groups so the upstream group is None.
              inputs[group_name].add((param.full_name, None))
          for i, group_name in enumerate(upstream_groups):
            if i == len(upstream_groups) - 1:
              # If last upstream group, it is an operator and output comes from container.
              outputs[group_name].add((param.full_name, None))
            else:
              # If not last upstream group, output value comes from one of its child.
              outputs[group_name].add((param.full_name, upstream_groups[i + 1]))
        else:
          if not op.is_exit_handler:
            for group_name in op_groups[op.name][::-1]:
              # if group is for loop group and param is that loop's param, then the param
              # is created by that for loop ops_group and it shouldn't be an input to
              # any of its parent groups.
              inputs[group_name].add((param.full_name, None))
              if group_name in op_name_to_for_loop_op:
                # for example:
                #   loop_group.loop_args.name = 'loop-item-param-99ca152e'
                #   param.name =                'loop-item-param-99ca152e--a'
                loop_group = op_name_to_for_loop_op[group_name]
                if loop_group.loop_args.name in param.name:
                  break
                # apply the same rule to iteration_number which is used by enumerate()
                # helper function. it shoudn't be an input to any of its parent groups
                if hasattr(loop_group, 'iteration_number') and loop_group.iteration_number and \
                    loop_group.iteration_number.full_name == param.name:
                  break
              elif group_name in opsgroups and isinstance(opsgroups[group_name], AddOnGroup) and \
                  param.name in opsgroups[group_name].params:
                # if group is AddOnGroup and the param is in its params list, then the param
                # is created by that AddOnGroup and it shouldn't be an input to
                # any of its parent groups.
                break

    # Generate the input/output for recursive opsgroups
    # It propagates the recursive opsgroups IO to their ancester opsgroups
    def _get_inputs_outputs_recursive_opsgroup(group):
      # TODO: refactor the following codes with the above
      if group.recursive_ref:
        params = [(param, False) for param in group.inputs]
        params.extend([(param, True) for param in list(condition_params[group.name])])
        for param, is_condition_param in params:
          if param.value:
            continue
          full_name = param.full_name
          if param.op_name:
            upstream_op = pipeline.ops[param.op_name]
            upstream_groups, downstream_groups = \
              self._get_uncommon_ancestors(op_groups, opsgroup_groups, upstream_op, group)
            for i, g in enumerate(downstream_groups):
              if i == 0:
                inputs[g].add((full_name, upstream_groups[0]))
              # There is no need to pass the condition param as argument to the downstream ops.
              # TODO: this might also apply to ops. add a TODO here and think about it.
              elif i == len(downstream_groups) - 1 and is_condition_param:
                continue
              else:
                # For Tekton, do not append duplicated input parameters
                duplicated_downstream_group = False
                for group_name in inputs[g]:
                  if len(group_name) > 1 and group_name[0] == full_name:
                    duplicated_downstream_group = True
                    break
                if not duplicated_downstream_group:
                  inputs[g].add((full_name, None))
            for i, g in enumerate(upstream_groups):
              if i == len(upstream_groups) - 1:
                outputs[g].add((full_name, None))
              else:
                outputs[g].add((full_name, upstream_groups[i + 1]))
          elif not is_condition_param:
            for g in op_groups[group.name]:
              inputs[g].add((full_name, None))
      for subgroup in group.groups:
        _get_inputs_outputs_recursive_opsgroup(subgroup)

    _get_inputs_outputs_recursive_opsgroup(root_group)

    # Generate the input for SubGraph along with parallelfor
    for sub_graph in opsgroup_groups:
      if sub_graph in op_name_to_for_loop_op:
        # The opsgroup list is sorted with the farthest group as the first and
        # the opsgroup itself as the last. To get the latest opsgroup which is
        # not the opsgroup itself -2 is used.
        parent = opsgroup_groups[sub_graph][-2]
        if parent and parent.startswith('subgraph'):
          # propagate only op's pipeline param from subgraph to parallelfor
          loop_op = op_name_to_for_loop_op[sub_graph]
          pipeline_param = loop_op.loop_args.items_or_pipeline_param
          if loop_op.items_is_pipeline_param and pipeline_param.op_name:
            param_name = '%s-%s' % (
              sanitize_k8s_name(pipeline_param.op_name), pipeline_param.name)
            inputs[parent].add((param_name, pipeline_param.op_name))

    return inputs, outputs

  def _process_resourceOp(self, task_refs, pipeline):
    """ handle resourceOp cases in pipeline """
    for task in task_refs:
      op = pipeline.ops.get(task['name'])
      if isinstance(op, dsl.ResourceOp):
        action = op.resource.get('action')
        merge_strategy = op.resource.get('merge_strategy')
        success_condition = op.resource.get('successCondition')
        failure_condition = op.resource.get('failureCondition')
        set_owner_reference = op.resource.get('setOwnerReference')
        task['params'] = [tp for tp in task.get('params', []) if tp.get('name') != "image"]
        if not merge_strategy:
          task['params'] = [tp for tp in task.get('params', []) if tp.get('name') != 'merge-strategy']
        if not success_condition:
          task['params'] = [tp for tp in task.get('params', []) if tp.get('name') != 'success-condition']
        if not failure_condition:
          task['params'] = [tp for tp in task.get('params', []) if tp.get('name') != "failure-condition"]
        if not set_owner_reference:
          task['params'] = [tp for tp in task.get('params', []) if tp.get('name') != "set-ownerreference"]
        for tp in task.get('params', []):
          if tp.get('name') == "action" and action:
            tp['value'] = action
          if tp.get('name') == "merge-strategy" and merge_strategy:
            tp['value'] = merge_strategy
          if tp.get('name') == "success-condition" and success_condition:
            tp['value'] = success_condition
          if tp.get('name') == "failure-condition" and failure_condition:
            tp['value'] = failure_condition
          if tp.get('name') == "set-ownerreference" and set_owner_reference:
            tp['value'] = set_owner_reference
          if tp.get('name') == "output":
            output_values = ''
            for value in sorted(list(op.attribute_outputs.items()), key=lambda x: x[0]):
              output_value = textwrap.dedent("""\
                    - name: %s
                      valueFrom: '%s'
              """ % (value[0], value[1]))
              output_values += output_value
            tp['value'] = output_values

  def _create_pipeline_workflow(self, args, pipeline, op_transformers=None, pipeline_conf=None) \
          -> Dict[Text, Any]:
    """Create workflow for the pipeline."""
    # Input Parameters
    params = []
    for arg in args:
      param = {'name': arg.name}
      if arg.value is not None:
        if isinstance(arg.value, (list, tuple, dict)):
          param['default'] = json.dumps(arg.value, sort_keys=True)
        else:
          param['default'] = str(arg.value)
      params.append(param)

    # generate Tekton tasks from pipeline ops
    raw_templates = self._create_dag_templates(pipeline, op_transformers, params)

    # generate task and condition reference list for the Tekton Pipeline
    condition_refs = {}

    task_refs = []
    cel_conditions = {}
    condition_when_refs = {}
    condition_task_refs = {}
    string_condition_refs = {}
    for template in raw_templates:
      if template['kind'] == 'Condition':
        if DISABLE_CEL_CONDITION:
          condition_task_spec = _get_super_condition_template()
        else:
          condition_task_spec = _get_cel_condition_template()

        condition_params = template['spec'].get('params', [])
        if condition_params:
          condition_task_ref = [{
              'name': template['metadata']['name'],
              'params': [{
                  'name': p['name'],
                  'value': p.get('value', '')
                } for p in template['spec'].get('params', [])
              ],

              'taskSpec' if DISABLE_CEL_CONDITION else 'taskRef': condition_task_spec
          }]
          condition_refs[template['metadata']['name']] = [
              {
                'input': '$(tasks.%s.results.%s)' % (template['metadata']['name'], DEFAULT_CONDITION_OUTPUT_KEYWORD),
                'operator': 'in',
                'values': ['true']
              }
            ]
          # Don't use additional task if it's only doing literal string == and !=
          # with CEL custom task output.
          condition_operator = condition_params[2]
          condition_operand1 = condition_params[0]
          condition_operand2 = condition_params[1]
          conditionOp_mapping = {"==": "in", "!=": "notin"}
          if condition_operator.get('value', '') in conditionOp_mapping.keys():
            # Check whether the operand is an output from custom task
            # If so, don't create a new task to verify the condition.
            def is_custom_task_output(operand) -> bool:
              if operand['type'] == dsl.PipelineParam:
                for template in raw_templates:
                  if operand['op_name'] == template['metadata']['name']:
                    for step in template['spec']['steps']:
                      if step['name'] == 'main' and step['image'] in TEKTON_CUSTOM_TASK_IMAGES:
                        return True
              return False
            if is_custom_task_output(condition_operand1) or is_custom_task_output(condition_operand2):
              def map_cel_vars(a):
                if a.get('type', '') == dsl.PipelineParam:
                  op_name = sanitize_k8s_name(a['op_name'])
                  output_name = sanitize_k8s_name(a['output_name'], allow_capital=True)
                  return '$(tasks.%s.results.%s)' % (op_name, output_name)
                else:
                  return a.get('value', '')

              condition_refs[template['metadata']['name']] = [
                  {
                    'input': map_cel_vars(condition_operand1),
                    'operator': conditionOp_mapping[condition_operator['value']],
                    'values': [map_cel_vars(condition_operand2)]
                  }
                ]
              string_condition_refs[template['metadata']['name']] = True
          condition_task_refs[template['metadata']['name']] = condition_task_ref
          condition_when_refs[template['metadata']['name']] = condition_refs[template['metadata']['name']]
      else:
        task_ref = {
            'name': template['metadata']['name'],
            'params': [{
                'name': p['name'],
                'value': p.get('default', '')
              } for p in template['spec'].get('params', [])
            ],
            'taskSpec': template['spec'],
          }

        for i in template['spec'].get('steps', []):
          # TODO: change the below conditions to map with a label
          #       or a list of images with optimized actions
          if i.get('image', '') in TEKTON_CUSTOM_TASK_IMAGES:
            custom_task_args = {}
            container_args = i.get('args', [])
            for index, item in enumerate(container_args):
              if item.startswith('--'):
                custom_task_args[item[2:]] = container_args[index + 1]
            non_param_keys = ['name', 'apiVersion', 'kind', 'taskSpec', 'taskRef']
            task_params = []
            for key, value in custom_task_args.items():
              if key not in non_param_keys:
                task_params.append({'name': key, 'value': value})
            task_orig_params = task_ref['params']
            task_ref = {
              'name': template['metadata']['name'],
              'params': task_params,
              # For processing Tekton parameter mapping later on.
              'orig_params': task_orig_params,
              'taskRef': {
                'name': custom_task_args['name'],
                'apiVersion': custom_task_args['apiVersion'],
                'kind': custom_task_args['kind']
              }
            }

            # Only one of --taskRef and --taskSpec allowed.
            if custom_task_args.get('taskRef', '') and custom_task_args.get('taskSpec', ''):
              raise("Custom task invalid configuration %s, Only one of --taskRef and --taskSpec allowed." % custom_task_args)
            if custom_task_args.get('taskRef', ''):
              try:
                custom_task_cr = {
                  'apiVersion': custom_task_args['apiVersion'],
                  'kind': custom_task_args['kind'],
                  'metadata': {
                    'name': custom_task_args['name']
                  },
                  'spec': ast.literal_eval(custom_task_args['taskRef'])
                }
                for existing_cr in self.custom_task_crs:
                  if existing_cr == custom_task_cr:
                    # Skip duplicated CR resource
                    custom_task_cr = {}
                    break
                if custom_task_cr:
                  self.custom_task_crs.append(custom_task_cr)
              except ValueError:
                raise("Custom task ref %s is not a valid Python Dictionary" % custom_task_args['taskRef'])
            # Setting --taskRef flag indicates, that spec be inlined.
            if custom_task_args.get('taskSpec', ''):
              try:
                task_ref = {
                  'name': template['metadata']['name'],
                  'params': task_params,
                  'orig_params': task_orig_params,
                  'taskSpec': {
                    'apiVersion': custom_task_args['apiVersion'],
                    'kind': custom_task_args['kind'],
                    'spec': ast.literal_eval(custom_task_args['taskSpec'])
                  }
                }
              except ValueError:
                raise("Custom task spec %s is not a valid Python Dictionary" % custom_task_args['taskSpec'])
            # Pop custom task artifacts since we have no control of how
            # custom task controller is handling the container/task execution.
            self.artifact_items.pop(template['metadata']['name'], None)
            self.output_artifacts.pop(template['metadata']['name'], None)
            break
        if task_ref.get('taskSpec', ''):
          task_ref['taskSpec']['metadata'] = task_ref['taskSpec'].get('metadata', {})
          task_labels = template['metadata'].get('labels', {})
          task_labels['pipelines.kubeflow.org/pipelinename'] = task_labels.get('pipelines.kubeflow.org/pipelinename', '')
          task_labels['pipelines.kubeflow.org/generation'] = task_labels.get('pipelines.kubeflow.org/generation', '')
          cache_default = self.pipeline_labels.get('pipelines.kubeflow.org/cache_enabled', 'true')
          task_labels['pipelines.kubeflow.org/cache_enabled'] = task_labels.get('pipelines.kubeflow.org/cache_enabled', cache_default)

          task_annotations = template['metadata'].get('annotations', {})
          task_annotations['tekton.dev/template'] = task_annotations.get('tekton.dev/template', '')

          # Updata default metadata at the end.
          task_ref['taskSpec']['metadata']['labels'] = task_labels
          task_ref['taskSpec']['metadata']['annotations'] = task_annotations

        task_refs.append(task_ref)

    # process input parameters from upstream tasks for conditions and pair conditions with their ancestor conditions
    opsgroup_stack = [pipeline.groups[0]]
    condition_stack = [None]
    while opsgroup_stack:
      cur_opsgroup = opsgroup_stack.pop()
      most_recent_condition = condition_stack.pop()

      if cur_opsgroup.type == 'condition':
        condition_task_ref = condition_task_refs[cur_opsgroup.name][0]
        condition = cur_opsgroup.condition
        input_params = []
        if not cel_conditions.get(condition_task_ref['name'], None):
          # Process input parameters if needed
          if isinstance(condition.operand1, dsl.PipelineParam):
            if condition.operand1.op_name:
              operand_value = '$(tasks.' + condition.operand1.op_name + '.results.' + \
                               sanitize_k8s_name(condition.operand1.name, allow_capital=True) + ')'
            else:
              operand_value = '$(params.' + condition.operand1.name + ')'
            input_params.append(operand_value)
          if isinstance(condition.operand2, dsl.PipelineParam):
            if condition.operand2.op_name:
              operand_value = '$(tasks.' + condition.operand2.op_name + '.results.' + \
                               sanitize_k8s_name(condition.operand2.name, allow_capital=True) + ')'
            else:
              operand_value = '$(params.' + condition.operand2.name + ')'
            input_params.append(operand_value)
        for param_iter in range(len(input_params)):
          # Add ancestor conditions to the current condition ref
          if most_recent_condition:
            add_ancestor_conditions = True
            # Do not add ancestor conditions if the ancestor is not in the same graph/pipelineloop
            for pipeline_loop in self.loops_pipeline.values():
              if condition_task_ref['name'] in pipeline_loop['task_list']:
                if most_recent_condition not in pipeline_loop['task_list']:
                  add_ancestor_conditions = False
            if add_ancestor_conditions:
              condition_task_ref['when'] = condition_when_refs[most_recent_condition]
          condition_task_ref['params'][param_iter]['value'] = input_params[param_iter]
        if not DISABLE_CEL_CONDITION and not cel_conditions.get(condition_task_ref['name'], None):
          # Type processing are done on the CEL controller since v1 SDK doesn't have value type for conditions.
          # For v2 SDK, it would be better to process the condition value type in the backend compiler.
          var1 = condition_task_ref['params'][0]['value']
          var2 = condition_task_ref['params'][1]['value']
          op = condition_task_ref['params'][2]['value']
          condition_task_ref['params'] = [{
                  'name': DEFAULT_CONDITION_OUTPUT_KEYWORD,
                  'value': " ".join([var1, op, var2])
                }]
        most_recent_condition = cur_opsgroup.name
      opsgroup_stack.extend(cur_opsgroup.groups)
      condition_stack.extend([most_recent_condition for x in range(len(cur_opsgroup.groups))])
    # add task dependencies and add condition refs to the task ref that depends on the condition
    op_name_to_parent_groups = self._get_groups_for_ops(pipeline.groups[0])
    for task in task_refs:
      op = pipeline.ops.get(task['name'])
      parent_group = op_name_to_parent_groups.get(task['name'], [])
      if parent_group:
        if condition_refs.get(parent_group[-2], []):
          task['when'] = condition_refs.get(op_name_to_parent_groups[task['name']][-2], [])
          # Travser the rest of the parent indices to check whether there are nested when conditions
          depended_conditions = []
          # flatten condition ref to list
          condition_task_refs_temp = []
          for condition_task_ref in condition_task_refs.values():
            for ref in condition_task_ref:
              if not string_condition_refs.get(ref['name'], False):
                condition_task_refs_temp.append(ref)

          # Get depended parent when expression
          def get_when_task(input_task_when, depended_conditions):
            when_task_name = re.findall('\$\(tasks.([^ \t\n.:,;{}]+).results.([^ \t\n.:,;{}]+)\)', input_task_when)
            if when_task_name:
              for when_task in task_refs + condition_task_refs_temp:
                if when_task['name'] == when_task_name[0][0]:
                  if when_task.get('when', []):
                    for when_dependent in when_task['when']:
                      if when_dependent.get("input", ""):
                        depended_conditions.append(when_dependent.get("input", ""))
          get_when_task(task['when'][0].get("input", ""), depended_conditions)
          parent_index = -3
          while abs(parent_index) <= len(op_name_to_parent_groups[task['name']]):
            if 'condition-' in op_name_to_parent_groups[task['name']][parent_index]:
              # If the nested when conditions already have parent when dependency, then skip
              for when_exp in condition_refs.get(op_name_to_parent_groups[task['name']][parent_index], []):
                get_when_task(when_exp.get("input", ""), depended_conditions)
                if when_exp.get("input", ""):
                  if when_exp.get("input", "") not in depended_conditions:
                    task['when'].append(when_exp)
                else:
                  task['when'].append(when_exp)
              parent_index -= 1
            else:
              break
      if op != None and op.dependent_names:
        task['runAfter'] = op.dependent_names

    # add condition refs to the recursive refs that depends on the condition
    for recursive_task in self.recursive_tasks:
      parent_group = op_name_to_parent_groups.get(recursive_task['name'], [])
      if parent_group:
        if condition_refs.get(parent_group[-2], []):
          recursive_task['when'] = condition_refs.get(op_name_to_parent_groups[recursive_task['name']][-2], [])
      recursive_task['name'] = sanitize_k8s_name(recursive_task['name'])

    # add condition refs to the pipelineloop refs that depends on the condition
    opgroup_name_to_parent_groups = self._get_groups_for_opsgroups(pipeline.groups[0])
    for loop_task_key in self.loops_pipeline.keys():
      task_name_prefix = '-'.join(self._group_names[:-1] + [""])
      raw_task_key = loop_task_key.replace(task_name_prefix, "", 1)
      for key in opgroup_name_to_parent_groups.keys():
        if raw_task_key in key:
          raw_task_key = key
          break
      parent_group = opgroup_name_to_parent_groups.get(raw_task_key, [])
      if parent_group:
        if condition_refs.get(parent_group[-2], []):
          self.loops_pipeline[loop_task_key]['spec']['when'] = condition_refs.get(parent_group[-2], [])
          # In nested recursive loop, the children of the loop pipeline can be both another loop
          # and the self recursive loop. Thus, we cannot simply pop unnecessary params in one
          # loop pipeline without verifying all the dependent parameters. Because nested recursion
          # can have cycles, the DSL DAG may not represent the full view of all the dependent parameters.
          # TODO: 1. Break any cycle in the nested recursion so it can represent as an acyclic graph.
          #       2. Once the graph is acyclic, check all the children parameters in the loop_task
          #          and pop the unnecessary parameters using the below logic.
          # for i, param in enumerate(self.loops_pipeline[loop_task_key]['spec']["params"]):
          #   if param["value"] == condition_refs.get(parent_group[-2], [])[0]["input"]:
          #     self.loops_pipeline[loop_task_key]['spec']["params"].pop(i)
          #     break

    # process input parameters from upstream tasks
    pipeline_param_names = [p['name'] for p in params]
    loop_args = [self.loops_pipeline[key]['loop_args'] for key in self.loops_pipeline.keys()]
    for key in self.loops_pipeline.keys():
      if self.loops_pipeline[key]['loop_sub_args'] != []:
        loop_args.extend(self.loops_pipeline[key]['loop_sub_args'])
      # borrow loop_args to also include iteration_number param
      # in this case, it would be treated as param
      if 'iteration_number' in self.loops_pipeline[key]:
        loop_args.append(self.loops_pipeline[key].get('iteration_number'))
    for task in task_refs:
      op = pipeline.ops.get(task['name'])
      # Substitute task paramters to the correct Tekton variables.
      # Regular task and custom task have different parameter mapping in Tekton.
      if 'orig_params' in task:  # custom task
        orig_params = [p['name'] for p in task.get('orig_params', [])]
        for tp in task.get('params', []):
          pipeline_params = re.findall('\$\(inputs.params.([^ \t\n.:,;{}]+)\)', tp.get('value', ''))
          # There could be multiple pipeline params in one expression, so we need to map each of them
          # back to the proper tekton variables.
          for pipeline_param in pipeline_params:
            if pipeline_param in orig_params:
              if pipeline_param in pipeline_param_names + loop_args:
                # Do not sanitize Tekton pipeline input parameters, only the output parameters need to be sanitized
                substitute_param = '$(params.%s)' % pipeline_param
                tp['value'] = re.sub('\$\(inputs.params.%s\)' % pipeline_param, substitute_param, tp.get('value', ''))
              else:
                for pp in op.inputs:
                  if pipeline_param == pp.full_name:
                    # Parameters from Tekton results need to be sanitized
<<<<<<< HEAD
                    substitute_param = ''
                    if pp.op_name:
                      substitute_param = '$(tasks.%s.results.%s)' % (sanitize_k8s_name(pp.op_name), sanitize_k8s_name(pp.name))
                    else:
                      substitute_param = '$(params.%s)' % pipeline_param
=======
                    substitute_param = '$(tasks.%s.results.%s)' % (sanitize_k8s_name(pp.op_name),
                                                                   sanitize_k8s_name(pp.name, allow_capital=True))
>>>>>>> eaac53de
                    tp['value'] = re.sub('\$\(inputs.params.%s\)' % pipeline_param, substitute_param, tp.get('value', ''))
                    break
        # Not necessary for Tekton execution
        task.pop('orig_params', None)
      else:  # regular task
        op = pipeline.ops.get(task['name'])
        for tp in task.get('params', []):
          if tp['name'] in pipeline_param_names + loop_args:
            tp['value'] = '$(params.%s)' % tp['name']
          else:
            for pp in op.inputs:
              if tp['name'] == pp.full_name:
                tp['value'] = '$(tasks.%s.results.%s)' % (pp.op_name, pp.name)
                # Create input artifact tracking annotation
                input_annotation = self.input_artifacts.get(task['name'], [])
                input_annotation.append(
                    {
                        'name': tp['name'],
                        'parent_task': pp.op_name
                    }
                )
                self.input_artifacts[task['name']] = input_annotation
                break

    # add retries params
    for task in task_refs:
      op = pipeline.ops.get(task['name'])
      if op != None and op.num_retries:
        task['retries'] = op.num_retries

    # add timeout params to task_refs, instead of task.
    for task in task_refs:
      op = pipeline.ops.get(task['name'])
      if hasattr(op, 'timeout') and op.timeout > 0:
        task['timeout'] = '%ds' % op.timeout
      else:
        task['timeout'] = DEFAULT_TIMEOUT_MINUTES

    # handle resourceOp cases in pipeline
    self._process_resourceOp(task_refs, pipeline)

    # handle exit handler in pipeline
    finally_tasks = []
    for task in task_refs:
      op = pipeline.ops.get(task['name'])
      if op != None and op.is_exit_handler:
        finally_tasks.append(task)
    task_refs = [task for task in task_refs if pipeline.ops.get(task['name']) and not pipeline.ops.get(task['name']).is_exit_handler]

    # Flatten condition task
    condition_task_refs_temp = []
    for condition_task_ref in condition_task_refs.values():
      for ref in condition_task_ref:
        if not string_condition_refs.get(ref['name'], False):
          condition_task_refs_temp.append(ref)
    condition_task_refs = condition_task_refs_temp

    pipeline_run = {
      'apiVersion': tekton_api_version,
      'kind': 'PipelineRun',
      'metadata': {
        'name': sanitize_k8s_name(pipeline.name or 'Pipeline', suffix_space=4),
        # Reflect the list of Tekton pipeline annotations at the top
        'annotations': {
          'tekton.dev/output_artifacts': json.dumps(self.output_artifacts, sort_keys=True),
          'tekton.dev/input_artifacts': json.dumps(self.input_artifacts, sort_keys=True),
          'tekton.dev/artifact_bucket': DEFAULT_ARTIFACT_BUCKET,
          'tekton.dev/artifact_endpoint': DEFAULT_ARTIFACT_ENDPOINT,
          'tekton.dev/artifact_endpoint_scheme': DEFAULT_ARTIFACT_ENDPOINT_SCHEME,
          'tekton.dev/artifact_items': json.dumps(self.artifact_items, sort_keys=True),
          'sidecar.istio.io/inject': 'false'  # disable Istio inject since Tekton cannot run with Istio sidecar
        }
      },
      'spec': {
        'params': [{
            'name': p['name'],
            'value': p.get('default', '')
          } for p in sorted(params, key=lambda x: x['name'])],
        'pipelineSpec': {
          'params': sorted(params, key=lambda x: x['name']),
          'tasks': task_refs + condition_task_refs,
          'finally': finally_tasks
        }
      }
    }

    if self.pipeline_labels:
      pipeline_run['metadata']['labels'] = pipeline_run['metadata'].setdefault('labels', {})
      pipeline_run['metadata']['labels'].update(self.pipeline_labels)
      # Remove pipeline level label for 'pipelines.kubeflow.org/cache_enabled' as it overwrites task level label
      pipeline_run['metadata']['labels'].pop('pipelines.kubeflow.org/cache_enabled', None)

    # Add big data passing path format
    self.pipeline_annotations['pipelines.kubeflow.org/big_data_passing_format'] = BIG_DATA_PATH_FORMAT

    if self.pipeline_annotations:
      pipeline_run['metadata']['annotations'] = pipeline_run['metadata'].setdefault('annotations', {})
      pipeline_run['metadata']['annotations'].update(self.pipeline_annotations)

    if self.security_context:
      pipeline_run['spec']['podTemplate'] = pipeline_run['spec'].get('podTemplate', {})
      for key, value in self.security_context.to_dict().items():
        if value is not None:
          pipeline_run['spec']['podTemplate']['securityContext'] = \
            pipeline_run['spec']['podTemplate'].setdefault('securityContext', {})
          pipeline_run['spec']['podTemplate']['securityContext'][key] = value
    if self.automount_service_account_token is not None:
      pipeline_run['spec']['podTemplate'] = pipeline_run['spec'].get('podTemplate', {})
      pipeline_run['spec']['podTemplate']['automountServiceAccountToken'] = self.automount_service_account_token

    # Generate TaskRunSpec PodTemplate:s
    task_run_spec = []
    for task in task_refs:

      # TODO: should loop-item tasks be included here?
      if LoopArguments.LOOP_ITEM_NAME_BASE in task['name']:
        task_name = re.sub(r'-%s-.+$' % LoopArguments.LOOP_ITEM_NAME_BASE, '', task['name'])
      else:
        task_name = task['name']
      op = pipeline.ops.get(task_name)
      if not op:
        raise RuntimeError("unable to find op with name '%s'" % task["name"])

      task_spec = {"pipelineTaskName": task['name'],
                   "taskPodTemplate": {}}
      if op.affinity:
        task_spec["taskPodTemplate"]["affinity"] = convert_k8s_obj_to_json(op.affinity)
      if op.tolerations:
        task_spec["taskPodTemplate"]['tolerations'] = op.tolerations
      # process op level node_selector
      if op.node_selector:
        if task_spec["taskPodTemplate"].get('nodeSelector'):
          task_spec["taskPodTemplate"]['nodeSelector'].update(op.node_selector)
        else:
          task_spec["taskPodTemplate"]['nodeSelector'] = op.node_selector
      if bool(task_spec["taskPodTemplate"]):
        task_run_spec.append(task_spec)
    if len(task_run_spec) > 0:
      pipeline_run['spec']['taskRunSpecs'] = task_run_spec

    # add workflow level timeout to pipeline run
    if not TEKTON_GLOBAL_DEFAULT_TIMEOUT or pipeline.conf.timeout:
      if pipeline.conf.timeout > 0:
        pipeline_run['spec']['timeout'] = '%ds' % pipeline.conf.timeout
      else:
        pipeline_run['spec']['timeout'] = DEFAULT_TIMEOUT_MINUTES

    # generate the Tekton podTemplate for image pull secret
    if len(pipeline.conf.image_pull_secrets) > 0:
      pipeline_run['spec']['podTemplate'] = pipeline_run['spec'].get('podTemplate', {})
      pipeline_run['spec']['podTemplate']['imagePullSecrets'] = [
        {"name": s.name} for s in pipeline.conf.image_pull_secrets]
    # process pipeline level node_selector
    if pipeline_conf and hasattr(pipeline_conf, 'default_pod_node_selector') \
        and len(pipeline_conf.default_pod_node_selector) > 0:
      pipeline_run['spec']['podTemplate'] = pipeline_run['spec'].get('podTemplate', {})
      pipeline_run['spec']['podTemplate']['nodeSelector'] = copy.deepcopy(pipeline_conf.default_pod_node_selector)
    workflow = pipeline_run

    return workflow

  def _sanitize_and_inject_artifact(self, pipeline: dsl.Pipeline, pipeline_conf=None):
    """Sanitize operator/param names and inject pipeline artifact location."""

    # Sanitize operator names and param names
    sanitized_ops = {}

    for op in pipeline.ops.values():
      if len(op.name) > 57:
        raise ValueError('Input ops cannot be longer than 57 characters. \
             \nOp name: %s' % op.name)
      sanitized_name = sanitize_k8s_name(op.name)
      op.name = sanitized_name
      # check sanitized input params
      for param in op.inputs:
        if param.op_name:
          if len(param.op_name) > 128:
            raise ValueError('Input parameter cannot be longer than 128 characters. \
             \nInput name: %s. \nOp name: %s' % (param.op_name, op.name))
          param.op_name = sanitize_k8s_name(param.op_name, max_length=float('inf'), allow_capital=True)
      # sanitized output params
      for param in op.outputs.values():
        param.name = sanitize_k8s_name(param.name, True)
        if param.op_name:
          param.op_name = sanitize_k8s_name(param.op_name, allow_capital=True)
      if op.output is not None and not isinstance(op.output, dsl._container_op._MultipleOutputsError):
        op.output.name = sanitize_k8s_name(op.output.name, True)
        op.output.op_name = sanitize_k8s_name(op.output.op_name, allow_capital=True)
      if op.dependent_names:
        op.dependent_names = [sanitize_k8s_name(name) for name in op.dependent_names]
      if isinstance(op, dsl.ContainerOp) and op.file_outputs is not None:
        sanitized_file_outputs = {}
        for key in op.file_outputs.keys():
          sanitized_file_outputs[sanitize_k8s_name(key, True)] = op.file_outputs[key]
        op.file_outputs = sanitized_file_outputs
      elif isinstance(op, dsl.ResourceOp) and op.attribute_outputs is not None:
        sanitized_attribute_outputs = {}
        for key in op.attribute_outputs.keys():
          sanitized_attribute_outputs[sanitize_k8s_name(key, True)] = \
            op.attribute_outputs[key]
        op.attribute_outputs = sanitized_attribute_outputs
      if isinstance(op, dsl.ContainerOp) and op.container is not None:
        sanitize_k8s_object(op.container)
      sanitized_ops[sanitized_name] = op
    pipeline.ops = sanitized_ops

  # NOTE: the methods below are "copied" from KFP with changes in the method signatures (only)
  #       to accommodate multiple documents in the YAML output file:
  #         KFP Argo -> Dict[Text, Any]
  #         KFP Tekton -> List[Dict[Text, Any]]

  def _create_workflow(self,
                       pipeline_func: Callable,
                       pipeline_name: Text = None,
                       pipeline_description: Text = None,
                       params_list: List[dsl.PipelineParam] = None,
                       pipeline_conf: dsl.PipelineConf = None,
                       ) -> Dict[Text, Any]:
    """ Internal implementation of create_workflow."""
    params_list = params_list or []
    argspec = inspect.getfullargspec(pipeline_func)

    # Create the arg list with no default values and call pipeline function.
    # Assign type information to the PipelineParam
    pipeline_meta = _extract_pipeline_metadata(pipeline_func)
    pipeline_meta.name = pipeline_name or pipeline_meta.name
    pipeline_meta.description = pipeline_description or pipeline_meta.description
    pipeline_name = sanitize_k8s_name(pipeline_meta.name)

    # Need to first clear the default value of dsl.PipelineParams. Otherwise, it
    # will be resolved immediately in place when being to each component.
    default_param_values = {}
    for param in params_list:
      default_param_values[param.name] = param.value
      param.value = None

    # Currently only allow specifying pipeline params at one place.
    if params_list and pipeline_meta.inputs:
      raise ValueError('Either specify pipeline params in the pipeline function, or in "params_list", but not both.')

    args_list = []
    for arg_name in argspec.args:
      arg_type = None
      for p_input in pipeline_meta.inputs or []:
        if arg_name == p_input.name:
          arg_type = p_input.type
          break
      args_list.append(dsl.PipelineParam(sanitize_k8s_name(arg_name, True), param_type=arg_type))

    with dsl.Pipeline(pipeline_name) as dsl_pipeline:
      pipeline_func(*args_list)

    # Configuration passed to the compiler is overriding. Unfortunately, it is
    # not trivial to detect whether the dsl_pipeline.conf was ever modified.
    pipeline_conf = pipeline_conf or dsl_pipeline.conf

    self._validate_exit_handler(dsl_pipeline)
    self._sanitize_and_inject_artifact(dsl_pipeline, pipeline_conf)

    # Fill in the default values.
    args_list_with_defaults = []
    if pipeline_meta.inputs:
      args_list_with_defaults = [dsl.PipelineParam(sanitize_k8s_name(arg_name, True))
                                 for arg_name in argspec.args]
      if argspec.defaults:
        for arg, default in zip(reversed(args_list_with_defaults), reversed(argspec.defaults)):
          arg.value = default.value if isinstance(default, dsl.PipelineParam) else default
    elif params_list:
      # Or, if args are provided by params_list, fill in pipeline_meta.
      for param in params_list:
        param.value = default_param_values[param.name]

      args_list_with_defaults = params_list
      pipeline_meta.inputs = [
        InputSpec(
            name=param.name,
            type=param.param_type,
            default=param.value) for param in params_list]

    op_transformers = [add_pod_env]

    op_transformers.extend(pipeline_conf.op_transformers)

    workflow = self._create_pipeline_workflow(
        args_list_with_defaults,
        dsl_pipeline,
        op_transformers,
        pipeline_conf,
    )

    workflow = fix_big_data_passing(workflow, self.loops_pipeline, '-'.join(self._group_names[:-1] + [""]))

    if pipeline_conf and pipeline_conf.data_passing_method is not None:
      workflow = fix_big_data_passing_using_volume(workflow, pipeline_conf)

    workflow.setdefault('metadata', {}).setdefault('annotations', {})['pipelines.kubeflow.org/pipeline_spec'] = \
      json.dumps(pipeline_meta.to_dict(), sort_keys=True)

    # recursively strip empty structures, DANGER: this may remove necessary empty elements ?!
    def remove_empty_elements(obj) -> dict:
      if not isinstance(obj, (dict, list)):
        return obj
      if isinstance(obj, list):
        return [remove_empty_elements(o) for o in obj if o != []]
      return {k: remove_empty_elements(v) for k, v in obj.items()
              if v != []}

    workflow = remove_empty_elements(workflow)

    return workflow

  def compile(self,
              pipeline_func,
              package_path,
              type_check=True,
              pipeline_conf: dsl.PipelineConf = None,
              tekton_pipeline_conf: TektonPipelineConf = None):
    """Compile the given pipeline function into workflow yaml.
    Args:
      pipeline_func: pipeline functions with @dsl.pipeline decorator.
      package_path: the output workflow tar.gz file path. for example, "~/a.tar.gz"
      type_check: whether to enable the type check or not, default: True.
      pipeline_conf: PipelineConf instance. Can specify op transforms,
                     image pull secrets and other pipeline-level configuration options.
                     Overrides any configuration that may be set by the pipeline.
    """
    if tekton_pipeline_conf:
      self._set_pipeline_conf(tekton_pipeline_conf)
    super().compile(pipeline_func, package_path, type_check, pipeline_conf=pipeline_conf)

  @staticmethod
  def _write_workflow(workflow: Dict[Text, Any],
                      package_path: Text = None):
    """Dump pipeline workflow into yaml spec and write out in the format specified by the user.

    Args:
      workflow: Workflow spec of the pipeline, dict.
      package_path: file path to be written. If not specified, a yaml_text string
        will be returned.
    """

    yaml_text = ""
    pipeline_run = workflow
    if pipeline_run.get("spec", {}) and pipeline_run["spec"].get("pipelineSpec", {}) and \
      pipeline_run["spec"]["pipelineSpec"].get("tasks", []):
      yaml_text = dump_yaml(_handle_tekton_pipeline_variables(pipeline_run))
    else:
      yaml_text = dump_yaml(workflow)

    # Convert Argo variables to Tekton variables.
    yaml_text = _process_argo_vars(yaml_text)
    unsupported_vars = re.findall(r"{{[^ \t\n.:,;{}]+\.[^ \t\n:,;{}]+}}", yaml_text)
    if unsupported_vars:
      raise ValueError('These Argo variables are not supported in Tekton Pipeline: %s' % ", ".join(str(v) for v in set(unsupported_vars)))
    if '{{pipelineparam' in yaml_text:
      raise RuntimeError(
          'Internal compiler error: Found unresolved PipelineParam. '
          'Please create a new issue at https://github.com/kubeflow/kfp-tekton/issues '
          'attaching the pipeline DSL code and the pipeline YAML.')

    if package_path is None:
      return yaml_text

    if package_path.endswith('.tar.gz') or package_path.endswith('.tgz'):
      from contextlib import closing
      from io import BytesIO
      with tarfile.open(package_path, "w:gz") as tar:
          with closing(BytesIO(yaml_text.encode())) as yaml_file:
            tarinfo = tarfile.TarInfo('pipeline.yaml')
            tarinfo.size = len(yaml_file.getvalue())
            tar.addfile(tarinfo, fileobj=yaml_file)
    elif package_path.endswith('.zip'):
      with zipfile.ZipFile(package_path, "w") as zip:
        zipinfo = zipfile.ZipInfo('pipeline.yaml')
        zipinfo.compress_type = zipfile.ZIP_DEFLATED
        zip.writestr(zipinfo, yaml_text)
    elif package_path.endswith('.yaml') or package_path.endswith('.yml'):
      with open(package_path, 'w') as yaml_file:
        yaml_file.write(yaml_text)
    else:
      raise ValueError(
          'The output path %s should end with one of the following formats: '
          '[.tar.gz, .tgz, .zip, .yaml, .yml]' % package_path)

  def prepare_workflow(self,
                       pipeline_func: Callable,
                       pipeline_name: Text = None,
                       pipeline_description: Text = None,
                       params_list: List[dsl.PipelineParam] = None,
                       pipeline_conf: dsl.PipelineConf = None,
                       ):
    """Compile the given pipeline function and return a python Dict."""

    workflow = self._create_workflow(
      pipeline_func,
      pipeline_name,
      pipeline_description,
      params_list,
      pipeline_conf)

    # Separate loop workflow from the main workflow
    custom_opsgroup_crs = []
    if self.loops_pipeline or self.addon_groups:
      # get custom tasks from self.loops_pipeline and self.addon_groups
      custom_tasks = {**self.loops_pipeline, **self.addon_groups}
      custom_opsgroup_crs, workflow = _handle_tekton_custom_task(custom_tasks, workflow, self.recursive_tasks, self._group_names)
      if workflow['spec'].get('workspaces', []):
        for custom_opsgroup_cr in custom_opsgroup_crs:
          custom_opsgroup_cr['spec']['workspaces'] = workflow['spec'].get('workspaces', [])
          custom_opsgroup_cr['spec']['pipelineSpec']['workspaces'] = [
            {'name': workspace['name']} for workspace in workflow['spec'].get('workspaces', [])]
      inlined_as_taskSpec: List[Text] = []
      recursive_tasks_names: List[Text] = [x['taskRef'].get('name', "") for x in self.recursive_tasks]
      if self.tekton_inline_spec:
        # Step 1. inline all the custom_opsgroup_crs as they may refer to each other.
        for i in range(len(custom_opsgroup_crs)):
          if 'pipelineSpec' in custom_opsgroup_crs[i]['spec']:
            if 'params' in custom_opsgroup_crs[i]['spec']['pipelineSpec']:
              # Preserve order of params, required by tests.
              custom_opsgroup_crs[i]['spec']['pipelineSpec']['params'] =\
                sorted(custom_opsgroup_crs[i]['spec']['pipelineSpec']['params'], key=lambda kv: (kv['name']))
            t, e = self._inline_tasks(custom_opsgroup_crs[i]['spec']['pipelineSpec']['tasks'],
                                                custom_opsgroup_crs, recursive_tasks_names)
            if e:
              custom_opsgroup_crs[i]['spec']['pipelineSpec']['tasks'] = t
              inlined_as_taskSpec.extend(e)
        # Step 2. inline custom_opsgroup_crs in the workflow
        workflow_tasks, e = self._inline_tasks(workflow['spec']['pipelineSpec']['tasks'],
                                                         custom_opsgroup_crs, recursive_tasks_names)
        inlined_as_taskSpec.extend(e)

        # Step 3. handle AddOnGroup
        updated_workflow_tasks = []
        for task in workflow_tasks:
          add_on = self.addon_groups.get(task['name'])
          if add_on and add_on.get('_data') and isinstance(add_on.get('_data'), AddOnGroup) \
                and hasattr(add_on.get('_data'), 'is_finally'):

              addon_group_: AddOnGroup = add_on.get('_data')
              task['params'] = addon_group_.post_params(task.get('params', []))
              if not len(task['params']):
                task.pop('params')

              # inject labels and annotations
              metadata = task['taskSpec'].get('metadata', {})
              if len(addon_group_.annotations):
                metadata['annotations'] = metadata.get('annotations', {})
                metadata['annotations'].update(addon_group_.annotations)
                task['taskSpec']['metadata'] = metadata

              if len(addon_group_.labels):
                metadata['labels'] = metadata.get('labels', {})
                metadata['labels'].update(addon_group_.labels)
                task['taskSpec']['metadata'] = metadata

              # check if there is any custom_opsgroup has finally attribute
              if addon_group_.is_finally:
                workflow['spec']['pipelineSpec']['finally'] = workflow['spec']['pipelineSpec'].get('finally', [])
                # TODO: need to remove some properties that can't be used in 'finally'?
                task.pop('runAfter', None)
                workflow['spec']['pipelineSpec']['finally'].append(task)
                continue

          updated_workflow_tasks.append(task)

        workflow['spec']['pipelineSpec']['tasks'] = updated_workflow_tasks
        # Preserve order of params, required by tests.
        if 'params' in workflow['spec']:
          workflow['spec']['params'] = sorted(workflow['spec']['params'], key=lambda kv: (kv['name']))
        custom_opsgroup_crs = [cr for cr in custom_opsgroup_crs if cr['metadata'].get("name", "") not in inlined_as_taskSpec]
    return custom_opsgroup_crs, workflow

  def _create_and_write_workflow(self,
                                 pipeline_func: Callable,
                                 pipeline_name: Text = None,
                                 pipeline_description: Text = None,
                                 params_list: List[dsl.PipelineParam] = None,
                                 pipeline_conf: dsl.PipelineConf = None,
                                 package_path: Text = None,
                                 ) -> None:
    """Compile the given pipeline function and dump it to specified file format."""

    pipeline_loop_crs, workflow = self.prepare_workflow(
      pipeline_func,
      pipeline_name,
      pipeline_description,
      params_list,
      pipeline_conf)

    # create cr yaml for only those pipelineLoop cr which could not be converted to inlined spec.
    loop_package_annotations = []
    for i in range(len(pipeline_loop_crs)):
      if pipeline_loop_crs[i]['metadata'].get('name', ""):
        if self.resource_in_separate_yaml:
          TektonCompiler._write_workflow(workflow=pipeline_loop_crs[i],
                                         package_path=os.path.splitext(package_path)[0] +
                                                      "_pipelineloop_cr" + str(i + 1) + '.yaml')
        else:
          pipeline_loop_cr = TektonCompiler._write_workflow(workflow=collections.OrderedDict(pipeline_loop_crs[i]))
          loop_package_annotations.append(yaml.load(pipeline_loop_cr, Loader=yaml.FullLoader))
    if loop_package_annotations:
      workflow['metadata']['annotations']['tekton.dev/resource_templates'] = json.dumps(loop_package_annotations,
                                                                                        sort_keys=True)
    # Need to compiles after all the CRs being processed.
    # Convert taskspec into task templates if specified.
    if not self.produce_taskspec:
      component_sha = {}
      for task in workflow['spec']['pipelineSpec']['tasks']:
        if task.get('taskSpec'):
          component_spec_digest = hashlib.sha1(json.dumps(task['taskSpec'], sort_keys=True).encode()).hexdigest()
          if component_spec_digest not in component_sha.keys():
            task_template = {}
            task_template['metadata'] = {}
            if task['taskSpec'].get('metadata', None):
              task_template['metadata'] = task['taskSpec'].pop('metadata', None)
            if task['taskSpec'].get('apiVersion', None) and task['taskSpec'].get('kind', None):
              task_template['apiVersion'] = task['taskSpec']['apiVersion']
              task_template['kind'] = task['taskSpec']['kind']
            else:
              task_template['apiVersion'] = tekton_api_version
              task_template['kind'] = 'Task'
            task_template['spec'] = task['taskSpec']
            task_template['metadata']['name'] = component_spec_digest
            component_sha[component_spec_digest] = task_template
          task.pop("taskSpec", None)
          task['taskRef'] = {'name': component_spec_digest}
      # Output task templates into individual files if specified, else append task templates to annotations
      if self.resource_in_separate_yaml:
        for key, value in component_sha.items():
          TektonCompiler._write_workflow(workflow=value,
                                         package_path=os.path.splitext(package_path)[0] +
                                         key + '.yaml')
      else:
        resource_templates = workflow['metadata']['annotations'].get('tekton.dev/resource_templates', [])
        if resource_templates:
          resource_templates = json.loads(resource_templates)
        for value in component_sha.values():
          resource_templates.append(value)
        if resource_templates:
          workflow['metadata']['annotations']['tekton.dev/resource_templates'] = json.dumps(resource_templates,
                                                                                            sort_keys=True)

    TektonCompiler._write_workflow(workflow=workflow, package_path=package_path)   # Tekton change

    # Separate custom task CR from the main workflow
    for i in range(len(self.custom_task_crs)):
      TektonCompiler._write_workflow(workflow=self.custom_task_crs[i],
                                    package_path=os.path.splitext(package_path)[0] +
                                                  "_customtask_cr" + str(i + 1) + '.yaml')
    _validate_workflow(workflow)

  def _inline_tasks(self, tasks: List[Dict[Text, Any]], crs: List[Dict[Text, Any]], recursive_tasks: List[Text]):
    """
      Scan all the `tasks` and for each taskRef in `tasks` resolve it in `crs`
       and inline them as taskSpec.
       return tasks with all the taskRef -> taskSpec resolved.
       list of names of the taskRef that were successfully converted.
    """
    workflow_tasks = tasks.copy()
    inlined_as_taskSpec = []
    for j in range(len(workflow_tasks)):
      if 'params' in workflow_tasks[j]:
        # Preserve order of params, required by tests.
        workflow_tasks[j]['params'] = sorted(workflow_tasks[j]['params'], key=lambda kv: (kv['name']))
      if 'taskRef' in workflow_tasks[j]:
        wf_taskRef = workflow_tasks[j]['taskRef']
        if 'name' in wf_taskRef and \
                wf_taskRef['name'] not in recursive_tasks:  # we do not inline recursive tasks.
          cr_apiVersion = wf_taskRef['apiVersion']
          cr_kind = wf_taskRef['kind']
          cr_ref_name = wf_taskRef['name']
          for i in range(len(crs)):
            if crs[i]['metadata'].get('name', "") == cr_ref_name:
              workflow_tasks[j]['taskSpec'] = \
                {'apiVersion': cr_apiVersion, 'kind': cr_kind,
                 'spec': crs[i]['spec']}
              inlined_as_taskSpec.append(cr_ref_name)
              workflow_tasks[j].pop('taskRef')
      if 'taskSpec' in workflow_tasks[j]:
        workflow_tasks[j]['taskSpec']['metadata'] = workflow_tasks[j]['taskSpec'].get('metadata', {})
        task_labels = workflow_tasks[j]['taskSpec']['metadata'].get('labels', {})
        task_labels['pipelines.kubeflow.org/pipelinename'] = task_labels.get('pipelines.kubeflow.org/pipelinename', '')
        task_labels['pipelines.kubeflow.org/generation'] = task_labels.get('pipelines.kubeflow.org/generation', '')
        cache_default = self.pipeline_labels.get('pipelines.kubeflow.org/cache_enabled', 'true')
        task_labels['pipelines.kubeflow.org/cache_enabled'] = task_labels.get('pipelines.kubeflow.org/cache_enabled', cache_default)
        workflow_tasks[j]['taskSpec']['metadata']['labels'] = task_labels
    return workflow_tasks, inlined_as_taskSpec


def _validate_workflow(workflow: Dict[Text, Any]):

  # verify that all names and labels conform to kubernetes naming standards
  #   https://kubernetes.io/docs/concepts/overview/working-with-objects/names/
  #   https://kubernetes.io/docs/concepts/overview/working-with-objects/labels/

  def _find_items(obj, search_key, current_path="", results_dict=dict()) -> dict:
    if isinstance(obj, dict):
      if search_key in obj:
        results_dict.update({"%s.%s" % (current_path, search_key): obj[search_key]})
      for k, v in obj.items():
        _find_items(v, search_key, "%s.%s" % (current_path, k), results_dict)
    elif isinstance(obj, list):
      for i, list_item in enumerate(obj):
        _find_items(list_item, search_key, "%s[%i]" % (current_path, i), results_dict)
    return {k.lstrip("."): v for k, v in results_dict.items()}

  non_k8s_names = {path: name for path, name in _find_items(workflow, "name").items()
                   if "metadata" in path and name != sanitize_k8s_name(name, max_length=253)
                   or "param" in path and name != sanitize_k8s_name(name, allow_capital_underscore=True, max_length=253)}

  non_k8s_labels = {path: k_v_dict for path, k_v_dict in _find_items(workflow, "labels", "", {}).items()
                    if "metadata" in path and
                    any([k != sanitize_k8s_name(k, allow_capital_underscore=True, allow_dot=True, allow_slash=True, max_length=253) or
                         v != sanitize_k8s_name(v, allow_capital_underscore=True, allow_dot=True)
                         for k, v in k_v_dict.items()])}

  non_k8s_annotations = {path: k_v_dict for path, k_v_dict in _find_items(workflow, "annotations", "", {}).items()
                         if "metadata" in path and
                         any([k != sanitize_k8s_name(k, allow_capital_underscore=True, allow_dot=True, allow_slash=True, max_length=253)
                              for k in k_v_dict.keys()])}

  error_msg_tmplt = textwrap.dedent("""\
    Internal compiler error: Found non-compliant Kubernetes %s:
    %s
    Please create a new issue at https://github.com/kubeflow/kfp-tekton/issues
    attaching the pipeline DSL code and the pipeline YAML.""")

  if non_k8s_names:
    raise RuntimeError(error_msg_tmplt % ("names", json.dumps(non_k8s_names, sort_keys=False, indent=2)))

  if non_k8s_labels:
    raise RuntimeError(error_msg_tmplt % ("labels", json.dumps(non_k8s_labels, sort_keys=False, indent=2)))

  if non_k8s_annotations:
    raise RuntimeError(error_msg_tmplt % ("annotations", json.dumps(non_k8s_annotations, sort_keys=False, indent=2)))

  # TODO: Tekton pipeline parameter validation
  #   workflow = workflow.copy()
  #   # Working around Argo lint issue
  #   for argument in workflow['spec'].get('arguments', {}).get('parameters', []):
  #     if 'value' not in argument:
  #       argument['value'] = ''
  #   yaml_text = dump_yaml(workflow)
  #   if '{{pipelineparam' in yaml_text:
  #     raise RuntimeError(
  #         '''Internal compiler error: Found unresolved PipelineParam.
  # Please create a new issue at https://github.com/kubeflow/kfp-tekton/issues
  # attaching the pipeline code and the pipeline package.'''
  #     )

  # TODO: Tekton lint, if a tool exists for it
  #   # Running Argo lint if available
  #   import shutil
  #   import subprocess
  #   argo_path = shutil.which('argo')
  #   if argo_path:
  #     result = subprocess.run([argo_path, 'lint', '/dev/stdin'], input=yaml_text.encode('utf-8'),
  #                             stdout=subprocess.PIPE, stderr=subprocess.PIPE)
  #     if result.returncode:
  #       raise RuntimeError(
  #         '''Internal compiler error: Compiler has produced Argo-incompatible workflow.
  # Please create a new issue at https://github.com/kubeflow/kfp-tekton/issues
  # attaching the pipeline code and the pipeline package.
  # Error: {}'''.format(result.stderr.decode('utf-8'))
  #       )
  pass<|MERGE_RESOLUTION|>--- conflicted
+++ resolved
@@ -1229,16 +1229,12 @@
                 for pp in op.inputs:
                   if pipeline_param == pp.full_name:
                     # Parameters from Tekton results need to be sanitized
-<<<<<<< HEAD
                     substitute_param = ''
                     if pp.op_name:
-                      substitute_param = '$(tasks.%s.results.%s)' % (sanitize_k8s_name(pp.op_name), sanitize_k8s_name(pp.name))
+                      substitute_param = '$(tasks.%s.results.%s)' % (sanitize_k8s_name(pp.op_name),
+                                                                     sanitize_k8s_name(pp.name, allow_capital=True))
                     else:
                       substitute_param = '$(params.%s)' % pipeline_param
-=======
-                    substitute_param = '$(tasks.%s.results.%s)' % (sanitize_k8s_name(pp.op_name),
-                                                                   sanitize_k8s_name(pp.name, allow_capital=True))
->>>>>>> eaac53de
                     tp['value'] = re.sub('\$\(inputs.params.%s\)' % pipeline_param, substitute_param, tp.get('value', ''))
                     break
         # Not necessary for Tekton execution
