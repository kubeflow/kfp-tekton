--- conflicted
+++ resolved
@@ -41,12 +41,8 @@
 from kfp_tekton.compiler._op_to_template import _op_to_template
 from kfp_tekton.compiler.yaml_utils import dump_yaml
 from kfp_tekton.compiler.any_sequencer import generate_any_sequencer
-<<<<<<< HEAD
-from kfp_tekton.compiler._tekton_handler import _handle_tekton_pipeline_variables, _handle_tekton_custom_task
-=======
 from kfp_tekton.compiler.pipeline_utils import TektonPipelineConf
 from kfp_tekton.compiler._tekton_hander import _handle_tekton_pipeline_variables, _handle_tekton_custom_task
->>>>>>> 6b1e02a4
 
 DEFAULT_ARTIFACT_BUCKET = env.get('DEFAULT_ARTIFACT_BUCKET', 'mlpipeline')
 DEFAULT_ARTIFACT_ENDPOINT = env.get('DEFAULT_ARTIFACT_ENDPOINT', 'minio-service.kubeflow:9000')
@@ -114,13 +110,10 @@
     self.output_artifacts = {}
     self.artifact_items = {}
     self.loops_pipeline = {}
-<<<<<<< HEAD
     self.uuid = self._get_unique_id_code()
     self._group_names = []
-=======
     self.pipeline_labels = {}
     self.pipeline_annotations = {}
->>>>>>> 6b1e02a4
     super().__init__(**kwargs)
 
   def _set_pipeline_conf(self, tekton_pipeline_conf: TektonPipelineConf):
