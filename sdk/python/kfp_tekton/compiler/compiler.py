--- conflicted
+++ resolved
@@ -122,19 +122,17 @@
               tp['value'] = '$(tasks.%s.results.%s)' % (pp.op_name, pp.name.replace('_', '-'))
               break
 
-<<<<<<< HEAD
     # add retries params
     for task in task_refs:
       op = pipeline.ops.get(task['name'])
       if op.num_retries:
         task['retries'] = op.num_retries
-=======
+
     # add timeout params to task_refs, instead of task.
     for task in task_refs:
       op = pipeline.ops.get(task['name'])
       if op.timeout:
         task['timeout'] = '%ds' % op.timeout
->>>>>>> c07a0936
 
     # generate the Tekton Pipeline document
     pipeline = {
