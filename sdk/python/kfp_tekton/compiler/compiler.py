--- conflicted
+++ resolved
@@ -194,15 +194,13 @@
         }
       }
 
-<<<<<<< HEAD
       # Mount workspaces to emptyDir if exist
       if pipeline_workspaces:
         pipelinerun['spec']['workspaces'] = [{'name': w, 'emptyDir': {}} for w in pipeline_workspaces]
-=======
+
       # add workflow level timeout to pipeline run
       if pipeline_conf.timeout:
         pipelinerun['spec']['timeout'] = '%ds' % pipeline_conf.timeout
->>>>>>> a886e910
 
       workflow = workflow + [pipelinerun]
 
