# Copyright 2019-2020 kubeflow.org
#
# Licensed under the Apache License, Version 2.0 (the "License");
# you may not use this file except in compliance with the License.
# You may obtain a copy of the License at
#
#    http://www.apache.org/licenses/LICENSE-2.0
#
# Unless required by applicable law or agreed to in writing, software
# distributed under the License is distributed on an "AS IS" BASIS,
# WITHOUT WARRANTIES OR CONDITIONS OF ANY KIND, either express or implied.
# See the License for the specific language governing permissions and
# limitations under the License.

import copy
import json
import re
import pathlib

from typing import List, Optional, Set

from kfp_tekton.compiler._k8s_helper import sanitize_k8s_name
from kfp_tekton.compiler._op_to_template import _get_base_step, _add_mount_path, _prepend_steps
from os import environ as env

BIG_DATA_MIDPATH = "artifacts/$ORIG_PR_NAME"
BIG_DATA_PATH_FORMAT = "/".join(["$(workspaces.$TASK_NAME.path)", BIG_DATA_MIDPATH, "$TASKRUN_NAME", "$TASK_PARAM_NAME"])
ARTIFACT_OUTPUTLIST_ANNOTATION_KEY = 'artifact_outputs'


def fix_big_data_passing(workflow: dict, loops_pipeline: dict, loop_name_prefix: str) -> dict:
    """
    fix_big_data_passing converts a workflow where some artifact data is passed
    as parameters and converts it to a workflow where this data is passed as
    artifacts.

    Args:
        workflow: The workflow to fix
    Returns:
        The fixed workflow

    Motivation:

    DSL compiler only supports passing Tekton parameters.
    Due to the convoluted nature of the DSL compiler, the artifact consumption
    and passing has been implemented on top of that using parameter passing.
    The artifact data is passed as parameters and the consumer template creates
    an artifact/file out of that data.
    Due to the limitations of Kubernetes and Tekton this scheme cannot pass data
    larger than few kilobytes preventing any serious use of artifacts.

    This function rewrites the compiled workflow so that the data consumed as
    artifact is passed as artifact.
    It also prunes the unused parameter outputs. This is important since if a
    big piece of data is ever returned through a file that is also output as
    parameter, the execution will fail.
    This makes is possible to pass large amounts of data.

    Implementation:

    1. Index the pipelines to understand how data is being passed and which inputs/outputs
       are connected to each other.
    2. Search for direct data consumers in container/resource templates and some
       pipeline task attributes (e.g. conditions and loops) to find out which inputs
       are directly consumed as parameters/artifacts.
    3. Propagate the consumption information upstream to all inputs/outputs all
       the way up to the data producers.
    4. Convert the inputs, outputs based on how they're consumed downstream.
    5. Use workspaces instead of result and params for big data passing.
    6. Added workspaces to tasks, pipelines, pipelineruns, if the parmas is big data.
    7. A PVC named with pipelinerun name will be created if big data is passed, as workspaces need to use it.
       User need to define proper volume or enable dynamic volume provisioning refer to the link of:
       https://kubernetes.io/docs/concepts/storage/dynamic-provisioning
    """

    workflow = copy.deepcopy(workflow)

    tasks = workflow["spec"]["pipelineSpec"].get(
        'tasks', []) + workflow["spec"]["pipelineSpec"].get('finally', [])

    resource_templates = []
    for task in tasks:
        resource_params = [
            param.get('name') for param in task.get("taskSpec", {}).get('params', [])
            if param.get('name') == 'action'
            or param.get('name') == 'success-condition'
        ]
        if 'action' in resource_params and 'success-condition' in resource_params:
            resource_templates.append(task)

    # TODO: use split on condition
    resource_template_names = set(task["name"] for task in resource_templates)

    container_templates = [
        task for task in tasks if task["name"] not in resource_template_names
    ]

    pipeline_template = workflow["spec"]["pipelineSpec"]

    pipelinerun_template = load_annotations(workflow)

    # 1. Index the pipelines to understand how data is being passed and which
    #  inputs/outputs are connected to each other.
    template_input_to_parent_pipeline_inputs = {
    }  # (task_template_name, task_input_name) -> Set[(pipeline_template_name, pipeline_input_name)]
    template_input_to_parent_task_outputs = {
    }  # (task_template_name, task_input_name) -> Set[(upstream_template_name, upstream_output_name)]
    template_input_to_parent_constant_arguments = {
    }  # (task_template_name, task_input_name) -> Set[argument_value] # Unused
    pipeline_output_to_parent_template_outputs = {
    }  # (pipeline_template_name, output_name) -> Set[(upstream_template_name, upstream_output_name)]

    # pipeline has no name when embedded in pipelineRun
    pipelinerun_name = workflow.get('metadata', {}).get('name')

    # Indexing task arguments
    pipeline_tasks = pipeline_template.get(
        "tasks", []) + pipeline_template.get('finally', [])

    for task in pipeline_tasks:
        task_template_name = task['name']
        parameter_arguments = task['params']
        for parameter_argument in parameter_arguments:
            task_input_name = parameter_argument['name']
            argument_value = parameter_argument['value']

            argument_placeholder_parts = deconstruct_tekton_single_placeholder(
                argument_value)
            if not argument_placeholder_parts:  # Argument is considered to be constant string
                template_input_to_parent_constant_arguments.setdefault(
                    (task_template_name, task_input_name),
                    set()).add(argument_value)
            else:
                placeholder_type = argument_placeholder_parts[0]
                if placeholder_type not in ('params', 'outputs', 'tasks',
                                            'steps', 'workflow', 'pod',
                                            'item'):
                    # Do not fail on Jinja or other double-curly-brace templates
                    continue
                if placeholder_type == 'params':
                    pipeline_input_name = argument_placeholder_parts[1]
                    template_input_to_parent_pipeline_inputs.setdefault(
                        (task_template_name, task_input_name), set()).add(
                            (pipelinerun_name, pipeline_input_name))
                elif placeholder_type == 'tasks':
                    upstream_task_name = argument_placeholder_parts[1]
                    assert argument_placeholder_parts[2] == 'results'
                    upstream_output_name = argument_placeholder_parts[3]
                    # upstream_template_name = upstream_task_name
                    template_input_to_parent_task_outputs.setdefault(
                        (task_template_name, task_input_name), set()).add(
                            (upstream_task_name, upstream_output_name))
                elif placeholder_type in ('item', 'workflow', 'pod'):
                    # workflow.parameters.* placeholders are not supported,
                    # but the DSL compiler does not produce those.
                    template_input_to_parent_constant_arguments.setdefault(
                        (task_template_name, task_input_name),
                        set()).add(argument_value)
                else:
                    raise AssertionError
            pipeline_input_name = extract_tekton_input_parameter_name(
                argument_value)
            if pipeline_input_name:
                template_input_to_parent_pipeline_inputs.setdefault(
                    (task_template_name, task_input_name), set()).add(
                        (pipelinerun_name, pipeline_input_name))
            else:
                template_input_to_parent_constant_arguments.setdefault(
                    (task_template_name, task_input_name),
                    set()).add(argument_value)
    # Finshed indexing the pipelines

    # 2. Search for direct data consumers in container/resource templates and some pipeline task attributes
    #  (e.g. conditions and loops) to find out which inputs are directly consumed as parameters/artifacts.
    inputs_directly_consumed_as_parameters = set()
    inputs_directly_consumed_as_artifacts = set()
    outputs_directly_consumed_as_parameters = set()

    # Searching for artifact input consumers in container template inputs
    for template in container_templates:
        template_name = template['name']
        for input_artifact in template.get("taskSpec", {}).get('artifacts', {}):
            raw_data = input_artifact['raw'][
                'data']  # The structure must exist
            # The raw data must be a single input parameter reference. Otherwise (e.g. it's a string
            #  or a string with multiple inputs) we should not do the conversion to artifact passing.
            input_name = extract_tekton_input_parameter_name(raw_data)
            if input_name:
                inputs_directly_consumed_as_artifacts.add(
                    (template_name, input_name))
                del input_artifact[
                    'raw']  # Deleting the "default value based" data passing hack
                # so that it's replaced by the "argument based" way of data passing.
                input_artifact[
                    'name'] = input_name  # The input artifact name should be the same
                # as the original input parameter name

    # Searching for parameter input consumers in container and resource templates
    for template in container_templates + resource_templates:
        template_name = template['name']
        placeholders = extract_all_tekton_placeholders(
            template.get('taskSpec', {}))
        for placeholder in placeholders:
            parts = placeholder.split('.')
            placeholder_type = parts[0]
            if placeholder_type not in ('inputs', 'outputs', 'tasks', 'steps',
                                        'workflow', 'pod', 'item', 'results'):
                # Do not fail on Jinja or other double-curly-brace templates
                continue

            if placeholder_type == 'workflow' or placeholder_type == 'pod':
                pass
            elif placeholder_type == 'inputs':
                if parts[1] == 'params':
                    input_name = parts[2]
                    inputs_directly_consumed_as_parameters.add(
                        (template_name, input_name))
                elif parts[1] == 'artifacts':
                    raise RuntimeError(
                        'Found unexpected Tekton input artifact placeholder in container template: {}'
                        .format(placeholder))
                else:
                    raise RuntimeError(
                        'Found unexpected Tekton input placeholder in container template: {}'
                        .format(placeholder))
            elif placeholder_type == 'results':
                input_name = parts[1]
                outputs_directly_consumed_as_parameters.add(
                    (template_name, input_name))
            else:
                raise RuntimeError(
                    'Found unexpected Tekton placeholder in container template: {}'
                    .format(placeholder))

    # Finished indexing data consumers

    # 3. Propagate the consumption information upstream to all inputs/outputs all the way up to the data producers.
    inputs_consumed_as_parameters = set()
    inputs_consumed_as_artifacts = set()

    outputs_consumed_as_parameters = set()
    outputs_consumed_as_artifacts = set()

    def mark_upstream_ios_of_input(template_input, marked_inputs,
                                   marked_outputs):
        # Stopping if the input has already been visited to save time and handle recursive calls
        if template_input in marked_inputs:
            return
        marked_inputs.add(template_input)

        upstream_inputs = template_input_to_parent_pipeline_inputs.get(
            template_input, [])
        for upstream_input in upstream_inputs:
            mark_upstream_ios_of_input(upstream_input, marked_inputs,
                                       marked_outputs)

        upstream_outputs = template_input_to_parent_task_outputs.get(
            template_input, [])
        for upstream_output in upstream_outputs:
            mark_upstream_ios_of_output(upstream_output, marked_inputs,
                                        marked_outputs)

    def mark_upstream_ios_of_output(template_output, marked_inputs,
                                    marked_outputs):
        # Stopping if the output has already been visited to save time and handle recursive calls
        if template_output in marked_outputs:
            return
        marked_outputs.add(template_output)

        upstream_outputs = pipeline_output_to_parent_template_outputs.get(
            template_output, [])
        for upstream_output in upstream_outputs:
            mark_upstream_ios_of_output(upstream_output, marked_inputs,
                                        marked_outputs)

    for input in inputs_directly_consumed_as_parameters:
        mark_upstream_ios_of_input(input, inputs_consumed_as_parameters,
                                   outputs_consumed_as_parameters)
    for input in inputs_directly_consumed_as_artifacts:
        mark_upstream_ios_of_input(input, inputs_consumed_as_artifacts,
                                   outputs_consumed_as_artifacts)
    for output in outputs_directly_consumed_as_parameters:
        mark_upstream_ios_of_output(output, inputs_consumed_as_parameters,
                                    outputs_consumed_as_parameters)

    # 4. Convert the inputs, outputs and arguments based on how they're consumed downstream.
    # Add workspaces to pipeline and pipeline task_ref if big data passing
    pipeline_workspaces = set()
    pipelinerun_workspaces = set()
    output_tasks_consumed_as_artifacts = {
        output[0]
        for output in outputs_consumed_as_artifacts
    }
    # task_workspaces = set()

    # Converting pipeline inputs
    pipeline, pipeline_workspaces = big_data_passing_pipeline(
        pipelinerun_name, pipeline_template, inputs_consumed_as_artifacts,
        output_tasks_consumed_as_artifacts)

    # Add workspaces to pipelinerun if big data passing
    if pipeline_workspaces:
        pipeline, pipelinerun_workspaces = big_data_passing_pipelinerun(
            pipelinerun_name, pipelinerun_template, pipeline_workspaces)

    # Use workspaces to tasks if big data passing instead of 'results', 'copy-inputs'
    for task_template in container_templates:
        task_template = big_data_passing_tasks(pipelinerun_name,
                                               task_template,
                                               pipelinerun_template,
                                               inputs_consumed_as_artifacts,
                                               outputs_consumed_as_artifacts,
                                               loops_pipeline,
                                               loop_name_prefix)

    # Remove input parameters unless they're used downstream.
    # This also removes unused container template inputs if any.
    for template in container_templates + [pipeline_template]:
        spec = template.get('taskSpec', {}) or template.get('pipelineSpec', {})
        spec['params'] = [
            input_parameter for input_parameter in spec.get('params', []) if (
                template.get(
                    'name'
                ),  # TODO: pipeline has no name, use pipelineRun name?
                input_parameter['name']) in inputs_consumed_as_parameters
                or input_parameter['name'].endswith("-trname")
        ]

    # Remove output parameters unless they're used downstream
    for template in container_templates + [pipeline_template]:
        spec = template.get('taskSpec', {}) or template.get('pipelineSpec', {})
        spec['results'] = [
            output_parameter for output_parameter in spec.get('results', [])
        ]
        spec['results'] = sorted(spec['results'], key=lambda k: k['name'])
        # tekton results doesn't support underscore
        renamed_results_in_pipeline_task = set()
        for task_result in spec['results']:
            task_result_old_name = task_result.get('name')
            task_result_new_name = sanitize_k8s_name(task_result_old_name)
            if task_result_new_name != task_result_old_name:
                task_result['name'] = task_result_new_name
                renamed_results_in_pipeline_task.add(
                    (task_result_old_name, task_result_new_name))
        for renamed_result in renamed_results_in_pipeline_task:
            # Change results.downloaded_resultOutput to results.downloaded-resultoutput
            template['taskSpec'] = replace_big_data_placeholder(
                spec, 'results.%s' % renamed_result[0],
                'results.%s' % renamed_result[1])

    # Remove pipeline task parameters unless they're used downstream
    for task in pipeline_tasks:
        # Don't process condition and custom task parameters
        is_condition = 'condition-' in task['name']
        is_custom_task = task.get('taskRef') or task.get('taskSpec', {}).get('apiVersion')
        if not is_condition and not is_custom_task:
            task['params'] = [
                parameter_argument
                for parameter_argument in task.get('params', [])
                if (task['name'], parameter_argument['name']
                    ) in inputs_consumed_as_parameters and
                (task['name'],
                parameter_argument['name']) not in inputs_consumed_as_artifacts
                or task['name'] in resource_template_names
                or parameter_argument['name'].endswith("-trname")
            ]

        # tekton results doesn't support underscore
        for argument in task['params']:
            argument_value = argument.get('value')
            argument_placeholder_parts = deconstruct_tekton_single_placeholder(
                argument_value)
            if len(argument_placeholder_parts) == 4 \
                    and argument_placeholder_parts[0] == 'tasks':
                argument['value'] = '$(tasks.%s.%s.%s)' % (
                    argument_placeholder_parts[1],
                    argument_placeholder_parts[2],
                    sanitize_k8s_name(argument_placeholder_parts[3]))

    workflow = jsonify_annotations(workflow)
    # Need to confirm:
    # I didn't find the use cases to support workflow parameter consumed as artifacts downstream in tekton.
    # Whether this case need to be supporting?
    clean_up_empty_workflow_structures(workflow)
    return workflow


def extract_all_tekton_placeholders(template: dict) -> Set[str]:
    template_str = json.dumps(template)
    placeholders = set(re.findall('\\$\\(([-._a-zA-Z0-9]+)\\)', template_str))
    return placeholders


def extract_tekton_input_parameter_name(s: str) -> Optional[str]:
    match = re.fullmatch('\\$\\(inputs.params.([-_a-zA-Z0-9]+)\\)', s)
    if not match:
        return None
    (input_name, ) = match.groups()
    return input_name


def deconstruct_tekton_single_placeholder(s: str) -> List[str]:
    if not re.fullmatch('\\$\\([-._a-zA-Z0-9]+\\)', s):
        return []
    return s.lstrip('$(').rstrip(')').split('.')


def replace_big_data_placeholder(template: dict, old_str: str,
                                 new_str: str) -> dict:
    template_str = json.dumps(template)
    template_str = template_str.replace(old_str, new_str)
    template = json.loads(template_str)
    return template


def big_data_passing_pipeline(name: str, template: dict, inputs_tasks: set(),
                              outputs_tasks: set):
    pipeline_workspaces = set()
    pipeline_name = name
    pipeline_spec = template
    tasks = pipeline_spec.get('tasks', []) + pipeline_spec.get('finally', [])
    for task in tasks:
        parameter_arguments = task.get('params', [])
        for parameter_argument in parameter_arguments:
            input_name = parameter_argument['name']
            if (task.get('name'), input_name) in inputs_tasks:
                pipeline_workspaces.add(pipeline_name)
                # Add workspaces instead of params, for tasks of big data inputs
                if not task.setdefault('workspaces', []):
                    task['workspaces'].append({
                        "name": task.get('name'),
                        "workspace": pipeline_name
                    })
                # runAfter add to the task, which was depends on the result of the task.
                argument_value = parameter_argument['value']
                argument_placeholder_parts = deconstruct_tekton_single_placeholder(
                    argument_value)
                if argument_placeholder_parts[
                        0] == 'tasks' and argument_placeholder_parts[
                            2] == 'results':
                    dependency_task = argument_placeholder_parts[1]
                    task.setdefault('runAfter', [])
                    task['runAfter'].append(dependency_task)
        if task.get('name') in outputs_tasks:
            # Add workspaces for tasks of big data outputs
            if not task.setdefault('workspaces', []):
                task['workspaces'].append({
                    "name": task.get('name'),
                    "workspace": pipeline_name
                })
        artifact_output_list = task.get('taskSpec', {}).get('metadata', {}).get('annotations', {}).get(
            ARTIFACT_OUTPUTLIST_ANNOTATION_KEY, '')
        if artifact_output_list:
            tmp_list = set()
            for output in json.loads(artifact_output_list):
                tmp_list.add(sanitize_k8s_name(output))
            for task_output in task.get('taskSpec', {}).get('results', []):
                if task_output.get('name') in tmp_list:
                    if not task.setdefault('workspaces', []):
                        task['workspaces'].append({
                          "name": task.get('name'),
                            "workspace": pipeline_name
                        })
                        pipeline_workspaces.add(pipeline_name)
                        break

    if pipeline_name in pipeline_workspaces:
        # Add workspaces to pipeline
        if not pipeline_spec.setdefault('workspaces', []):
            pipeline_spec['workspaces'].append({"name": pipeline_name})
    return template, pipeline_workspaces


def big_data_passing_pipelinerun(name: str, pr: dict, pw: set):
    prw = set()
    pipelinerun_name = name
    if pipelinerun_name in pw:
        pr.get('spec', {}).setdefault('workspaces', [])
        # Change persistentVolumeClaim to volumeClaimTemplate which need Tekton version > 0.12
        # User could modify default size of storage in the yaml file mannually if necessary.
        DEFAULT_ACCESSMODES = env.get('DEFAULT_ACCESSMODES', 'ReadWriteMany')
        DEFAULT_STORAGE_SIZE = env.get('DEFAULT_STORAGE_SIZE', '2Gi')
        DEFAULT_STORAGE_CLASS = env.get('DEFAULT_STORAGE_CLASS', 'kfp-csi-s3')
        pr['spec']['workspaces'].append({
            "name": pipelinerun_name,
            "volumeClaimTemplate": {
                "spec": {
                    "storageClassName": DEFAULT_STORAGE_CLASS,
                    "accessModes": [DEFAULT_ACCESSMODES],
                    "resources": {
                        "requests": {
                            "storage": DEFAULT_STORAGE_SIZE
                        }
                    }
                }
            }
        })
        prw.add(pipelinerun_name)
    return pr, prw


def big_data_passing_tasks(prname: str, task: dict, pipelinerun_template: dict,
                            inputs_tasks: set, outputs_tasks: set, loops_pipeline: dict,
                            loop_name_prefix: str) -> dict:
    task_name = task.get('name')
    task_spec = task.get('taskSpec', {})
    # Data passing for the task outputs
    appended_taskrun_name = False
    artifact_output_list = task_spec.get('metadata', {}).get('annotations', {}).get(ARTIFACT_OUTPUTLIST_ANNOTATION_KEY, '')
    if artifact_output_list:
        temp_list = json.loads(artifact_output_list)
        artifact_output_list = []
        for output in temp_list:
            artifact_output_list.append(sanitize_k8s_name(output))
    for task_output in task.get('taskSpec', {}).get('results', []):
        if (task_name, task_output.get('name')) in outputs_tasks or \
            (artifact_output_list and task_output.get('name') in artifact_output_list):
            if not task.get('taskSpec', {}).setdefault('workspaces', []):
                task.get('taskSpec', {})['workspaces'].append({"name": task_name})
            # Replace the args for the outputs in the task_spec
            # $(results.task_output.get('name').path)  -->
            # $(workspaces.task_name.path)/task_name-task_output.get('name')
            placeholder = '$(results.%s.path)' % (sanitize_k8s_name(
                task_output.get('name')))
            workspaces_parameter = '$(workspaces.%s.path)/%s/%s/%s' % (
                task_name, BIG_DATA_MIDPATH, "$(context.taskRun.name)", task_output.get('name'))
            # For child nodes to know the taskrun name, it has to pass to results via /tekton/results emptydir
            if not appended_taskrun_name:
                copy_taskrun_name_step = _get_base_step('output-taskrun-name')
                copy_taskrun_name_step['command'].append('echo -n "$(context.taskRun.name)" > "$(results.taskrun-name.path)"')
                task['taskSpec']['results'].append({"name": "taskrun-name", "type": "string"})
                task['taskSpec']['steps'].append(copy_taskrun_name_step)
                _append_original_pr_name_env(task)
                appended_taskrun_name = True
            task['taskSpec'] = replace_big_data_placeholder(
                task.get("taskSpec", {}), placeholder, workspaces_parameter)
            artifact_items = pipelinerun_template['metadata']['annotations']['tekton.dev/artifact_items']
            artifact_items[task['name']] = replace_big_data_placeholder(
                artifact_items[task['name']], placeholder, workspaces_parameter)
            pipelinerun_template['metadata']['annotations']['tekton.dev/artifact_items'] = \
                artifact_items

    task_spec = task.get('taskSpec', {})
    task_params = task_spec.get('params', [])
    task_artifacts = task_spec.get('artifacts', [])

    # Data passing for task inputs
    for task_param in task_params:
        if (task_name, task_param.get('name')) in inputs_tasks:
            if not task_spec.setdefault('workspaces', []):
                task_spec['workspaces'].append({"name": task_name})
            # Replace the args for the inputs in the task_spec
            # /tmp/inputs/text/data ---->
            # $(workspaces.task_name.path)/task_param.get('name')
            placeholder = '/tmp/inputs/text/data'
            for task_artifact in task_artifacts:
                if task_artifact.get('name') == task_param.get('name'):
                    placeholder = task_artifact.get('path')
            task_param_task_name = ""
            task_param_param_name = ""
            for o_task in outputs_tasks:
                if '-'.join(o_task) == task_param.get('name'):
                    task_param_task_name = o_task[0]
                    task_param_param_name = o_task[1]
                    break
            # If the param name is constructed with task_name-param_name,
            # use the current task_name as the path prefix

            def append_taskrun_params(task_name_append: str):
                taskrun_param_name = task_name_append + "-trname"
                inserted_taskrun_param = False
                for param in task['taskSpec'].get('params', []):
                    if param.get('name', "") == taskrun_param_name:
                        inserted_taskrun_param = True
                        break
                if not inserted_taskrun_param:
                    task['taskSpec']['params'].append({"name": taskrun_param_name})
                    task['params'].append({"name": taskrun_param_name, "value": "$(tasks.%s.results.taskrun-name)" % task_name_append})
                    parent_task_queue = [task['name']]
                    while parent_task_queue:
                        current_task = parent_task_queue.pop(0)
                        for loop_name, loop_spec in loops_pipeline.items():
                            # print(loop_name, loop_spec)
                            if current_task in loop_spec.get('task_list', []):
                                parent_task_queue.append(loop_name.replace(loop_name_prefix, ""))
                                loop_param_names = [loop_param['name'] for loop_param in loops_pipeline[loop_name]['spec']['params']]
                                if task_name_append + '-taskrun-name' in loop_param_names:
                                    continue
                                loops_pipeline[loop_name]['spec']['params'].append({'name': task_name_append + '-taskrun-name',
                                'value': '$(tasks.%s.results.taskrun-name)' % task_name_append})

            if task_param_task_name:
                workspaces_parameter = '$(workspaces.%s.path)/%s/$(params.%s-trname)/%s' % (
                    task_name, BIG_DATA_MIDPATH, task_param_task_name, task_param_param_name)
                if task_param_task_name != task_name:
                    append_taskrun_params(task_param_task_name)  # need to get taskrun name from parent path
            else:
                workspaces_parameter = '$(workspaces.%s.path)/%s/%s/%s' % (
                    task_name, BIG_DATA_MIDPATH, "$(context.taskRun.name)", task_param.get('name'))
            _append_original_pr_name_env(task)
            task['taskSpec'] = replace_big_data_placeholder(
                task_spec, placeholder, workspaces_parameter)
            task_spec = task.get('taskSpec', {})
    # Handle the case of input artifact without dependent the output of other tasks
    for task_artifact in task_artifacts:
        if (task_name, task_artifact.get('name')) not in inputs_tasks:
            # add input artifact processes
            task = input_artifacts_tasks(task, task_artifact)

        if (prname, task_artifact.get('name')) in inputs_tasks:
            # add input artifact processes for pipeline parameter
            if not task_artifact.setdefault('raw', {}):
                for i in range(len(pipelinerun_template['spec']['params'])):
                    param_name = pipelinerun_template['spec']['params'][i]['name']
                    param_value = pipelinerun_template['spec']['params'][i]['value']
                    if (task_artifact.get('name') == param_name):
                        task_artifact['raw']['data'] = param_value
                        task = input_artifacts_tasks_pr_params(task, task_artifact)

    # If a task produces a result and artifact, add a step to copy artifact to results.
    artifact_items = pipelinerun_template['metadata']['annotations']['tekton.dev/artifact_items']
    add_copy_results_artifacts_step = False
    if task.get("taskSpec", {}):
        if task_spec.get('results', []):
            copy_results_artifact_step = _get_base_step('copy-results-artifacts')
            copy_results_artifact_step['onError'] = 'continue'  # supported by v0.27+ of tekton.
            script = "set -exo pipefail\nTOTAL_SIZE=0\n"
            for result in task_spec['results']:
                if task['name'] in artifact_items:
                    artifact_i = artifact_items[task['name']]
                    for index, artifact_tuple in enumerate(artifact_i):
                        artifact_name, artifact = artifact_tuple
                        src = artifact
                        dst = '$(results.%s.path)' % sanitize_k8s_name(result['name'])
                        if artifact_name == result['name'] and src != dst:
                            add_copy_results_artifacts_step = True
                            total_size_command = 'ARTIFACT_SIZE=`wc -c %s | awk \'{print $1}\'`\n' % src + \
                                                 'TOTAL_SIZE=$( expr $TOTAL_SIZE + $ARTIFACT_SIZE)\n'
                            copy_command = '    cp ' + src + ' ' + dst + '\n'
                            if env.get('OUTPUT_PREVIEW', 'false').lower() == 'true':
                                preview_size = env.get('OUTPUT_PREVIEW_SIZE', '100')
                                total_size_command = 'TOTAL_SIZE=$( expr $TOTAL_SIZE + %s)\n' % preview_size
                                copy_command = '    dd if=' + src + ' of=' + \
                                               dst + ' bs=' + preview_size + ' count=1\n'
                            script += (
<<<<<<< HEAD
                                    'if [ -d ' + src + ' ]; then\n' +
                                    '  tar -czvf ' + src + '.tar.gz ' + src + '\n' +
                                    '  SUFFIX=".tar.gz"\n' +
                                    'fi\n' +
                                    'ARTIFACT_SIZE=`wc -c %s${SUFFIX} | awk \'{print $1}\'`\n' % src +
                                    'TOTAL_SIZE=$( expr $TOTAL_SIZE + $ARTIFACT_SIZE)\n' +
                                    'touch ' + dst + '\n' +  # create an empty file by default.
                                    'if [[ $TOTAL_SIZE -lt 3072 ]]; then\n' +
                                    '  if [ -d ' + src + ' ]; then\n' +
                                    '    tar -tzf ' + src + '.tar.gz > ' + dst + '\n' +
                                    '  elif ! awk "/[^[:print:]]/{f=1} END{exit !f}" %s; then\n' % src +
                                    '    cp ' + src + ' ' + dst + '\n' +
                                    '  fi\n' +
=======
                                    total_size_command +
                                    'touch ' + dst + '\n' +  # create an empty file by default.
                                    'if [[ $TOTAL_SIZE -lt 3072 ]]; then\n' +
                                    '  if ! awk "/[^[:print:]]/{f=1} END{exit !f}" %s; then\n' % src +
                                    copy_command +
                                    '  fi\n'
>>>>>>> 7d9f8c9a
                                    'fi\n'
                            )
            copy_results_artifact_step['command'].append(script)
            _append_original_pr_name_env_to_step(copy_results_artifact_step)
            if add_copy_results_artifacts_step:
                task['taskSpec']['steps'].append(copy_results_artifact_step)

    # Remove artifacts parameter from params
    task.get("taskSpec", {})['params'] = [
        param for param in task_spec.get('params', [])
        if (task_name, param.get('name')) not in inputs_tasks or
            param.get('name').endswith("-trname")
    ]

    # Remove artifacts from task_spec
    if 'artifacts' in task_spec:
        del task['taskSpec']['artifacts']

    return task


def input_artifacts_tasks_pr_params(template: dict, artifact: dict) -> dict:
    copy_inputs_step = _get_base_step('copy-inputs')
    task_name = template.get('name')
    task_spec = template.get('taskSpec', {})
    task_params = task_spec.get('params', [])
    script = "set -exo pipefail\n"
    for task_param in task_params:
        # For pipeline parameter input artifacts, it will never come from another task because pipeline
        # params are global parameters. Thus, task_name will always be the executing task name.
        workspaces_parameter = '$(workspaces.%s.path)/%s/%s/%s' % (
            task_name, BIG_DATA_MIDPATH, "$(context.taskRun.name)", task_param.get('name'))
        if 'raw' in artifact:
            script += 'mkdir -p %s\n' % pathlib.Path(workspaces_parameter).parent
            script += 'echo -n "%s" > %s\n' % (
                artifact['raw']['data'], workspaces_parameter)
        _append_original_pr_name_env(template)

    copy_inputs_step['command'].append(script)
    template['taskSpec']['steps'] = _prepend_steps(
        [copy_inputs_step], template['taskSpec']['steps'])

    return template


def input_artifacts_tasks(template: dict, artifact: dict) -> dict:
    # The input artifacts in KFP is not pulling from s3, it will always be passed as a raw input.
    # Visit https://github.com/kubeflow/pipelines/issues/336 for more details on the implementation.
    volume_mount_step_template = []
    volume_template = []
    mounted_param_paths = []
    copy_inputs_step = _get_base_step('copy-inputs')
    if 'raw' in artifact:
        copy_inputs_step['command'].append('set -exo pipefail\necho -n "%s" > %s\n' % (
            artifact['raw']['data'], artifact['path']))
    mount_path = artifact['path'].rsplit("/", 1)[0]
    if mount_path not in mounted_param_paths:
        _add_mount_path(artifact['name'], artifact['path'], mount_path,
                        volume_mount_step_template, volume_template,
                        mounted_param_paths)
    template['taskSpec']['steps'] = _prepend_steps(
        [copy_inputs_step], template['taskSpec']['steps'])
    # _update_volumes(template, volume_mount_step_template, volume_template)
    if volume_mount_step_template:
        template['taskSpec']['stepTemplate'] = {}
        template['taskSpec']['stepTemplate']['volumeMounts'] = volume_mount_step_template
        template['taskSpec']['volumes'] = volume_template
    return template


def clean_up_empty_workflow_structures(workflow: list):
    template_spec = workflow['spec']
    if not template_spec.setdefault('params', []):
        del template_spec['params']
    if not template_spec.setdefault('artifacts', []):
        del template_spec['artifacts']
    if not template_spec.setdefault('results', []):
        del template_spec['results']
    if not template_spec:  # ?
        del workflow['spec']
    # if template['kind'] == 'Pipeline':
    for task in workflow['spec']['pipelineSpec']['tasks'] + workflow['spec'][
            'pipelineSpec'].get('finally', []):
        if not task.setdefault('params', []):
            del task['params']
        if not task.setdefault('artifacts', []):
            del task['artifacts']
    if not workflow['spec']['pipelineSpec'].setdefault('finally', []):
        del workflow['spec']['pipelineSpec']['finally']


def load_annotations(template: dict):
    artifact_items = json.loads(
        str(template['metadata']['annotations']['tekton.dev/artifact_items']))
    template['metadata']['annotations']['tekton.dev/artifact_items'] = \
        artifact_items
    return template


def jsonify_annotations(template: dict):
    template['metadata']['annotations']['tekton.dev/artifact_items'] = \
        json.dumps(template['metadata']['annotations']['tekton.dev/artifact_items'])
    return template


def _append_original_pr_name_env_to_step(step):
    step.setdefault('env', [])
    has_original_pr_name = False
    for task_env in step['env']:
        if task_env['name'] == "ORIG_PR_NAME":
            has_original_pr_name = True
    if not has_original_pr_name:
        step['env'].append({"name": "ORIG_PR_NAME",
                            "valueFrom":
                                {"fieldRef":
                                    {"fieldPath": "metadata.labels['custom.tekton.dev/originalPipelineRun']"}}})


def _append_original_pr_name_env(task_template):
    for step in task_template['taskSpec']['steps']:
        if step['name'] == 'main':
            _append_original_pr_name_env_to_step(step)


def fix_big_data_passing_using_volume(workflow, pipeline_conf):
    if workflow['spec'].get('workspaces') and pipeline_conf.data_passing_method._volume is not None:
        volume_dict = pipeline_conf.data_passing_method._volume.to_dict()
        volume_dict_pvc = volume_dict.get('persistent_volume_claim')
        if volume_dict_pvc:
            for workspace in workflow['spec']['workspaces']:
                if workspace['name'] == workflow['metadata']['name']:
                    workspace.pop('volumeClaimTemplate')
                    temp_vc = {}
                    for key, value in volume_dict_pvc.items():
                        if value != None:
                            if key == 'claim_name':
                                temp_vc['claimName'] = value
                            if key == 'read_only':
                                temp_vc['readOnly'] = value
                    workspace['persistentVolumeClaim'] = temp_vc
                    if pipeline_conf.data_passing_method._path_prefix != None:
                        workspace['subPath'] = pipeline_conf.data_passing_method._path_prefix
                    break
    return workflow<|MERGE_RESOLUTION|>--- conflicted
+++ resolved
@@ -634,7 +634,7 @@
                         dst = '$(results.%s.path)' % sanitize_k8s_name(result['name'])
                         if artifact_name == result['name'] and src != dst:
                             add_copy_results_artifacts_step = True
-                            total_size_command = 'ARTIFACT_SIZE=`wc -c %s | awk \'{print $1}\'`\n' % src + \
+                            total_size_command = 'ARTIFACT_SIZE=`wc -c %s${SUFFIX} | awk \'{print $1}\'`\n' % src + \
                                                  'TOTAL_SIZE=$( expr $TOTAL_SIZE + $ARTIFACT_SIZE)\n'
                             copy_command = '    cp ' + src + ' ' + dst + '\n'
                             if env.get('OUTPUT_PREVIEW', 'false').lower() == 'true':
@@ -643,28 +643,18 @@
                                 copy_command = '    dd if=' + src + ' of=' + \
                                                dst + ' bs=' + preview_size + ' count=1\n'
                             script += (
-<<<<<<< HEAD
                                     'if [ -d ' + src + ' ]; then\n' +
                                     '  tar -czvf ' + src + '.tar.gz ' + src + '\n' +
                                     '  SUFFIX=".tar.gz"\n' +
                                     'fi\n' +
-                                    'ARTIFACT_SIZE=`wc -c %s${SUFFIX} | awk \'{print $1}\'`\n' % src +
-                                    'TOTAL_SIZE=$( expr $TOTAL_SIZE + $ARTIFACT_SIZE)\n' +
+                                    total_size_command +
                                     'touch ' + dst + '\n' +  # create an empty file by default.
                                     'if [[ $TOTAL_SIZE -lt 3072 ]]; then\n' +
                                     '  if [ -d ' + src + ' ]; then\n' +
                                     '    tar -tzf ' + src + '.tar.gz > ' + dst + '\n' +
                                     '  elif ! awk "/[^[:print:]]/{f=1} END{exit !f}" %s; then\n' % src +
-                                    '    cp ' + src + ' ' + dst + '\n' +
+                                    copy_command +
                                     '  fi\n' +
-=======
-                                    total_size_command +
-                                    'touch ' + dst + '\n' +  # create an empty file by default.
-                                    'if [[ $TOTAL_SIZE -lt 3072 ]]; then\n' +
-                                    '  if ! awk "/[^[:print:]]/{f=1} END{exit !f}" %s; then\n' % src +
-                                    copy_command +
-                                    '  fi\n'
->>>>>>> 7d9f8c9a
                                     'fi\n'
                             )
             copy_results_artifact_step['command'].append(script)
