# Copyright 2019-2020 kubeflow.org.
#
# Licensed under the Apache License, Version 2.0 (the "License");
# you may not use this file except in compliance with the License.
# You may obtain a copy of the License at
#
#    http://www.apache.org/licenses/LICENSE-2.0
#
# Unless required by applicable law or agreed to in writing, software
# distributed under the License is distributed on an "AS IS" BASIS,
# WITHOUT WARRANTIES OR CONDITIONS OF ANY KIND, either express or implied.
# See the License for the specific language governing permissions and
# limitations under the License.
from collections import OrderedDict

from kfp.compiler._k8s_helper import convert_k8s_obj_to_json
from kfp.compiler._op_to_template import _process_obj, _inputs_to_json, _outputs_to_json
from kfp import dsl
from kfp.dsl import ArtifactLocation
from kfp.dsl._container_op import BaseOp

from .. import tekton_api_version


def _process_base_ops(op: BaseOp):
    """Recursively go through the attrs listed in `attrs_with_pipelineparams`
    and sanitize and replace pipeline params with template var string.

    Returns a processed `BaseOp`.

    NOTE this is an in-place update to `BaseOp`'s attributes (i.e. the ones
    specified in `attrs_with_pipelineparams`, all `PipelineParam` are replaced
    with the corresponding template variable strings).

    Args:
        op {BaseOp}: class that inherits from BaseOp

    Returns:
        BaseOp
    """

    # map param's (unsanitized pattern or serialized str pattern) -> input param var str
    map_to_tmpl_var = {
        (param.pattern or str(param)): '$(inputs.params.%s)' % param.full_name  # Tekton change
        for param in op.inputs
    }

    # process all attr with pipelineParams except inputs and outputs parameters
    for key in op.attrs_with_pipelineparams:
        setattr(op, key, _process_obj(getattr(op, key), map_to_tmpl_var))

    return op


def _op_to_template(op: BaseOp):
    """Generate template given an operator inherited from BaseOp."""

    # NOTE in-place update to BaseOp
    # replace all PipelineParams with template var strings
    processed_op = _process_base_ops(op)

    if isinstance(op, dsl.ContainerOp):
        # default output artifacts
        output_artifact_paths = OrderedDict(op.output_artifact_paths)
        # print(op.output_artifact_paths)
        # This should have been as easy as output_artifact_paths.update(op.file_outputs), but the _outputs_to_json function changes the output names and we must do the same here, so that the names are the same
        output_artifact_paths.update(sorted(((param.full_name, processed_op.file_outputs[param.name]) for param in processed_op.outputs.values()), key=lambda x: x[0]))

        output_artifacts = [
            #  convert_k8s_obj_to_json(
            #      ArtifactLocation.create_artifact_for_s3(
            #          op.artifact_location,
            #          name=name,
            #          path=path,
            #          key='runs/{{workflow.uid}}/{{pod.name}}/' + name + '.tgz'))
            # for name, path in output_artifact_paths.items()
        ]

        # workflow template
        container = convert_k8s_obj_to_json(
            processed_op.container
        )

        step = {'name': processed_op.name}
        step.update(container)

        template = {
            'apiVersion': tekton_api_version,
            'kind': 'Task',
            'metadata': {'name': processed_op.name},
            'spec': {
                'steps': [step]
            }
        }

    elif isinstance(op, dsl.ResourceOp):
        # # no output artifacts
        # output_artifacts = []
        #
        # # workflow template
        # processed_op.resource["manifest"] = yaml.dump(
        #     convert_k8s_obj_to_json(processed_op.k8s_resource),
        #     default_flow_style=False
        # )
        # template = {
        #     'name': processed_op.name,
        #     'resource': convert_k8s_obj_to_json(
        #         processed_op.resource
        #     )
        # }
        raise NotImplementedError("dsl.ResourceOp is not yet implemented")

    # initContainers
    if processed_op.init_containers:
        steps = processed_op.init_containers.copy()
        steps.extend(template['spec']['steps'])
        template['spec']['steps'] = steps

    # inputs
    input_artifact_paths = processed_op.input_artifact_paths if isinstance(processed_op, dsl.ContainerOp) else None
    artifact_arguments = processed_op.artifact_arguments if isinstance(processed_op, dsl.ContainerOp) else None
    inputs = _inputs_to_json(processed_op.inputs, input_artifact_paths, artifact_arguments)
    if 'parameters' in inputs:
        template['spec']['params'] = inputs['parameters']
    elif 'artifacts' in inputs:
        raise NotImplementedError("input artifacts are not yet implemented")

    # outputs
    if isinstance(op, dsl.ContainerOp):
        param_outputs = processed_op.file_outputs
    elif isinstance(op, dsl.ResourceOp):
        param_outputs = processed_op.attribute_outputs
    outputs_dict = _outputs_to_json(op, processed_op.outputs, param_outputs, output_artifacts)
    if outputs_dict:
        template['spec']['results'] = []
        for name, path in processed_op.file_outputs.items():
            name = name.replace('_', '-')  # replace '_' to '-' since tekton results doesn't support underscore
            template['spec']['results'].append({
                'name': name,
                'description': path
            })
            # replace all occurrences of the output file path with the Tekton output parameter expression
            for s in template['spec']['steps']:
                if 'command' in s:
                    s['command'] = [c.replace(path, '$(results.%s.path)' % name)
                                    for c in s['command']]
                if 'args' in s:
                    s['args'] = [a.replace(path, '$(results.%s.path)' % name)
                                 for a in s['args']]

    # **********************************************************
    #  NOTE: the following features are still under development
    # **********************************************************

    # node selector
    if processed_op.node_selector:
        raise NotImplementedError("'nodeSelector' is not (yet) implemented")
        template['nodeSelector'] = processed_op.node_selector

    # tolerations
    if processed_op.tolerations:
        raise NotImplementedError("'tolerations' is not (yet) implemented")
        template['tolerations'] = processed_op.tolerations

    # affinity
    if processed_op.affinity:
        raise NotImplementedError("'affinity' is not (yet) implemented")
        template['affinity'] = convert_k8s_obj_to_json(processed_op.affinity)

    # metadata
    if processed_op.pod_annotations or processed_op.pod_labels:
        template.setdefault('metadata', {})  # Tekton change, don't wipe out existing metadata
        if processed_op.pod_annotations:
            template['metadata']['annotations'] = processed_op.pod_annotations
        if processed_op.pod_labels:
            template['metadata']['labels'] = processed_op.pod_labels

<<<<<<< HEAD
    # timeout
    if processed_op.timeout:
        raise NotImplementedError("'timeout' is not (yet) implemented")
        template['activeDeadlineSeconds'] = processed_op.timeout
=======
    # retries
    if processed_op.num_retries:
        raise NotImplementedError("'retries' is not (yet) implemented")
        template['retryStrategy'] = {'limit': processed_op.num_retries}
>>>>>>> c07a0936

    # sidecars
    if processed_op.sidecars:
        template['spec']['sidecars'] = processed_op.sidecars

    # volumes
    if processed_op.volumes:
        template['spec']['volumes'] = [convert_k8s_obj_to_json(volume) for volume in processed_op.volumes]
        template['spec']['volumes'].sort(key=lambda x: x['name'])

    # Display name
    if processed_op.display_name:
        template.setdefault('metadata', {}).setdefault('annotations', {})['pipelines.kubeflow.org/task_display_name'] = processed_op.display_name

    if isinstance(op, dsl.ContainerOp) and op._metadata:
        import json
        template.setdefault('metadata', {}).setdefault('annotations', {})['pipelines.kubeflow.org/component_spec'] = json.dumps(op._metadata.to_dict(), sort_keys=True)

    return template<|MERGE_RESOLUTION|>--- conflicted
+++ resolved
@@ -175,18 +175,6 @@
         if processed_op.pod_labels:
             template['metadata']['labels'] = processed_op.pod_labels
 
-<<<<<<< HEAD
-    # timeout
-    if processed_op.timeout:
-        raise NotImplementedError("'timeout' is not (yet) implemented")
-        template['activeDeadlineSeconds'] = processed_op.timeout
-=======
-    # retries
-    if processed_op.num_retries:
-        raise NotImplementedError("'retries' is not (yet) implemented")
-        template['retryStrategy'] = {'limit': processed_op.num_retries}
->>>>>>> c07a0936
-
     # sidecars
     if processed_op.sidecars:
         template['spec']['sidecars'] = processed_op.sidecars
