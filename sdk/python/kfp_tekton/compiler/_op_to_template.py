# Copyright 2019-2020 kubeflow.org.
#
# Licensed under the Apache License, Version 2.0 (the "License");
# you may not use this file except in compliance with the License.
# You may obtain a copy of the License at
#
#    http://www.apache.org/licenses/LICENSE-2.0
#
# Unless required by applicable law or agreed to in writing, software
# distributed under the License is distributed on an "AS IS" BASIS,
# WITHOUT WARRANTIES OR CONDITIONS OF ANY KIND, either express or implied.
# See the License for the specific language governing permissions and
# limitations under the License.
from collections import OrderedDict

from kfp.compiler._k8s_helper import convert_k8s_obj_to_json
from kfp.compiler._op_to_template import _process_obj, _inputs_to_json, _outputs_to_json
from kfp import dsl
from kfp.dsl._container_op import BaseOp
from urllib.parse import urlparse
import textwrap
import re
import os

from .. import tekton_api_version


class literal_str(str):
    """Literal string class for pyyaml

    Literal string class is used for converting string with newline into
    yaml's literal string format with '|'. In pyyaml, literal string
    conversion is not natively supported in the default dumper.
    Therefore, we need to define this class as part of the dumper
    before compiling it into yaml.
    """
    pass


def _process_base_ops(op: BaseOp):
    """Recursively go through the attrs listed in `attrs_with_pipelineparams`
    and sanitize and replace pipeline params with template var string.

    Returns a processed `BaseOp`.

    NOTE this is an in-place update to `BaseOp`'s attributes (i.e. the ones
    specified in `attrs_with_pipelineparams`, all `PipelineParam` are replaced
    with the corresponding template variable strings).

    Args:
        op {BaseOp}: class that inherits from BaseOp

    Returns:
        BaseOp
    """

    # map param's (unsanitized pattern or serialized str pattern) -> input param var str
    map_to_tmpl_var = {
        (param.pattern or str(param)): '$(inputs.params.%s)' % param.full_name  # Tekton change
        for param in op.inputs
    }

    # process all attr with pipelineParams except inputs and outputs parameters
    for key in op.attrs_with_pipelineparams:
        setattr(op, key, _process_obj(getattr(op, key), map_to_tmpl_var))

    return op


def _op_to_template(op: BaseOp, enable_artifacts=False):
    """Generate template given an operator inherited from BaseOp."""

    # NOTE in-place update to BaseOp
    # replace all PipelineParams with template var strings
    processed_op = _process_base_ops(op)

    if isinstance(op, dsl.ContainerOp):
        # default output artifacts
        output_artifact_paths = OrderedDict(op.output_artifact_paths)
        # print(op.output_artifact_paths)
        # This should have been as easy as output_artifact_paths.update(op.file_outputs), but the _outputs_to_json function changes the output names and we must do the same here, so that the names are the same
        output_artifact_paths.update(sorted(((param.full_name, processed_op.file_outputs[param.name]) for param in processed_op.outputs.values()), key=lambda x: x[0]))

        if enable_artifacts:
            output_artifacts = [
                convert_k8s_obj_to_json(
                    ArtifactLocation.create_artifact_for_s3(
                        op.artifact_location,
                        name=name,
                        path=path,
                        key='runs/$PIPELINERUN/$PODNAME/' + name))
                for name, path in output_artifact_paths.items()
            ]
        else:
            output_artifacts = []

        # workflow template
        container = convert_k8s_obj_to_json(
            processed_op.container
        )

        step = {'name': processed_op.name}
        step.update(container)

        template = {
            'apiVersion': tekton_api_version,
            'kind': 'Task',
            'metadata': {'name': processed_op.name},
            'spec': {
                'steps': [step]
            }
        }

    elif isinstance(op, dsl.ResourceOp):
        # no output artifacts
        output_artifacts = []

        # task template
        template = {
            'apiVersion': tekton_api_version,
            'kind': 'Task',
            'metadata': {'name': processed_op.name},
            'spec': {
                "params": [
                    {
                        "description": "Action on the resource",
                        "name": "action",
                        "type": "string"
                    },
                    {
                        "default": "strategic",
                        "description": "Merge strategy when using action patch",
                        "name": "merge-strategy",
                        "type": "string"
                    },
                    {
                        "description": "Content of the resource to deploy",
                        "name": "manifest",
                        "type": "string"
                    },
                    {
                        "default": "",
                        "description": "An express to retrieval data from resource.",
                        "name": "output",
                        "type": "string"
                    },
                    {
                        "default": "",
                        "description": "A label selector express to decide if the action on resource is success.",
                        "name": "success-condition",
                        "type": "string"
                    },
                    {
                        "default": "",
                        "description": "A label selector express to decide if the action on resource is failure.",
                        "name": "failure-condition",
                        "type": "string"
                    },
                    {
                        "default": "index.docker.io/fenglixa/kubeclient:v0.0.1",  # Todo: The image need to be replaced, once there are official images from tekton
                        "description": "Kubectl wrapper image",
                        "name": "image",
                        "type": "string"
                    },
                    {
                        "default": "false",
                        "description": "Enable set owner reference for created resource.",
                        "name": "set-ownerreference",
                        "type": "string"
                    }
                ],
                'steps': [
                    {
                        "args": [
                            "--action=$(params.action)",
                            "--merge-strategy=$(params.merge-strategy)",
                            "--manifest=$(params.manifest)",
                            "--output=$(params.output)",
                            "--success-condition=$(params.success-condition)",
                            "--failure-condition=$(params.failure-condition)",
                            "--set-ownerreference=$(params.set-ownerreference)"
                        ],
                        "image": "$(params.image)",
                        "name": processed_op.name,
                        "resources": {}
                    }
                ]
            }
        }

    # initContainers
    if processed_op.init_containers:
        steps = processed_op.init_containers.copy()
        steps.extend(template['spec']['steps'])
        template['spec']['steps'] = steps

    # inputs
    input_artifact_paths = processed_op.input_artifact_paths if isinstance(processed_op, dsl.ContainerOp) else None
    artifact_arguments = processed_op.artifact_arguments if isinstance(processed_op, dsl.ContainerOp) else None
    inputs = _inputs_to_json(processed_op.inputs, input_artifact_paths, artifact_arguments)
    if 'parameters' in inputs:
        if isinstance(processed_op, dsl.ContainerOp):
            template['spec']['params'] = inputs['parameters']
        elif isinstance(op, dsl.ResourceOp):
            template['spec']['params'].extend(inputs['parameters'])
    elif 'artifacts' in inputs:
        raise NotImplementedError("input artifacts are not yet implemented")

    # outputs
    if isinstance(op, dsl.ContainerOp):
        op_outputs = processed_op.outputs
        param_outputs = processed_op.file_outputs
    elif isinstance(op, dsl.ResourceOp):
        op_outputs = {}
        param_outputs = {}
    outputs_dict = _outputs_to_json(op, op_outputs, param_outputs, output_artifacts)
    if outputs_dict:
        volume_mount_step_template = []
        volume_template = []
<<<<<<< HEAD
        mounted_param_paths = []
        replaced_param_list = []
        if outputs_dict.get('parameters'):
            """
            Since Tekton results need to be under /tekton/results. If file output paths cannot be
            configured to /tekton/results, we need to create the below copy step for moving
            file outputs to the Tekton destination. BusyBox is recommended to be used on
            small tasks because it's relatively lightweight and small compared to the ubuntu and
            bash images.

            - image: busybox
              name: copy-results
              script: |
                  #!/bin/sh
                  set -exo pipefail
                  cp $LOCALPATH $(results.data.path);
            """
            template['spec']['results'] = []
            copy_results_step = {
                'image': 'busybox',
                'name': 'copy-results',
                'script': '#!/bin/sh\nset -exo pipefail\n'
            }
            for name, path in processed_op.file_outputs.items():
                name = name.replace('_', '-')  # replace '_' to '-' since tekton results doesn't support underscore
                template['spec']['results'].append({
                    'name': name,
                    'description': path
                })
                # replace all occurrences of the output file path with the Tekton output parameter expression
                need_copy_step = True
                for s in template['spec']['steps']:
                    if 'command' in s:
                        commands = []
                        for c in s['command']:
                            if path in c:
                                c = c.replace(path, '$(results.%s.path)' % name)
                                need_copy_step = False
                            commands.append(c)
                        s['command'] = commands
                    if 'args' in s:
                        args = []
                        for a in s['args']:
                            if path in a:
                                a = a.replace(path, '$(results.%s.path)' % name)
                                need_copy_step = False
                            args.append(a)
                        s['args'] = args
                # If file output path cannot be found/replaced, use emptyDir to copy it to the tekton/results path
                if need_copy_step:
                    copy_results_step['script'] = copy_results_step['script'] + 'cp ' + path + ' $(results.%s.path);' % name + '\n'
                    mountPath = path.rsplit("/", 1)[0]
                    if mountPath not in mounted_param_paths:
                        volume_mount_step_template.append({'name': name, 'mountPath': path.rsplit("/", 1)[0]})
                        volume_template.append({'name': name, 'emptyDir': {}})
                        mounted_param_paths.append(mountPath)
                # Record what artifacts are moved to result parameters.
                parameter_name = (processed_op.name + '-' + name).replace(' ', '-').replace('_', '-')
                replaced_param_list.append(parameter_name)
        copy_artifacts_step = {}
        if outputs_dict.get('artifacts'):
            """
            For storing artifacts, we will be using the minio/mc image because we need to upload artifacts to any type of
            object storage and endpoint. The minio/mc is the best image suited for this task because the default KFP
            is using minio and it also works well with other s3/gcs type of storage. 

            - image: minio/mc
              name: copy-artifacts
              script: |
                  #!/usr/bin/env sh
                  mc config host add storage http://minio-service.$NAMESPACE:9000 $AWS_ACCESS_KEY_ID $AWS_SECRET_ACCESS_KEY
                  mc cp /tmp/file.txt storage/$(inputs.params.bucket)/runs/$PIPELINERUN/$PODNAME/file.txt
            """
            # TODO: Pull default values from KFP configmap when integrated with KFP.
            storage_location = outputs_dict['artifacts'][0].get('s3', {})
            insecure = storage_location.get("insecure", True)
            endpoint = storage_location.get("endpoint", "minio-service.$NAMESPACE:9000")
            # We want to use the insecure flag to figure out whether to use http or https scheme
            endpoint = re.sub(r"https?://", "", endpoint)
            endpoint = 'http://' + endpoint if insecure else 'https://' + endpoint
            access_key = storage_location.get("accessKeySecret", {"name": "mlpipeline-minio-artifact", "key": "accesskey"})
            secret_access_key = storage_location.get("secretKeySecret", {"name": "mlpipeline-minio-artifact", "key": "secretkey"})
            bucket = storage_location.get("bucket", "mlpipeline")
            copy_artifacts_step = {
                'image': 'minio/mc',
                'name': 'copy-artifacts',
                'script': textwrap.dedent('''\
                            #!/usr/bin/env sh
                            mc config host add storage %s $AWS_ACCESS_KEY_ID $AWS_SECRET_ACCESS_KEY
                            ''' % (endpoint)),
                'env': [
                    {'name': 'PIPELINERUN', 'valueFrom': {'fieldRef': {'fieldPath': "metadata.labels['tekton.dev/pipelineRun']"}}},
                    {'name': 'PODNAME', 'valueFrom': {'fieldRef': {'fieldPath': "metadata.name"}}},
                    {'name': 'NAMESPACE', 'valueFrom': {'fieldRef': {'fieldPath': "metadata.namespace"}}},
                    {'name': 'AWS_ACCESS_KEY_ID', 'valueFrom': {'secretKeyRef': {'name': access_key['name'], 'key': access_key['key']}}},
                    {'name': 'AWS_SECRET_ACCESS_KEY', 'valueFrom': {'secretKeyRef': {'name': secret_access_key['name'], 'key': secret_access_key['key']}}}
                ]
            }
            mounted_artifact_paths = []
            for artifact in outputs_dict['artifacts']:
                if artifact['name'] in replaced_param_list:
                    copy_artifacts_step['script'] = copy_artifacts_step['script'] + \
                        'mc cp $(results.%s.path) storage/%s/runs/$PIPELINERUN/$PODNAME/%s' % (name, bucket, artifact['path'].rsplit("/", 1)[1])
                else:
                    copy_artifacts_step['script'] = copy_artifacts_step['script'] + \
                        'mc cp %s storage/%s/runs/$PIPELINERUN/$PODNAME/%s' % (artifact['path'], bucket, artifact['path'].rsplit("/", 1)[1])
                    if artifact['path'].rsplit("/", 1)[0] not in mounted_artifact_paths:
                        volume_mount_step_template.append({'name': artifact['name'], 'mountPath': artifact['path'].rsplit("/", 1)[0]})
                        volume_template.append({'name': artifact['name'], 'emptyDir': {}})
                        mounted_artifact_paths.append(artifact['path'].rsplit("/", 1)[0])
        if mounted_param_paths:
=======
        mounted_paths = []
        for name, path in param_outputs.items():
            name = name.replace('_', '-')  # replace '_' to '-' since tekton results doesn't support underscore
            template['spec']['results'].append({
                'name': name,
                'description': path
            })
            # replace all occurrences of the output file path with the Tekton output parameter expression
            need_copy_step = True
            for s in template['spec']['steps']:
                if 'command' in s:
                    commands = []
                    for c in s['command']:
                        if path in c:
                            c = c.replace(path, '$(results.%s.path)' % name)
                            need_copy_step = False
                        commands.append(c)
                    s['command'] = commands
                if 'args' in s:
                    args = []
                    for a in s['args']:
                        if path in a:
                            a = a.replace(path, '$(results.%s.path)' % name)
                            need_copy_step = False
                        args.append(a)
                    s['args'] = args
            # If file output path cannot be found/replaced, use emptyDir to copy it to the tekton/results path
            if need_copy_step:
                copy_results_step['script'] = copy_results_step['script'] + 'cp ' + path + ' $(results.%s.path);' % name + '\n'
                mountPath = path.rsplit("/", 1)[0]
                if mountPath not in mounted_paths:
                    volume_mount_step_template.append({'name': name, 'mountPath': path.rsplit("/", 1)[0]})
                    volume_template.append({'name': name, 'emptyDir': {}})
                    mounted_paths.append(mountPath)
        if mounted_paths:
>>>>>>> ebe05e3a
            copy_results_step['script'] = literal_str(copy_results_step['script'])
            template['spec']['steps'].append(copy_results_step)
        if volume_mount_step_template:
            template['spec']['stepTemplate'] = {}
            template['spec']['stepTemplate']['volumeMounts'] = volume_mount_step_template
            template['spec']['volumes'] = volume_template
        if copy_artifacts_step:
            copy_artifacts_step['script'] = literal_str(copy_artifacts_step['script'])
            template['spec']['steps'].append(copy_artifacts_step)

    # **********************************************************
    #  NOTE: the following features are still under development
    # **********************************************************

    # metadata
    if processed_op.pod_annotations or processed_op.pod_labels:
        template.setdefault('metadata', {})  # Tekton change, don't wipe out existing metadata
        if processed_op.pod_annotations:
            template['metadata']['annotations'] = processed_op.pod_annotations
        if processed_op.pod_labels:
            template['metadata']['labels'] = processed_op.pod_labels

    # sidecars
    if processed_op.sidecars:
        template['spec']['sidecars'] = processed_op.sidecars

    # volumes
    if processed_op.volumes:
        template['spec']['volumes'] = template['spec'].get('volume', []) + [convert_k8s_obj_to_json(volume) for volume in processed_op.volumes]
        template['spec']['volumes'].sort(key=lambda x: x['name'])

    # Display name
    if processed_op.display_name:
        template.setdefault('metadata', {}).setdefault('annotations', {})['pipelines.kubeflow.org/task_display_name'] = processed_op.display_name

    if isinstance(op, dsl.ContainerOp) and op._metadata:
        import json
        template.setdefault('metadata', {}).setdefault('annotations', {})['pipelines.kubeflow.org/component_spec'] = json.dumps(op._metadata.to_dict(), sort_keys=True)

    return template<|MERGE_RESOLUTION|>--- conflicted
+++ resolved
@@ -217,7 +217,6 @@
     if outputs_dict:
         volume_mount_step_template = []
         volume_template = []
-<<<<<<< HEAD
         mounted_param_paths = []
         replaced_param_list = []
         if outputs_dict.get('parameters'):
@@ -329,43 +328,6 @@
                         volume_template.append({'name': artifact['name'], 'emptyDir': {}})
                         mounted_artifact_paths.append(artifact['path'].rsplit("/", 1)[0])
         if mounted_param_paths:
-=======
-        mounted_paths = []
-        for name, path in param_outputs.items():
-            name = name.replace('_', '-')  # replace '_' to '-' since tekton results doesn't support underscore
-            template['spec']['results'].append({
-                'name': name,
-                'description': path
-            })
-            # replace all occurrences of the output file path with the Tekton output parameter expression
-            need_copy_step = True
-            for s in template['spec']['steps']:
-                if 'command' in s:
-                    commands = []
-                    for c in s['command']:
-                        if path in c:
-                            c = c.replace(path, '$(results.%s.path)' % name)
-                            need_copy_step = False
-                        commands.append(c)
-                    s['command'] = commands
-                if 'args' in s:
-                    args = []
-                    for a in s['args']:
-                        if path in a:
-                            a = a.replace(path, '$(results.%s.path)' % name)
-                            need_copy_step = False
-                        args.append(a)
-                    s['args'] = args
-            # If file output path cannot be found/replaced, use emptyDir to copy it to the tekton/results path
-            if need_copy_step:
-                copy_results_step['script'] = copy_results_step['script'] + 'cp ' + path + ' $(results.%s.path);' % name + '\n'
-                mountPath = path.rsplit("/", 1)[0]
-                if mountPath not in mounted_paths:
-                    volume_mount_step_template.append({'name': name, 'mountPath': path.rsplit("/", 1)[0]})
-                    volume_template.append({'name': name, 'emptyDir': {}})
-                    mounted_paths.append(mountPath)
-        if mounted_paths:
->>>>>>> ebe05e3a
             copy_results_step['script'] = literal_str(copy_results_step['script'])
             template['spec']['steps'].append(copy_results_step)
         if volume_mount_step_template:
