--- conflicted
+++ resolved
@@ -1,4 +1,4 @@
-# Copyright 2020 kubeflow.org
+# Copyright 2021 kubeflow.org
 #
 # Licensed under the Apache License, Version 2.0 (the "License");
 # you may not use this file except in compliance with the License.
@@ -58,11 +58,7 @@
       - name: my-out-cop0-out
         value: $(tasks.my-out-cop0.results.out)
       runAfter:
-<<<<<<< HEAD
-      - for-loop-for-loop-00000001-1
-=======
       - for-loop-1
->>>>>>> df59ee40
       taskSpec:
         params:
         - name: my-out-cop0-out
@@ -75,11 +71,7 @@
           image: library/bash:4.4.23
           name: main
       timeout: 0s
-<<<<<<< HEAD
-    - name: for-loop-for-loop-00000001-1
-=======
     - name: for-loop-1
->>>>>>> df59ee40
       params:
       - name: loopidy_doop-loop-item
         value: $(params.loopidy_doop)
@@ -88,9 +80,5 @@
       taskRef:
         apiVersion: custom.tekton.dev/v1alpha1
         kind: PipelineLoop
-<<<<<<< HEAD
-        name: for-loop-for-loop-00000001-1
-=======
         name: for-loop-1
->>>>>>> df59ee40
   timeout: 0s