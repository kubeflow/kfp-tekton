# Copyright 2021 kubeflow.org
#
# Licensed under the Apache License, Version 2.0 (the "License");
# you may not use this file except in compliance with the License.
# You may obtain a copy of the License at
#
#      http://www.apache.org/licenses/LICENSE-2.0
#
# Unless required by applicable law or agreed to in writing, software
# distributed under the License is distributed on an "AS IS" BASIS,
# WITHOUT WARRANTIES OR CONDITIONS OF ANY KIND, either express or implied.
# See the License for the specific language governing permissions and
# limitations under the License.

apiVersion: tekton.dev/v1beta1
kind: PipelineRun
metadata:
  name: big-data-passing
  annotations:
    tekton.dev/output_artifacts: '{"gen-params": [{"key": "artifacts/$PIPELINERUN/gen-params/Output.tgz",
      "name": "gen-params-Output", "path": "/tmp/outputs/Output/data"}], "repeat-line":
      [{"key": "artifacts/$PIPELINERUN/repeat-line/output_text.tgz", "name": "repeat-line-output_text",
      "path": "/tmp/outputs/output_text/data"}], "split-text-lines": [{"key": "artifacts/$PIPELINERUN/split-text-lines/even_lines.tgz",
      "name": "split-text-lines-even_lines", "path": "/tmp/outputs/even_lines/data"},
      {"key": "artifacts/$PIPELINERUN/split-text-lines/odd_lines.tgz", "name": "split-text-lines-odd_lines",
      "path": "/tmp/outputs/odd_lines/data"}], "sum-numbers": [{"key": "artifacts/$PIPELINERUN/sum-numbers/Output.tgz",
      "name": "sum-numbers-Output", "path": "/tmp/outputs/Output/data"}], "write-numbers":
      [{"key": "artifacts/$PIPELINERUN/write-numbers/numbers.tgz", "name": "write-numbers-numbers",
      "path": "/tmp/outputs/numbers/data"}]}'
    tekton.dev/input_artifacts: '{"print-params": [{"name": "gen-params-Output", "parent_task":
      "gen-params"}], "print-text": [{"name": "repeat-line-output_text", "parent_task":
      "repeat-line"}], "print-text-2": [{"name": "split-text-lines-odd_lines", "parent_task":
      "split-text-lines"}], "print-text-3": [{"name": "split-text-lines-even_lines",
      "parent_task": "split-text-lines"}], "print-text-4": [{"name": "write-numbers-numbers",
      "parent_task": "write-numbers"}], "print-text-5": [{"name": "sum-numbers-Output",
      "parent_task": "sum-numbers"}], "sum-numbers": [{"name": "write-numbers-numbers",
      "parent_task": "write-numbers"}]}'
    tekton.dev/artifact_bucket: mlpipeline
    tekton.dev/artifact_endpoint: minio-service.kubeflow:9000
    tekton.dev/artifact_endpoint_scheme: http://
    tekton.dev/artifact_items: '{"gen-params": [["Output", "$(results.output.path)"]],
      "print-params": [], "print-text": [], "print-text-2": [], "print-text-3": [],
      "print-text-4": [], "print-text-5": [], "repeat-line": [["output_text", "$(workspaces.repeat-line.path)/artifacts/$ORIG_PR_NAME/$(context.taskRun.name)/output_text"]],
      "split-text-lines": [["even_lines", "$(workspaces.split-text-lines.path)/artifacts/$ORIG_PR_NAME/$(context.taskRun.name)/even_lines"],
      ["odd_lines", "$(workspaces.split-text-lines.path)/artifacts/$ORIG_PR_NAME/$(context.taskRun.name)/odd_lines"]],
      "sum-numbers": [["Output", "$(workspaces.sum-numbers.path)/artifacts/$ORIG_PR_NAME/$(context.taskRun.name)/Output"]],
      "write-numbers": [["numbers", "$(workspaces.write-numbers.path)/artifacts/$ORIG_PR_NAME/$(context.taskRun.name)/numbers"]]}'
    sidecar.istio.io/inject: "false"
    pipelines.kubeflow.org/big_data_passing_format: $(workspaces.$TASK_NAME.path)/artifacts/$ORIG_PR_NAME/$TASKRUN_NAME/$TASK_PARAM_NAME
    pipelines.kubeflow.org/pipeline_spec: '{"name": "Big data passing"}'
spec:
  pipelineSpec:
    tasks:
    - name: repeat-line
      taskSpec:
        steps:
        - name: main
          args:
          - --line
          - Hello
          - --count
          - '5000'
          - --output-text
          - $(workspaces.repeat-line.path)/artifacts/$ORIG_PR_NAME/$(context.taskRun.name)/output_text
          command:
          - sh
          - -ec
          - |
            program_path=$(mktemp)
            printf "%s" "$0" > "$program_path"
            python3 -u "$program_path" "$@"
          - |
            def _make_parent_dirs_and_return_path(file_path: str):
                import os
                os.makedirs(os.path.dirname(file_path), exist_ok=True)
                return file_path

            def repeat_line(line, output_text_path, count = 10):
                '''Repeat the line specified number of times'''
                with open(output_text_path, 'w') as writer:
                    for i in range(count):
                        writer.write(line + '\n')

            import argparse
            _parser = argparse.ArgumentParser(prog='Repeat line', description='Repeat the line specified number of times')
            _parser.add_argument("--line", dest="line", type=str, required=True, default=argparse.SUPPRESS)
            _parser.add_argument("--count", dest="count", type=int, required=False, default=argparse.SUPPRESS)
            _parser.add_argument("--output-text", dest="output_text_path", type=_make_parent_dirs_and_return_path, required=True, default=argparse.SUPPRESS)
            _parsed_args = vars(_parser.parse_args())

            _outputs = repeat_line(**_parsed_args)
          image: python:3.7
          env:
          - name: ORIG_PR_NAME
            valueFrom:
              fieldRef:
                fieldPath: metadata.labels['custom.tekton.dev/originalPipelineRun']
        - image: busybox
          name: output-taskrun-name
          script: |
            #!/bin/sh
            set -exo pipefail
            echo -n "$(context.taskRun.name)" > $(results.taskrun-name.path)
        - image: busybox
          name: copy-results-artifacts
          script: |
            #!/bin/sh
            set -exo pipefail
            TOTAL_SIZE=0
            ARTIFACT_SIZE=`wc -c $(workspaces.repeat-line.path)/artifacts/$ORIG_PR_NAME/$(context.taskRun.name)/output_text | awk '{print $1}'`
            TOTAL_SIZE=$( expr $TOTAL_SIZE + $ARTIFACT_SIZE)
            touch $(results.output-text.path)
            if [[ $TOTAL_SIZE -lt 3072 ]]; then
              cp $(workspaces.repeat-line.path)/artifacts/$ORIG_PR_NAME/$(context.taskRun.name)/output_text $(results.output-text.path)
            fi
          onError: continue
          env:
          - name: ORIG_PR_NAME
            valueFrom:
              fieldRef:
                fieldPath: metadata.labels['custom.tekton.dev/originalPipelineRun']
        results:
        - name: output-text
          description: /tmp/outputs/output_text/data
        - name: taskrun-name
        metadata:
          labels:
            pipelines.kubeflow.org/pipelinename: ''
            pipelines.kubeflow.org/generation: ''
            pipelines.kubeflow.org/cache_enabled: "true"
          annotations:
            pipelines.kubeflow.org/component_spec: '{"description": "Repeat the line
              specified number of times", "implementation": {"container": {"args":
              ["--line", {"inputValue": "line"}, {"if": {"cond": {"isPresent": "count"},
              "then": ["--count", {"inputValue": "count"}]}}, "--output-text", {"outputPath":
              "output_text"}], "command": ["sh", "-ec", "program_path=$(mktemp)\nprintf
              \"%s\" \"$0\" > \"$program_path\"\npython3 -u \"$program_path\" \"$@\"\n",
              "def _make_parent_dirs_and_return_path(file_path: str):\n    import
              os\n    os.makedirs(os.path.dirname(file_path), exist_ok=True)\n    return
              file_path\n\ndef repeat_line(line, output_text_path, count = 10):\n    ''''''Repeat
              the line specified number of times''''''\n    with open(output_text_path,
              ''w'') as writer:\n        for i in range(count):\n            writer.write(line
              + ''\\n'')\n\nimport argparse\n_parser = argparse.ArgumentParser(prog=''Repeat
              line'', description=''Repeat the line specified number of times'')\n_parser.add_argument(\"--line\",
              dest=\"line\", type=str, required=True, default=argparse.SUPPRESS)\n_parser.add_argument(\"--count\",
              dest=\"count\", type=int, required=False, default=argparse.SUPPRESS)\n_parser.add_argument(\"--output-text\",
              dest=\"output_text_path\", type=_make_parent_dirs_and_return_path, required=True,
              default=argparse.SUPPRESS)\n_parsed_args = vars(_parser.parse_args())\n\n_outputs
              = repeat_line(**_parsed_args)\n"], "image": "python:3.7"}}, "inputs":
              [{"name": "line", "type": "String"}, {"default": "10", "name": "count",
              "optional": true, "type": "Integer"}], "name": "Repeat line", "outputs":
              [{"name": "output_text", "type": "String"}]}'
            tekton.dev/template: ''
        workspaces:
        - name: repeat-line
<<<<<<< HEAD
      timeout: 0s
      workspaces:
      - name: repeat-line
        workspace: big-data-passing
=======
        params:
        - name: pipelineRun-name
      timeout: 525600m
      workspaces:
      - name: repeat-line
        workspace: big-data-passing
      params:
      - name: pipelineRun-name
        value: $(context.pipelineRun.name)
    - name: print-text
      taskSpec:
        steps:
        - name: main
          args:
          - --text
          - $(workspaces.print-text.path)/artifacts/$(params.pipelineRun-name)/repeat-line/output_text
          command:
          - sh
          - -ec
          - |
            program_path=$(mktemp)
            printf "%s" "$0" > "$program_path"
            python3 -u "$program_path" "$@"
          - |
            def print_text(
                    text_path
            ):  # The "text" input is untyped so that any data can be printed
                '''Print text'''
                with open(text_path, 'r') as reader:
                    for line in reader:
                        print(line, end='')

            import argparse
            _parser = argparse.ArgumentParser(prog='Print text', description='Print text')
            _parser.add_argument("--text", dest="text_path", type=str, required=True, default=argparse.SUPPRESS)
            _parsed_args = vars(_parser.parse_args())

            _outputs = print_text(**_parsed_args)
          image: python:3.7
        metadata:
          labels:
            pipelines.kubeflow.org/pipelinename: ''
            pipelines.kubeflow.org/generation: ''
            pipelines.kubeflow.org/cache_enabled: "true"
          annotations:
            pipelines.kubeflow.org/component_spec: '{"description": "Print text",
              "implementation": {"container": {"args": ["--text", {"inputPath": "text"}],
              "command": ["sh", "-ec", "program_path=$(mktemp)\nprintf \"%s\" \"$0\"
              > \"$program_path\"\npython3 -u \"$program_path\" \"$@\"\n", "def print_text(\n        text_path\n):  #
              The \"text\" input is untyped so that any data can be printed\n    ''''''Print
              text''''''\n    with open(text_path, ''r'') as reader:\n        for
              line in reader:\n            print(line, end='''')\n\nimport argparse\n_parser
              = argparse.ArgumentParser(prog=''Print text'', description=''Print text'')\n_parser.add_argument(\"--text\",
              dest=\"text_path\", type=str, required=True, default=argparse.SUPPRESS)\n_parsed_args
              = vars(_parser.parse_args())\n\n_outputs = print_text(**_parsed_args)\n"],
              "image": "python:3.7"}}, "inputs": [{"name": "text"}], "name": "Print
              text"}'
            tekton.dev/template: ''
        workspaces:
        - name: print-text
        params:
        - name: pipelineRun-name
      timeout: 525600m
      workspaces:
      - name: print-text
        workspace: big-data-passing
      runAfter:
      - repeat-line
      params:
      - name: pipelineRun-name
        value: $(context.pipelineRun.name)
>>>>>>> e50795f1
    - name: split-text-lines
      taskSpec:
        steps:
        - image: busybox
          name: copy-inputs
          script: |
            #!/bin/sh
            set -exo pipefail
            echo -n "one
            two
            three
            four
            five
            six
            seven
            eight
            nine
            ten" > /tmp/inputs/source/data
        - name: main
          args:
          - --source
          - /tmp/inputs/source/data
          - --odd-lines
          - $(workspaces.split-text-lines.path)/artifacts/$ORIG_PR_NAME/$(context.taskRun.name)/odd_lines
          - --even-lines
          - $(workspaces.split-text-lines.path)/artifacts/$ORIG_PR_NAME/$(context.taskRun.name)/even_lines
          command:
          - sh
          - -ec
          - |
            program_path=$(mktemp)
            printf "%s" "$0" > "$program_path"
            python3 -u "$program_path" "$@"
          - |
            def _make_parent_dirs_and_return_path(file_path: str):
                import os
                os.makedirs(os.path.dirname(file_path), exist_ok=True)
                return file_path

            def split_text_lines(source_path,
                                 odd_lines_path,
                                 even_lines_path):
                with open(source_path, 'r') as reader:
                    with open(odd_lines_path, 'w') as odd_writer:
                        with open(even_lines_path, 'w') as even_writer:
                            while True:
                                line = reader.readline()
                                if line == "":
                                    break
                                odd_writer.write(line)
                                line = reader.readline()
                                if line == "":
                                    break
                                even_writer.write(line)

            import argparse
            _parser = argparse.ArgumentParser(prog='Split text lines', description='')
            _parser.add_argument("--source", dest="source_path", type=str, required=True, default=argparse.SUPPRESS)
            _parser.add_argument("--odd-lines", dest="odd_lines_path", type=_make_parent_dirs_and_return_path, required=True, default=argparse.SUPPRESS)
            _parser.add_argument("--even-lines", dest="even_lines_path", type=_make_parent_dirs_and_return_path, required=True, default=argparse.SUPPRESS)
            _parsed_args = vars(_parser.parse_args())

            _outputs = split_text_lines(**_parsed_args)
          image: python:3.7
          env:
          - name: ORIG_PR_NAME
            valueFrom:
              fieldRef:
                fieldPath: metadata.labels['custom.tekton.dev/originalPipelineRun']
        - image: busybox
          name: output-taskrun-name
          script: |
            #!/bin/sh
            set -exo pipefail
            echo -n "$(context.taskRun.name)" > $(results.taskrun-name.path)
        - image: busybox
          name: copy-results-artifacts
          script: |
            #!/bin/sh
            set -exo pipefail
            TOTAL_SIZE=0
            ARTIFACT_SIZE=`wc -c $(workspaces.split-text-lines.path)/artifacts/$ORIG_PR_NAME/$(context.taskRun.name)/odd_lines | awk '{print $1}'`
            TOTAL_SIZE=$( expr $TOTAL_SIZE + $ARTIFACT_SIZE)
            touch $(results.odd-lines.path)
            if [[ $TOTAL_SIZE -lt 3072 ]]; then
              cp $(workspaces.split-text-lines.path)/artifacts/$ORIG_PR_NAME/$(context.taskRun.name)/odd_lines $(results.odd-lines.path)
            fi
            ARTIFACT_SIZE=`wc -c $(workspaces.split-text-lines.path)/artifacts/$ORIG_PR_NAME/$(context.taskRun.name)/even_lines | awk '{print $1}'`
            TOTAL_SIZE=$( expr $TOTAL_SIZE + $ARTIFACT_SIZE)
            touch $(results.even-lines.path)
            if [[ $TOTAL_SIZE -lt 3072 ]]; then
              cp $(workspaces.split-text-lines.path)/artifacts/$ORIG_PR_NAME/$(context.taskRun.name)/even_lines $(results.even-lines.path)
            fi
          onError: continue
          env:
          - name: ORIG_PR_NAME
            valueFrom:
              fieldRef:
                fieldPath: metadata.labels['custom.tekton.dev/originalPipelineRun']
        results:
        - name: odd-lines
          description: /tmp/outputs/odd_lines/data
        - name: even-lines
          description: /tmp/outputs/even_lines/data
        - name: taskrun-name
        metadata:
          labels:
            pipelines.kubeflow.org/pipelinename: ''
            pipelines.kubeflow.org/generation: ''
            pipelines.kubeflow.org/cache_enabled: "true"
          annotations:
            pipelines.kubeflow.org/component_spec: '{"implementation": {"container":
              {"args": ["--source", {"inputPath": "source"}, "--odd-lines", {"outputPath":
              "odd_lines"}, "--even-lines", {"outputPath": "even_lines"}], "command":
              ["sh", "-ec", "program_path=$(mktemp)\nprintf \"%s\" \"$0\" > \"$program_path\"\npython3
              -u \"$program_path\" \"$@\"\n", "def _make_parent_dirs_and_return_path(file_path:
              str):\n    import os\n    os.makedirs(os.path.dirname(file_path), exist_ok=True)\n    return
              file_path\n\ndef split_text_lines(source_path,\n                     odd_lines_path,\n                     even_lines_path):\n    with
              open(source_path, ''r'') as reader:\n        with open(odd_lines_path,
              ''w'') as odd_writer:\n            with open(even_lines_path, ''w'')
              as even_writer:\n                while True:\n                    line
              = reader.readline()\n                    if line == \"\":\n                        break\n                    odd_writer.write(line)\n                    line
              = reader.readline()\n                    if line == \"\":\n                        break\n                    even_writer.write(line)\n\nimport
              argparse\n_parser = argparse.ArgumentParser(prog=''Split text lines'',
              description='''')\n_parser.add_argument(\"--source\", dest=\"source_path\",
              type=str, required=True, default=argparse.SUPPRESS)\n_parser.add_argument(\"--odd-lines\",
              dest=\"odd_lines_path\", type=_make_parent_dirs_and_return_path, required=True,
              default=argparse.SUPPRESS)\n_parser.add_argument(\"--even-lines\", dest=\"even_lines_path\",
              type=_make_parent_dirs_and_return_path, required=True, default=argparse.SUPPRESS)\n_parsed_args
              = vars(_parser.parse_args())\n\n_outputs = split_text_lines(**_parsed_args)\n"],
              "image": "python:3.7"}}, "inputs": [{"name": "source", "type": "String"}],
              "name": "Split text lines", "outputs": [{"name": "odd_lines", "type":
              "String"}, {"name": "even_lines", "type": "String"}]}'
            tekton.dev/template: ''
        workspaces:
        - name: split-text-lines
        stepTemplate:
          volumeMounts:
          - name: source
            mountPath: /tmp/inputs/source
        volumes:
        - name: source
          emptyDir: {}
<<<<<<< HEAD
      timeout: 0s
=======
        params:
        - name: pipelineRun-name
      timeout: 525600m
>>>>>>> e50795f1
      workspaces:
      - name: split-text-lines
        workspace: big-data-passing
    - name: print-text-2
      params:
      - name: split-text-lines-trname
        value: $(tasks.split-text-lines.results.taskrun-name)
      taskSpec:
        steps:
        - name: main
          args:
          - --text
          - $(workspaces.print-text-2.path)/artifacts/$ORIG_PR_NAME/$(params.split-text-lines-trname)/odd_lines
          command:
          - sh
          - -ec
          - |
            program_path=$(mktemp)
            printf "%s" "$0" > "$program_path"
            python3 -u "$program_path" "$@"
          - |
            def print_text(
                    text_path
            ):  # The "text" input is untyped so that any data can be printed
                '''Print text'''
                with open(text_path, 'r') as reader:
                    for line in reader:
                        print(line, end='')

            import argparse
            _parser = argparse.ArgumentParser(prog='Print text', description='Print text')
            _parser.add_argument("--text", dest="text_path", type=str, required=True, default=argparse.SUPPRESS)
            _parsed_args = vars(_parser.parse_args())

            _outputs = print_text(**_parsed_args)
          image: python:3.7
          env:
          - name: ORIG_PR_NAME
            valueFrom:
              fieldRef:
                fieldPath: metadata.labels['custom.tekton.dev/originalPipelineRun']
        params:
        - name: split-text-lines-trname
        metadata:
          labels:
            pipelines.kubeflow.org/pipelinename: ''
            pipelines.kubeflow.org/generation: ''
            pipelines.kubeflow.org/cache_enabled: "true"
          annotations:
            pipelines.kubeflow.org/component_spec: '{"description": "Print text",
              "implementation": {"container": {"args": ["--text", {"inputPath": "text"}],
              "command": ["sh", "-ec", "program_path=$(mktemp)\nprintf \"%s\" \"$0\"
              > \"$program_path\"\npython3 -u \"$program_path\" \"$@\"\n", "def print_text(\n        text_path\n):  #
              The \"text\" input is untyped so that any data can be printed\n    ''''''Print
              text''''''\n    with open(text_path, ''r'') as reader:\n        for
              line in reader:\n            print(line, end='''')\n\nimport argparse\n_parser
              = argparse.ArgumentParser(prog=''Print text'', description=''Print text'')\n_parser.add_argument(\"--text\",
              dest=\"text_path\", type=str, required=True, default=argparse.SUPPRESS)\n_parsed_args
              = vars(_parser.parse_args())\n\n_outputs = print_text(**_parsed_args)\n"],
              "image": "python:3.7"}}, "inputs": [{"name": "text"}], "name": "Print
              text"}'
            tekton.dev/template: ''
        workspaces:
        - name: print-text-2
<<<<<<< HEAD
      timeout: 0s
=======
        params:
        - name: pipelineRun-name
      timeout: 525600m
>>>>>>> e50795f1
      workspaces:
      - name: print-text-2
        workspace: big-data-passing
      runAfter:
      - split-text-lines
    - name: print-text-3
      params:
      - name: split-text-lines-trname
        value: $(tasks.split-text-lines.results.taskrun-name)
      taskSpec:
        steps:
        - name: main
          args:
          - --text
          - $(workspaces.print-text-3.path)/artifacts/$ORIG_PR_NAME/$(params.split-text-lines-trname)/even_lines
          command:
          - sh
          - -ec
          - |
            program_path=$(mktemp)
            printf "%s" "$0" > "$program_path"
            python3 -u "$program_path" "$@"
          - |
            def print_text(
                    text_path
            ):  # The "text" input is untyped so that any data can be printed
                '''Print text'''
                with open(text_path, 'r') as reader:
                    for line in reader:
                        print(line, end='')

            import argparse
            _parser = argparse.ArgumentParser(prog='Print text', description='Print text')
            _parser.add_argument("--text", dest="text_path", type=str, required=True, default=argparse.SUPPRESS)
            _parsed_args = vars(_parser.parse_args())

            _outputs = print_text(**_parsed_args)
          image: python:3.7
          env:
          - name: ORIG_PR_NAME
            valueFrom:
              fieldRef:
                fieldPath: metadata.labels['custom.tekton.dev/originalPipelineRun']
        params:
        - name: split-text-lines-trname
        metadata:
          labels:
            pipelines.kubeflow.org/pipelinename: ''
            pipelines.kubeflow.org/generation: ''
            pipelines.kubeflow.org/cache_enabled: "true"
          annotations:
            pipelines.kubeflow.org/component_spec: '{"description": "Print text",
              "implementation": {"container": {"args": ["--text", {"inputPath": "text"}],
              "command": ["sh", "-ec", "program_path=$(mktemp)\nprintf \"%s\" \"$0\"
              > \"$program_path\"\npython3 -u \"$program_path\" \"$@\"\n", "def print_text(\n        text_path\n):  #
              The \"text\" input is untyped so that any data can be printed\n    ''''''Print
              text''''''\n    with open(text_path, ''r'') as reader:\n        for
              line in reader:\n            print(line, end='''')\n\nimport argparse\n_parser
              = argparse.ArgumentParser(prog=''Print text'', description=''Print text'')\n_parser.add_argument(\"--text\",
              dest=\"text_path\", type=str, required=True, default=argparse.SUPPRESS)\n_parsed_args
              = vars(_parser.parse_args())\n\n_outputs = print_text(**_parsed_args)\n"],
              "image": "python:3.7"}}, "inputs": [{"name": "text"}], "name": "Print
              text"}'
            tekton.dev/template: ''
        workspaces:
        - name: print-text-3
<<<<<<< HEAD
      timeout: 0s
=======
        params:
        - name: pipelineRun-name
      timeout: 525600m
>>>>>>> e50795f1
      workspaces:
      - name: print-text-3
        workspace: big-data-passing
      runAfter:
      - split-text-lines
    - name: write-numbers
      taskSpec:
        steps:
        - name: main
          args:
          - --start
          - '0'
          - --count
          - '100000'
          - --numbers
          - $(workspaces.write-numbers.path)/artifacts/$ORIG_PR_NAME/$(context.taskRun.name)/numbers
          command:
          - sh
          - -ec
          - |
            program_path=$(mktemp)
            printf "%s" "$0" > "$program_path"
            python3 -u "$program_path" "$@"
          - |
            def _make_parent_dirs_and_return_path(file_path: str):
                import os
                os.makedirs(os.path.dirname(file_path), exist_ok=True)
                return file_path

            def write_numbers(
                    numbers_path, start = 0, count = 10):
                with open(numbers_path, 'w') as writer:
                    for i in range(start, count):
                        writer.write(str(i) + '\n')

            import argparse
            _parser = argparse.ArgumentParser(prog='Write numbers', description='')
            _parser.add_argument("--start", dest="start", type=int, required=False, default=argparse.SUPPRESS)
            _parser.add_argument("--count", dest="count", type=int, required=False, default=argparse.SUPPRESS)
            _parser.add_argument("--numbers", dest="numbers_path", type=_make_parent_dirs_and_return_path, required=True, default=argparse.SUPPRESS)
            _parsed_args = vars(_parser.parse_args())

            _outputs = write_numbers(**_parsed_args)
          image: python:3.7
          env:
          - name: ORIG_PR_NAME
            valueFrom:
              fieldRef:
                fieldPath: metadata.labels['custom.tekton.dev/originalPipelineRun']
        - image: busybox
          name: output-taskrun-name
          script: |
            #!/bin/sh
            set -exo pipefail
            echo -n "$(context.taskRun.name)" > $(results.taskrun-name.path)
        - image: busybox
          name: copy-results-artifacts
          script: |
            #!/bin/sh
            set -exo pipefail
            TOTAL_SIZE=0
            ARTIFACT_SIZE=`wc -c $(workspaces.write-numbers.path)/artifacts/$ORIG_PR_NAME/$(context.taskRun.name)/numbers | awk '{print $1}'`
            TOTAL_SIZE=$( expr $TOTAL_SIZE + $ARTIFACT_SIZE)
            touch $(results.numbers.path)
            if [[ $TOTAL_SIZE -lt 3072 ]]; then
              cp $(workspaces.write-numbers.path)/artifacts/$ORIG_PR_NAME/$(context.taskRun.name)/numbers $(results.numbers.path)
            fi
          onError: continue
          env:
          - name: ORIG_PR_NAME
            valueFrom:
              fieldRef:
                fieldPath: metadata.labels['custom.tekton.dev/originalPipelineRun']
        results:
        - name: numbers
          description: /tmp/outputs/numbers/data
        - name: taskrun-name
        metadata:
          labels:
            pipelines.kubeflow.org/pipelinename: ''
            pipelines.kubeflow.org/generation: ''
            pipelines.kubeflow.org/cache_enabled: "true"
          annotations:
            pipelines.kubeflow.org/component_spec: '{"implementation": {"container":
              {"args": [{"if": {"cond": {"isPresent": "start"}, "then": ["--start",
              {"inputValue": "start"}]}}, {"if": {"cond": {"isPresent": "count"},
              "then": ["--count", {"inputValue": "count"}]}}, "--numbers", {"outputPath":
              "numbers"}], "command": ["sh", "-ec", "program_path=$(mktemp)\nprintf
              \"%s\" \"$0\" > \"$program_path\"\npython3 -u \"$program_path\" \"$@\"\n",
              "def _make_parent_dirs_and_return_path(file_path: str):\n    import
              os\n    os.makedirs(os.path.dirname(file_path), exist_ok=True)\n    return
              file_path\n\ndef write_numbers(\n        numbers_path, start = 0, count
              = 10):\n    with open(numbers_path, ''w'') as writer:\n        for i
              in range(start, count):\n            writer.write(str(i) + ''\\n'')\n\nimport
              argparse\n_parser = argparse.ArgumentParser(prog=''Write numbers'',
              description='''')\n_parser.add_argument(\"--start\", dest=\"start\",
              type=int, required=False, default=argparse.SUPPRESS)\n_parser.add_argument(\"--count\",
              dest=\"count\", type=int, required=False, default=argparse.SUPPRESS)\n_parser.add_argument(\"--numbers\",
              dest=\"numbers_path\", type=_make_parent_dirs_and_return_path, required=True,
              default=argparse.SUPPRESS)\n_parsed_args = vars(_parser.parse_args())\n\n_outputs
              = write_numbers(**_parsed_args)\n"], "image": "python:3.7"}}, "inputs":
              [{"default": "0", "name": "start", "optional": true, "type": "Integer"},
              {"default": "10", "name": "count", "optional": true, "type": "Integer"}],
              "name": "Write numbers", "outputs": [{"name": "numbers", "type": "String"}]}'
            tekton.dev/template: ''
        workspaces:
        - name: write-numbers
<<<<<<< HEAD
      timeout: 0s
=======
        params:
        - name: pipelineRun-name
      timeout: 525600m
>>>>>>> e50795f1
      workspaces:
      - name: write-numbers
        workspace: big-data-passing
    - name: print-text-4
      params:
      - name: write-numbers-trname
        value: $(tasks.write-numbers.results.taskrun-name)
      taskSpec:
        steps:
        - name: main
          args:
          - --text
          - $(workspaces.print-text-4.path)/artifacts/$ORIG_PR_NAME/$(params.write-numbers-trname)/numbers
          command:
          - sh
          - -ec
          - |
            program_path=$(mktemp)
            printf "%s" "$0" > "$program_path"
            python3 -u "$program_path" "$@"
          - |
            def print_text(
                    text_path
            ):  # The "text" input is untyped so that any data can be printed
                '''Print text'''
                with open(text_path, 'r') as reader:
                    for line in reader:
                        print(line, end='')

            import argparse
            _parser = argparse.ArgumentParser(prog='Print text', description='Print text')
            _parser.add_argument("--text", dest="text_path", type=str, required=True, default=argparse.SUPPRESS)
            _parsed_args = vars(_parser.parse_args())

            _outputs = print_text(**_parsed_args)
          image: python:3.7
          env:
          - name: ORIG_PR_NAME
            valueFrom:
              fieldRef:
                fieldPath: metadata.labels['custom.tekton.dev/originalPipelineRun']
        params:
        - name: write-numbers-trname
        metadata:
          labels:
            pipelines.kubeflow.org/pipelinename: ''
            pipelines.kubeflow.org/generation: ''
            pipelines.kubeflow.org/cache_enabled: "true"
          annotations:
            pipelines.kubeflow.org/component_spec: '{"description": "Print text",
              "implementation": {"container": {"args": ["--text", {"inputPath": "text"}],
              "command": ["sh", "-ec", "program_path=$(mktemp)\nprintf \"%s\" \"$0\"
              > \"$program_path\"\npython3 -u \"$program_path\" \"$@\"\n", "def print_text(\n        text_path\n):  #
              The \"text\" input is untyped so that any data can be printed\n    ''''''Print
              text''''''\n    with open(text_path, ''r'') as reader:\n        for
              line in reader:\n            print(line, end='''')\n\nimport argparse\n_parser
              = argparse.ArgumentParser(prog=''Print text'', description=''Print text'')\n_parser.add_argument(\"--text\",
              dest=\"text_path\", type=str, required=True, default=argparse.SUPPRESS)\n_parsed_args
              = vars(_parser.parse_args())\n\n_outputs = print_text(**_parsed_args)\n"],
              "image": "python:3.7"}}, "inputs": [{"name": "text"}], "name": "Print
              text"}'
            tekton.dev/template: ''
        workspaces:
        - name: print-text-4
<<<<<<< HEAD
      timeout: 0s
=======
        params:
        - name: pipelineRun-name
      timeout: 525600m
>>>>>>> e50795f1
      workspaces:
      - name: print-text-4
        workspace: big-data-passing
      runAfter:
      - write-numbers
    - name: sum-numbers
      params:
      - name: write-numbers-trname
        value: $(tasks.write-numbers.results.taskrun-name)
      taskSpec:
        steps:
        - name: main
          args:
          - --numbers
          - $(workspaces.sum-numbers.path)/artifacts/$ORIG_PR_NAME/$(params.write-numbers-trname)/numbers
          - '----output-paths'
          - $(workspaces.sum-numbers.path)/artifacts/$ORIG_PR_NAME/$(context.taskRun.name)/Output
          command:
          - sh
          - -ec
          - |
            program_path=$(mktemp)
            printf "%s" "$0" > "$program_path"
            python3 -u "$program_path" "$@"
          - |
            def sum_numbers(numbers_path):
                sum = 0
                with open(numbers_path, 'r') as reader:
                    for line in reader:
                        sum = sum + int(line)
                return sum

            def _serialize_int(int_value: int) -> str:
                if isinstance(int_value, str):
                    return int_value
                if not isinstance(int_value, int):
                    raise TypeError('Value "{}" has type "{}" instead of int.'.format(str(int_value), str(type(int_value))))
                return str(int_value)

            import argparse
            _parser = argparse.ArgumentParser(prog='Sum numbers', description='')
            _parser.add_argument("--numbers", dest="numbers_path", type=str, required=True, default=argparse.SUPPRESS)
            _parser.add_argument("----output-paths", dest="_output_paths", type=str, nargs=1)
            _parsed_args = vars(_parser.parse_args())
            _output_files = _parsed_args.pop("_output_paths", [])

            _outputs = sum_numbers(**_parsed_args)

            _outputs = [_outputs]

            _output_serializers = [
                _serialize_int,

            ]

            import os
            for idx, output_file in enumerate(_output_files):
                try:
                    os.makedirs(os.path.dirname(output_file))
                except OSError:
                    pass
                with open(output_file, 'w') as f:
                    f.write(_output_serializers[idx](_outputs[idx]))
          image: python:3.7
          env:
          - name: ORIG_PR_NAME
            valueFrom:
              fieldRef:
                fieldPath: metadata.labels['custom.tekton.dev/originalPipelineRun']
        - image: busybox
          name: output-taskrun-name
          script: |
            #!/bin/sh
            set -exo pipefail
            echo -n "$(context.taskRun.name)" > $(results.taskrun-name.path)
        - image: busybox
          name: copy-results-artifacts
          script: |
            #!/bin/sh
            set -exo pipefail
            TOTAL_SIZE=0
            ARTIFACT_SIZE=`wc -c $(workspaces.sum-numbers.path)/artifacts/$ORIG_PR_NAME/$(context.taskRun.name)/Output | awk '{print $1}'`
            TOTAL_SIZE=$( expr $TOTAL_SIZE + $ARTIFACT_SIZE)
            touch $(results.output.path)
            if [[ $TOTAL_SIZE -lt 3072 ]]; then
              cp $(workspaces.sum-numbers.path)/artifacts/$ORIG_PR_NAME/$(context.taskRun.name)/Output $(results.output.path)
            fi
          onError: continue
          env:
          - name: ORIG_PR_NAME
            valueFrom:
              fieldRef:
                fieldPath: metadata.labels['custom.tekton.dev/originalPipelineRun']
        params:
        - name: write-numbers-trname
        results:
        - name: output
          description: /tmp/outputs/Output/data
        - name: taskrun-name
        metadata:
          labels:
            pipelines.kubeflow.org/pipelinename: ''
            pipelines.kubeflow.org/generation: ''
            pipelines.kubeflow.org/cache_enabled: "true"
          annotations:
            pipelines.kubeflow.org/component_spec: '{"implementation": {"container":
              {"args": ["--numbers", {"inputPath": "numbers"}, "----output-paths",
              {"outputPath": "Output"}], "command": ["sh", "-ec", "program_path=$(mktemp)\nprintf
              \"%s\" \"$0\" > \"$program_path\"\npython3 -u \"$program_path\" \"$@\"\n",
              "def sum_numbers(numbers_path):\n    sum = 0\n    with open(numbers_path,
              ''r'') as reader:\n        for line in reader:\n            sum = sum
              + int(line)\n    return sum\n\ndef _serialize_int(int_value: int) ->
              str:\n    if isinstance(int_value, str):\n        return int_value\n    if
              not isinstance(int_value, int):\n        raise TypeError(''Value \"{}\"
              has type \"{}\" instead of int.''.format(str(int_value), str(type(int_value))))\n    return
              str(int_value)\n\nimport argparse\n_parser = argparse.ArgumentParser(prog=''Sum
              numbers'', description='''')\n_parser.add_argument(\"--numbers\", dest=\"numbers_path\",
              type=str, required=True, default=argparse.SUPPRESS)\n_parser.add_argument(\"----output-paths\",
              dest=\"_output_paths\", type=str, nargs=1)\n_parsed_args = vars(_parser.parse_args())\n_output_files
              = _parsed_args.pop(\"_output_paths\", [])\n\n_outputs = sum_numbers(**_parsed_args)\n\n_outputs
              = [_outputs]\n\n_output_serializers = [\n    _serialize_int,\n\n]\n\nimport
              os\nfor idx, output_file in enumerate(_output_files):\n    try:\n        os.makedirs(os.path.dirname(output_file))\n    except
              OSError:\n        pass\n    with open(output_file, ''w'') as f:\n        f.write(_output_serializers[idx](_outputs[idx]))\n"],
              "image": "python:3.7"}}, "inputs": [{"name": "numbers", "type": "String"}],
              "name": "Sum numbers", "outputs": [{"name": "Output", "type": "Integer"}]}'
            tekton.dev/template: ''
        workspaces:
        - name: sum-numbers
<<<<<<< HEAD
      timeout: 0s
=======
        params:
        - name: pipelineRun-name
      timeout: 525600m
>>>>>>> e50795f1
      workspaces:
      - name: sum-numbers
        workspace: big-data-passing
      runAfter:
      - write-numbers
    - name: print-text-5
      params:
      - name: sum-numbers-trname
        value: $(tasks.sum-numbers.results.taskrun-name)
      taskSpec:
        steps:
        - name: main
          args:
          - --text
          - $(workspaces.print-text-5.path)/artifacts/$ORIG_PR_NAME/$(params.sum-numbers-trname)/Output
          command:
          - sh
          - -ec
          - |
            program_path=$(mktemp)
            printf "%s" "$0" > "$program_path"
            python3 -u "$program_path" "$@"
          - |
            def print_text(
                    text_path
            ):  # The "text" input is untyped so that any data can be printed
                '''Print text'''
                with open(text_path, 'r') as reader:
                    for line in reader:
                        print(line, end='')

            import argparse
            _parser = argparse.ArgumentParser(prog='Print text', description='Print text')
            _parser.add_argument("--text", dest="text_path", type=str, required=True, default=argparse.SUPPRESS)
            _parsed_args = vars(_parser.parse_args())

            _outputs = print_text(**_parsed_args)
          image: python:3.7
          env:
          - name: ORIG_PR_NAME
            valueFrom:
              fieldRef:
                fieldPath: metadata.labels['custom.tekton.dev/originalPipelineRun']
        params:
        - name: sum-numbers-trname
        metadata:
          labels:
            pipelines.kubeflow.org/pipelinename: ''
            pipelines.kubeflow.org/generation: ''
            pipelines.kubeflow.org/cache_enabled: "true"
          annotations:
            pipelines.kubeflow.org/component_spec: '{"description": "Print text",
              "implementation": {"container": {"args": ["--text", {"inputPath": "text"}],
              "command": ["sh", "-ec", "program_path=$(mktemp)\nprintf \"%s\" \"$0\"
              > \"$program_path\"\npython3 -u \"$program_path\" \"$@\"\n", "def print_text(\n        text_path\n):  #
              The \"text\" input is untyped so that any data can be printed\n    ''''''Print
              text''''''\n    with open(text_path, ''r'') as reader:\n        for
              line in reader:\n            print(line, end='''')\n\nimport argparse\n_parser
              = argparse.ArgumentParser(prog=''Print text'', description=''Print text'')\n_parser.add_argument(\"--text\",
              dest=\"text_path\", type=str, required=True, default=argparse.SUPPRESS)\n_parsed_args
              = vars(_parser.parse_args())\n\n_outputs = print_text(**_parsed_args)\n"],
              "image": "python:3.7"}}, "inputs": [{"name": "text"}], "name": "Print
              text"}'
            tekton.dev/template: ''
        workspaces:
        - name: print-text-5
<<<<<<< HEAD
      timeout: 0s
=======
        params:
        - name: pipelineRun-name
      timeout: 525600m
>>>>>>> e50795f1
      workspaces:
      - name: print-text-5
        workspace: big-data-passing
      runAfter:
      - sum-numbers
    - name: gen-params
      taskSpec:
        steps:
        - name: main
          args:
          - '----output-paths'
          - $(results.output.path)
          command:
          - sh
          - -ec
          - |
            program_path=$(mktemp)
            printf "%s" "$0" > "$program_path"
            python3 -u "$program_path" "$@"
          - |
            def gen_params():
                import random
                num = random.randint(0, 9)
                return num

            def _serialize_int(int_value: int) -> str:
                if isinstance(int_value, str):
                    return int_value
                if not isinstance(int_value, int):
                    raise TypeError('Value "{}" has type "{}" instead of int.'.format(str(int_value), str(type(int_value))))
                return str(int_value)

            import argparse
            _parser = argparse.ArgumentParser(prog='Gen params', description='')
            _parser.add_argument("----output-paths", dest="_output_paths", type=str, nargs=1)
            _parsed_args = vars(_parser.parse_args())
            _output_files = _parsed_args.pop("_output_paths", [])

            _outputs = gen_params(**_parsed_args)

            _outputs = [_outputs]

            _output_serializers = [
                _serialize_int,

            ]

            import os
            for idx, output_file in enumerate(_output_files):
                try:
                    os.makedirs(os.path.dirname(output_file))
                except OSError:
                    pass
                with open(output_file, 'w') as f:
                    f.write(_output_serializers[idx](_outputs[idx]))
          image: python:3.7
        results:
        - name: output
          description: /tmp/outputs/Output/data
        metadata:
          labels:
            pipelines.kubeflow.org/pipelinename: ''
            pipelines.kubeflow.org/generation: ''
            pipelines.kubeflow.org/cache_enabled: "true"
          annotations:
            pipelines.kubeflow.org/component_spec: '{"implementation": {"container":
              {"args": ["----output-paths", {"outputPath": "Output"}], "command":
              ["sh", "-ec", "program_path=$(mktemp)\nprintf \"%s\" \"$0\" > \"$program_path\"\npython3
              -u \"$program_path\" \"$@\"\n", "def gen_params():\n    import random\n    num
              = random.randint(0, 9)\n    return num\n\ndef _serialize_int(int_value:
              int) -> str:\n    if isinstance(int_value, str):\n        return int_value\n    if
              not isinstance(int_value, int):\n        raise TypeError(''Value \"{}\"
              has type \"{}\" instead of int.''.format(str(int_value), str(type(int_value))))\n    return
              str(int_value)\n\nimport argparse\n_parser = argparse.ArgumentParser(prog=''Gen
              params'', description='''')\n_parser.add_argument(\"----output-paths\",
              dest=\"_output_paths\", type=str, nargs=1)\n_parsed_args = vars(_parser.parse_args())\n_output_files
              = _parsed_args.pop(\"_output_paths\", [])\n\n_outputs = gen_params(**_parsed_args)\n\n_outputs
              = [_outputs]\n\n_output_serializers = [\n    _serialize_int,\n\n]\n\nimport
              os\nfor idx, output_file in enumerate(_output_files):\n    try:\n        os.makedirs(os.path.dirname(output_file))\n    except
              OSError:\n        pass\n    with open(output_file, ''w'') as f:\n        f.write(_output_serializers[idx](_outputs[idx]))\n"],
              "image": "python:3.7"}}, "name": "Gen params", "outputs": [{"name":
              "Output", "type": "Integer"}]}'
            tekton.dev/template: ''
      timeout: 525600m
    - name: print-params
      params:
      - name: gen-params-Output
        value: $(tasks.gen-params.results.output)
      taskSpec:
        steps:
        - name: main
          args:
          - --numbers-parm
          - $(inputs.params.gen-params-Output)
          command:
          - sh
          - -ec
          - |
            program_path=$(mktemp)
            printf "%s" "$0" > "$program_path"
            python3 -u "$program_path" "$@"
          - |
            def print_params(numbers_parm):
                print("The result number is: %d" % numbers_parm)

            import argparse
            _parser = argparse.ArgumentParser(prog='Print params', description='')
            _parser.add_argument("--numbers-parm", dest="numbers_parm", type=int, required=True, default=argparse.SUPPRESS)
            _parsed_args = vars(_parser.parse_args())

            _outputs = print_params(**_parsed_args)
          image: python:3.7
        params:
        - name: gen-params-Output
        metadata:
          labels:
            pipelines.kubeflow.org/pipelinename: ''
            pipelines.kubeflow.org/generation: ''
            pipelines.kubeflow.org/cache_enabled: "true"
          annotations:
            pipelines.kubeflow.org/component_spec: '{"implementation": {"container":
              {"args": ["--numbers-parm", {"inputValue": "numbers_parm"}], "command":
              ["sh", "-ec", "program_path=$(mktemp)\nprintf \"%s\" \"$0\" > \"$program_path\"\npython3
              -u \"$program_path\" \"$@\"\n", "def print_params(numbers_parm):\n    print(\"The
              result number is: %d\" % numbers_parm)\n\nimport argparse\n_parser =
              argparse.ArgumentParser(prog=''Print params'', description='''')\n_parser.add_argument(\"--numbers-parm\",
              dest=\"numbers_parm\", type=int, required=True, default=argparse.SUPPRESS)\n_parsed_args
              = vars(_parser.parse_args())\n\n_outputs = print_params(**_parsed_args)\n"],
              "image": "python:3.7"}}, "inputs": [{"name": "numbers_parm", "type":
              "Integer"}], "name": "Print params"}'
            tekton.dev/template: ''
<<<<<<< HEAD
      timeout: 0s
    - runAfter:
      - repeat-line
      name: big-data-passing-for-loop-2
      params:
      - name: loop-item-param-1
        value: '[1, 2]'
      - name: repeat-line-output_text
        value: $(tasks.repeat-line.results.output-text)
      - name: repeat-line-taskrun-name
        value: $(tasks.repeat-line.results.taskrun-name)
      taskSpec:
        apiVersion: custom.tekton.dev/v1alpha1
        kind: PipelineLoop
        spec:
          pipelineSpec:
            params:
            - name: loop-item-param-1
              type: string
            - name: repeat-line-output_text
              type: string
            - name: repeat-line-taskrun-name
              type: string
            tasks:
            - name: big-data-passing-for-loop-4
              params:
              - name: loop-item-param-3
                value: '[1, 2]'
              - name: repeat-line-output_text
                value: $(params.repeat-line-output_text)
              - name: repeat-line-taskrun-name
                value: $(params.repeat-line-taskrun-name)
              taskSpec:
                apiVersion: custom.tekton.dev/v1alpha1
                kind: PipelineLoop
                spec:
                  pipelineSpec:
                    params:
                    - name: loop-item-param-3
                      type: string
                    - name: repeat-line-output_text
                      type: string
                    - name: repeat-line-taskrun-name
                      type: string
                    tasks:
                    - name: print-text
                      params:
                      - name: repeat-line-trname
                        value: $(params.repeat-line-taskrun-name)
                      taskSpec:
                        steps:
                        - name: main
                          args:
                          - --text
                          - $(workspaces.print-text.path)/artifacts/$ORIG_PR_NAME/$(params.repeat-line-trname)/output_text
                          command:
                          - sh
                          - -ec
                          - |
                            program_path=$(mktemp)
                            printf "%s" "$0" > "$program_path"
                            python3 -u "$program_path" "$@"
                          - |
                            def print_text(
                                    text_path
                            ):  # The "text" input is untyped so that any data can be printed
                                '''Print text'''
                                with open(text_path, 'r') as reader:
                                    for line in reader:
                                        print(line, end='')

                            import argparse
                            _parser = argparse.ArgumentParser(prog='Print text', description='Print text')
                            _parser.add_argument("--text", dest="text_path", type=str, required=True, default=argparse.SUPPRESS)
                            _parsed_args = vars(_parser.parse_args())

                            _outputs = print_text(**_parsed_args)
                          image: python:3.7
                          env:
                          - name: ORIG_PR_NAME
                            valueFrom:
                              fieldRef:
                                fieldPath: metadata.labels['custom.tekton.dev/originalPipelineRun']
                        params:
                        - name: repeat-line-trname
                          type: string
                        metadata:
                          labels:
                            pipelines.kubeflow.org/pipelinename: ''
                            pipelines.kubeflow.org/generation: ''
                            pipelines.kubeflow.org/cache_enabled: "true"
                          annotations:
                            pipelines.kubeflow.org/component_spec: '{"description":
                              "Print text", "implementation": {"container": {"args":
                              ["--text", {"inputPath": "text"}], "command": ["sh",
                              "-ec", "program_path=$(mktemp)\nprintf \"%s\" \"$0\"
                              > \"$program_path\"\npython3 -u \"$program_path\" \"$@\"\n",
                              "def print_text(\n        text_path\n):  # The \"text\"
                              input is untyped so that any data can be printed\n    ''''''Print
                              text''''''\n    with open(text_path, ''r'') as reader:\n        for
                              line in reader:\n            print(line, end='''')\n\nimport
                              argparse\n_parser = argparse.ArgumentParser(prog=''Print
                              text'', description=''Print text'')\n_parser.add_argument(\"--text\",
                              dest=\"text_path\", type=str, required=True, default=argparse.SUPPRESS)\n_parsed_args
                              = vars(_parser.parse_args())\n\n_outputs = print_text(**_parsed_args)\n"],
                              "image": "python:3.7"}}, "inputs": [{"name": "text"}],
                              "name": "Print text"}'
                            tekton.dev/template: ''
                        workspaces:
                        - name: print-text
                      timeout: 0s
                      workspaces:
                      - name: print-text
                        workspace: big-data-passing
                      runAfter: []
                    workspaces:
                    - name: big-data-passing
                  iterateParam: loop-item-param-3
                  workspaces:
                  - name: big-data-passing
                    volumeClaimTemplate:
                      spec:
                        storageClassName: kfp-csi-s3
                        accessModes:
                        - ReadWriteMany
                        resources:
                          requests:
                            storage: 2Gi
            workspaces:
            - name: big-data-passing
          iterateParam: loop-item-param-1
          workspaces:
          - name: big-data-passing
            volumeClaimTemplate:
              spec:
                storageClassName: kfp-csi-s3
                accessModes:
                - ReadWriteMany
                resources:
                  requests:
                    storage: 2Gi
=======
      timeout: 525600m
>>>>>>> e50795f1
    workspaces:
    - name: big-data-passing
  timeout: 525600m
  workspaces:
  - name: big-data-passing
    volumeClaimTemplate:
      spec:
        storageClassName: kfp-csi-s3
        accessModes:
        - ReadWriteMany
        resources:
          requests:
            storage: 2Gi<|MERGE_RESOLUTION|>--- conflicted
+++ resolved
@@ -153,84 +153,10 @@
             tekton.dev/template: ''
         workspaces:
         - name: repeat-line
-<<<<<<< HEAD
-      timeout: 0s
-      workspaces:
-      - name: repeat-line
-        workspace: big-data-passing
-=======
-        params:
-        - name: pipelineRun-name
       timeout: 525600m
       workspaces:
       - name: repeat-line
         workspace: big-data-passing
-      params:
-      - name: pipelineRun-name
-        value: $(context.pipelineRun.name)
-    - name: print-text
-      taskSpec:
-        steps:
-        - name: main
-          args:
-          - --text
-          - $(workspaces.print-text.path)/artifacts/$(params.pipelineRun-name)/repeat-line/output_text
-          command:
-          - sh
-          - -ec
-          - |
-            program_path=$(mktemp)
-            printf "%s" "$0" > "$program_path"
-            python3 -u "$program_path" "$@"
-          - |
-            def print_text(
-                    text_path
-            ):  # The "text" input is untyped so that any data can be printed
-                '''Print text'''
-                with open(text_path, 'r') as reader:
-                    for line in reader:
-                        print(line, end='')
-
-            import argparse
-            _parser = argparse.ArgumentParser(prog='Print text', description='Print text')
-            _parser.add_argument("--text", dest="text_path", type=str, required=True, default=argparse.SUPPRESS)
-            _parsed_args = vars(_parser.parse_args())
-
-            _outputs = print_text(**_parsed_args)
-          image: python:3.7
-        metadata:
-          labels:
-            pipelines.kubeflow.org/pipelinename: ''
-            pipelines.kubeflow.org/generation: ''
-            pipelines.kubeflow.org/cache_enabled: "true"
-          annotations:
-            pipelines.kubeflow.org/component_spec: '{"description": "Print text",
-              "implementation": {"container": {"args": ["--text", {"inputPath": "text"}],
-              "command": ["sh", "-ec", "program_path=$(mktemp)\nprintf \"%s\" \"$0\"
-              > \"$program_path\"\npython3 -u \"$program_path\" \"$@\"\n", "def print_text(\n        text_path\n):  #
-              The \"text\" input is untyped so that any data can be printed\n    ''''''Print
-              text''''''\n    with open(text_path, ''r'') as reader:\n        for
-              line in reader:\n            print(line, end='''')\n\nimport argparse\n_parser
-              = argparse.ArgumentParser(prog=''Print text'', description=''Print text'')\n_parser.add_argument(\"--text\",
-              dest=\"text_path\", type=str, required=True, default=argparse.SUPPRESS)\n_parsed_args
-              = vars(_parser.parse_args())\n\n_outputs = print_text(**_parsed_args)\n"],
-              "image": "python:3.7"}}, "inputs": [{"name": "text"}], "name": "Print
-              text"}'
-            tekton.dev/template: ''
-        workspaces:
-        - name: print-text
-        params:
-        - name: pipelineRun-name
-      timeout: 525600m
-      workspaces:
-      - name: print-text
-        workspace: big-data-passing
-      runAfter:
-      - repeat-line
-      params:
-      - name: pipelineRun-name
-        value: $(context.pipelineRun.name)
->>>>>>> e50795f1
     - name: split-text-lines
       taskSpec:
         steps:
@@ -374,13 +300,7 @@
         volumes:
         - name: source
           emptyDir: {}
-<<<<<<< HEAD
-      timeout: 0s
-=======
-        params:
-        - name: pipelineRun-name
       timeout: 525600m
->>>>>>> e50795f1
       workspaces:
       - name: split-text-lines
         workspace: big-data-passing
@@ -445,13 +365,7 @@
             tekton.dev/template: ''
         workspaces:
         - name: print-text-2
-<<<<<<< HEAD
-      timeout: 0s
-=======
-        params:
-        - name: pipelineRun-name
       timeout: 525600m
->>>>>>> e50795f1
       workspaces:
       - name: print-text-2
         workspace: big-data-passing
@@ -518,13 +432,7 @@
             tekton.dev/template: ''
         workspaces:
         - name: print-text-3
-<<<<<<< HEAD
-      timeout: 0s
-=======
-        params:
-        - name: pipelineRun-name
       timeout: 525600m
->>>>>>> e50795f1
       workspaces:
       - name: print-text-3
         workspace: big-data-passing
@@ -632,13 +540,7 @@
             tekton.dev/template: ''
         workspaces:
         - name: write-numbers
-<<<<<<< HEAD
-      timeout: 0s
-=======
-        params:
-        - name: pipelineRun-name
       timeout: 525600m
->>>>>>> e50795f1
       workspaces:
       - name: write-numbers
         workspace: big-data-passing
@@ -703,13 +605,7 @@
             tekton.dev/template: ''
         workspaces:
         - name: print-text-4
-<<<<<<< HEAD
-      timeout: 0s
-=======
-        params:
-        - name: pipelineRun-name
       timeout: 525600m
->>>>>>> e50795f1
       workspaces:
       - name: print-text-4
         workspace: big-data-passing
@@ -838,13 +734,7 @@
             tekton.dev/template: ''
         workspaces:
         - name: sum-numbers
-<<<<<<< HEAD
-      timeout: 0s
-=======
-        params:
-        - name: pipelineRun-name
       timeout: 525600m
->>>>>>> e50795f1
       workspaces:
       - name: sum-numbers
         workspace: big-data-passing
@@ -911,13 +801,7 @@
             tekton.dev/template: ''
         workspaces:
         - name: print-text-5
-<<<<<<< HEAD
-      timeout: 0s
-=======
-        params:
-        - name: pipelineRun-name
       timeout: 525600m
->>>>>>> e50795f1
       workspaces:
       - name: print-text-5
         workspace: big-data-passing
@@ -1049,8 +933,7 @@
               "image": "python:3.7"}}, "inputs": [{"name": "numbers_parm", "type":
               "Integer"}], "name": "Print params"}'
             tekton.dev/template: ''
-<<<<<<< HEAD
-      timeout: 0s
+      timeout: 525600m
     - runAfter:
       - repeat-line
       name: big-data-passing-for-loop-2
@@ -1160,7 +1043,7 @@
                             tekton.dev/template: ''
                         workspaces:
                         - name: print-text
-                      timeout: 0s
+                      timeout: 525600m
                       workspaces:
                       - name: print-text
                         workspace: big-data-passing
@@ -1191,9 +1074,6 @@
                 resources:
                   requests:
                     storage: 2Gi
-=======
-      timeout: 525600m
->>>>>>> e50795f1
     workspaces:
     - name: big-data-passing
   timeout: 525600m
