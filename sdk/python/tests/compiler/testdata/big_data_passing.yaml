# Copyright 2021 kubeflow.org
#
# Licensed under the Apache License, Version 2.0 (the "License");
# you may not use this file except in compliance with the License.
# You may obtain a copy of the License at
#
#      http://www.apache.org/licenses/LICENSE-2.0
#
# Unless required by applicable law or agreed to in writing, software
# distributed under the License is distributed on an "AS IS" BASIS,
# WITHOUT WARRANTIES OR CONDITIONS OF ANY KIND, either express or implied.
# See the License for the specific language governing permissions and
# limitations under the License.

apiVersion: tekton.dev/v1beta1
kind: PipelineRun
metadata:
  name: big-data-passing
  annotations:
    tekton.dev/output_artifacts: '{"gen-params": [{"key": "artifacts/$PIPELINERUN/gen-params/Output.tgz",
      "name": "gen-params-Output", "path": "/tmp/outputs/Output/data"}], "repeat-line":
      [{"key": "artifacts/$PIPELINERUN/repeat-line/output_text.tgz", "name": "repeat-line-output_text",
      "path": "/tmp/outputs/output_text/data"}], "split-text-lines": [{"key": "artifacts/$PIPELINERUN/split-text-lines/even_lines.tgz",
      "name": "split-text-lines-even_lines", "path": "/tmp/outputs/even_lines/data"},
      {"key": "artifacts/$PIPELINERUN/split-text-lines/odd_lines.tgz", "name": "split-text-lines-odd_lines",
      "path": "/tmp/outputs/odd_lines/data"}], "sum-numbers": [{"key": "artifacts/$PIPELINERUN/sum-numbers/Output.tgz",
      "name": "sum-numbers-Output", "path": "/tmp/outputs/Output/data"}], "write-numbers":
      [{"key": "artifacts/$PIPELINERUN/write-numbers/numbers.tgz", "name": "write-numbers-numbers",
      "path": "/tmp/outputs/numbers/data"}]}'
    tekton.dev/input_artifacts: '{"print-params": [{"name": "gen-params-Output", "parent_task":
      "gen-params"}], "print-text": [{"name": "repeat-line-output_text", "parent_task":
      "repeat-line"}], "print-text-2": [{"name": "split-text-lines-odd_lines", "parent_task":
      "split-text-lines"}], "print-text-3": [{"name": "split-text-lines-even_lines",
      "parent_task": "split-text-lines"}], "print-text-4": [{"name": "write-numbers-numbers",
      "parent_task": "write-numbers"}], "print-text-5": [{"name": "sum-numbers-Output",
      "parent_task": "sum-numbers"}], "sum-numbers": [{"name": "write-numbers-numbers",
      "parent_task": "write-numbers"}]}'
    tekton.dev/artifact_bucket: mlpipeline
    tekton.dev/artifact_endpoint: minio-service.kubeflow:9000
    tekton.dev/artifact_endpoint_scheme: http://
    tekton.dev/artifact_items: '{"gen-params": [["Output", "$(results.output.path)"]],
      "print-params": [], "print-text": [], "print-text-2": [], "print-text-3": [],
      "print-text-4": [], "print-text-5": [], "repeat-line": [["output_text", "$(workspaces.repeat-line.path)/artifacts/$ORIG_PR_NAME/$(context.taskRun.name)/output_text"]],
      "split-text-lines": [["even_lines", "$(workspaces.split-text-lines.path)/artifacts/$ORIG_PR_NAME/$(context.taskRun.name)/even_lines"],
      ["odd_lines", "$(workspaces.split-text-lines.path)/artifacts/$ORIG_PR_NAME/$(context.taskRun.name)/odd_lines"]],
      "sum-numbers": [["Output", "$(workspaces.sum-numbers.path)/artifacts/$ORIG_PR_NAME/$(context.taskRun.name)/Output"]],
      "write-numbers": [["numbers", "$(workspaces.write-numbers.path)/artifacts/$ORIG_PR_NAME/$(context.taskRun.name)/numbers"]]}'
    sidecar.istio.io/inject: "false"
    pipelines.kubeflow.org/big_data_passing_format: $(workspaces.$TASK_NAME.path)/artifacts/$ORIG_PR_NAME/$TASKRUN_NAME/$TASK_PARAM_NAME
    pipelines.kubeflow.org/pipeline_spec: '{"name": "Big data passing"}'
spec:
  pipelineSpec:
    tasks:
    - name: repeat-line
      taskSpec:
        steps:
        - name: main
          args:
          - --line
          - Hello
          - --count
          - '5000'
          - --output-text
          - $(workspaces.repeat-line.path)/artifacts/$ORIG_PR_NAME/$(context.taskRun.name)/output_text
          command:
          - sh
          - -ec
          - |
            program_path=$(mktemp)
            printf "%s" "$0" > "$program_path"
            python3 -u "$program_path" "$@"
          - |
            def _make_parent_dirs_and_return_path(file_path: str):
                import os
                os.makedirs(os.path.dirname(file_path), exist_ok=True)
                return file_path

            def repeat_line(line, output_text_path, count = 10):
                '''Repeat the line specified number of times'''
                with open(output_text_path, 'w') as writer:
                    for i in range(count):
                        writer.write(line + '\n')

            import argparse
            _parser = argparse.ArgumentParser(prog='Repeat line', description='Repeat the line specified number of times')
            _parser.add_argument("--line", dest="line", type=str, required=True, default=argparse.SUPPRESS)
            _parser.add_argument("--count", dest="count", type=int, required=False, default=argparse.SUPPRESS)
            _parser.add_argument("--output-text", dest="output_text_path", type=_make_parent_dirs_and_return_path, required=True, default=argparse.SUPPRESS)
            _parsed_args = vars(_parser.parse_args())

            _outputs = repeat_line(**_parsed_args)
          image: python:3.7
          env:
          - name: ORIG_PR_NAME
            valueFrom:
              fieldRef:
                fieldPath: metadata.labels['custom.tekton.dev/originalPipelineRun']
        - image: busybox
          name: output-taskrun-name
          script: |
            #!/bin/sh
            set -exo pipefail
            echo -n "$(context.taskRun.name)" > $(results.taskrun-name.path)
        - image: busybox
          name: copy-results-artifacts
          script: |
            #!/bin/sh
            set -exo pipefail
            TOTAL_SIZE=0
            ARTIFACT_SIZE=`wc -c $(workspaces.repeat-line.path)/artifacts/$ORIG_PR_NAME/$(context.taskRun.name)/output_text | awk '{print $1}'`
            TOTAL_SIZE=$( expr $TOTAL_SIZE + $ARTIFACT_SIZE)
            touch $(results.output-text.path)
            if [[ $TOTAL_SIZE -lt 3072 ]]; then
              cp $(workspaces.repeat-line.path)/artifacts/$ORIG_PR_NAME/$(context.taskRun.name)/output_text $(results.output-text.path)
            fi
          onError: continue
          env:
          - name: ORIG_PR_NAME
            valueFrom:
              fieldRef:
                fieldPath: metadata.labels['custom.tekton.dev/originalPipelineRun']
        results:
        - name: output-text
          type: string
          description: /tmp/outputs/output_text/data
        - name: taskrun-name
          type: string
        metadata:
          labels:
            pipelines.kubeflow.org/pipelinename: ''
            pipelines.kubeflow.org/generation: ''
            pipelines.kubeflow.org/cache_enabled: "true"
          annotations:
            pipelines.kubeflow.org/component_spec_digest: '{"name": "Repeat line",
              "outputs": [{"name": "output_text", "type": "String"}], "version": "Repeat
              line@sha256=6ba4c40102b73739c02839c46d8897f9b07511608ff42f91916c29fc33ffde37"}'
            tekton.dev/template: ''
        workspaces:
        - name: repeat-line
      timeout: 525600m
      workspaces:
      - name: repeat-line
        workspace: big-data-passing
    - name: split-text-lines
      taskSpec:
        steps:
        - image: busybox
          name: copy-inputs
          script: |
            #!/bin/sh
            set -exo pipefail
            echo -n "one
            two
            three
            four
            five
            six
            seven
            eight
            nine
            ten" > /tmp/inputs/source/data
        - name: main
          args:
          - --source
          - /tmp/inputs/source/data
          - --odd-lines
          - $(workspaces.split-text-lines.path)/artifacts/$ORIG_PR_NAME/$(context.taskRun.name)/odd_lines
          - --even-lines
          - $(workspaces.split-text-lines.path)/artifacts/$ORIG_PR_NAME/$(context.taskRun.name)/even_lines
          command:
          - sh
          - -ec
          - |
            program_path=$(mktemp)
            printf "%s" "$0" > "$program_path"
            python3 -u "$program_path" "$@"
          - |
            def _make_parent_dirs_and_return_path(file_path: str):
                import os
                os.makedirs(os.path.dirname(file_path), exist_ok=True)
                return file_path

            def split_text_lines(source_path,
                                 odd_lines_path,
                                 even_lines_path):
                with open(source_path, 'r') as reader:
                    with open(odd_lines_path, 'w') as odd_writer:
                        with open(even_lines_path, 'w') as even_writer:
                            while True:
                                line = reader.readline()
                                if line == "":
                                    break
                                odd_writer.write(line)
                                line = reader.readline()
                                if line == "":
                                    break
                                even_writer.write(line)

            import argparse
            _parser = argparse.ArgumentParser(prog='Split text lines', description='')
            _parser.add_argument("--source", dest="source_path", type=str, required=True, default=argparse.SUPPRESS)
            _parser.add_argument("--odd-lines", dest="odd_lines_path", type=_make_parent_dirs_and_return_path, required=True, default=argparse.SUPPRESS)
            _parser.add_argument("--even-lines", dest="even_lines_path", type=_make_parent_dirs_and_return_path, required=True, default=argparse.SUPPRESS)
            _parsed_args = vars(_parser.parse_args())

            _outputs = split_text_lines(**_parsed_args)
          image: python:3.7
          env:
          - name: ORIG_PR_NAME
            valueFrom:
              fieldRef:
                fieldPath: metadata.labels['custom.tekton.dev/originalPipelineRun']
        - image: busybox
          name: output-taskrun-name
          script: |
            #!/bin/sh
            set -exo pipefail
            echo -n "$(context.taskRun.name)" > $(results.taskrun-name.path)
        - image: busybox
          name: copy-results-artifacts
          script: |
            #!/bin/sh
            set -exo pipefail
            TOTAL_SIZE=0
            ARTIFACT_SIZE=`wc -c $(workspaces.split-text-lines.path)/artifacts/$ORIG_PR_NAME/$(context.taskRun.name)/odd_lines | awk '{print $1}'`
            TOTAL_SIZE=$( expr $TOTAL_SIZE + $ARTIFACT_SIZE)
            touch $(results.odd-lines.path)
            if [[ $TOTAL_SIZE -lt 3072 ]]; then
              cp $(workspaces.split-text-lines.path)/artifacts/$ORIG_PR_NAME/$(context.taskRun.name)/odd_lines $(results.odd-lines.path)
            fi
            ARTIFACT_SIZE=`wc -c $(workspaces.split-text-lines.path)/artifacts/$ORIG_PR_NAME/$(context.taskRun.name)/even_lines | awk '{print $1}'`
            TOTAL_SIZE=$( expr $TOTAL_SIZE + $ARTIFACT_SIZE)
            touch $(results.even-lines.path)
            if [[ $TOTAL_SIZE -lt 3072 ]]; then
              cp $(workspaces.split-text-lines.path)/artifacts/$ORIG_PR_NAME/$(context.taskRun.name)/even_lines $(results.even-lines.path)
            fi
          onError: continue
          env:
          - name: ORIG_PR_NAME
            valueFrom:
              fieldRef:
                fieldPath: metadata.labels['custom.tekton.dev/originalPipelineRun']
        results:
<<<<<<< HEAD
=======
        - name: odd-lines
          type: string
          description: /tmp/outputs/odd_lines/data
>>>>>>> 58e02979
        - name: even-lines
          type: string
          description: /tmp/outputs/even_lines/data
        - name: odd-lines
          description: /tmp/outputs/odd_lines/data
        - name: taskrun-name
          type: string
        metadata:
          labels:
            pipelines.kubeflow.org/pipelinename: ''
            pipelines.kubeflow.org/generation: ''
            pipelines.kubeflow.org/cache_enabled: "true"
          annotations:
            pipelines.kubeflow.org/component_spec_digest: '{"name": "Split text lines",
              "outputs": [{"name": "odd_lines", "type": "String"}, {"name": "even_lines",
              "type": "String"}], "version": "Split text lines@sha256=2922d5cb527a21526cd87d19a93f6d38b9a7607603b85b5b50b700cb013568cb"}'
            tekton.dev/template: ''
        workspaces:
        - name: split-text-lines
        stepTemplate:
          volumeMounts:
          - name: source
            mountPath: /tmp/inputs/source
        volumes:
        - name: source
          emptyDir: {}
      timeout: 525600m
      workspaces:
      - name: split-text-lines
        workspace: big-data-passing
    - name: print-text-2
      params:
      - name: split-text-lines-trname
        value: $(tasks.split-text-lines.results.taskrun-name)
      taskSpec:
        steps:
        - name: main
          args:
          - --text
          - $(workspaces.print-text-2.path)/artifacts/$ORIG_PR_NAME/$(params.split-text-lines-trname)/odd_lines
          command:
          - sh
          - -ec
          - |
            program_path=$(mktemp)
            printf "%s" "$0" > "$program_path"
            python3 -u "$program_path" "$@"
          - |
            def print_text(
                    text_path
            ):  # The "text" input is untyped so that any data can be printed
                '''Print text'''
                with open(text_path, 'r') as reader:
                    for line in reader:
                        print(line, end='')

            import argparse
            _parser = argparse.ArgumentParser(prog='Print text', description='Print text')
            _parser.add_argument("--text", dest="text_path", type=str, required=True, default=argparse.SUPPRESS)
            _parsed_args = vars(_parser.parse_args())

            _outputs = print_text(**_parsed_args)
          image: python:3.7
          env:
          - name: ORIG_PR_NAME
            valueFrom:
              fieldRef:
                fieldPath: metadata.labels['custom.tekton.dev/originalPipelineRun']
        params:
        - name: split-text-lines-trname
        metadata:
          labels:
            pipelines.kubeflow.org/pipelinename: ''
            pipelines.kubeflow.org/generation: ''
            pipelines.kubeflow.org/cache_enabled: "true"
          annotations:
            pipelines.kubeflow.org/component_spec_digest: '{"name": "Print text",
              "outputs": [], "version": "Print text@sha256=7840827b663006501280bd895395a3ff9cf8fe2d9b1c9ca8c15f57c17a187318"}'
            tekton.dev/template: ''
        workspaces:
        - name: print-text-2
      timeout: 525600m
      workspaces:
      - name: print-text-2
        workspace: big-data-passing
      runAfter:
      - split-text-lines
    - name: print-text-3
      params:
      - name: split-text-lines-trname
        value: $(tasks.split-text-lines.results.taskrun-name)
      taskSpec:
        steps:
        - name: main
          args:
          - --text
          - $(workspaces.print-text-3.path)/artifacts/$ORIG_PR_NAME/$(params.split-text-lines-trname)/even_lines
          command:
          - sh
          - -ec
          - |
            program_path=$(mktemp)
            printf "%s" "$0" > "$program_path"
            python3 -u "$program_path" "$@"
          - |
            def print_text(
                    text_path
            ):  # The "text" input is untyped so that any data can be printed
                '''Print text'''
                with open(text_path, 'r') as reader:
                    for line in reader:
                        print(line, end='')

            import argparse
            _parser = argparse.ArgumentParser(prog='Print text', description='Print text')
            _parser.add_argument("--text", dest="text_path", type=str, required=True, default=argparse.SUPPRESS)
            _parsed_args = vars(_parser.parse_args())

            _outputs = print_text(**_parsed_args)
          image: python:3.7
          env:
          - name: ORIG_PR_NAME
            valueFrom:
              fieldRef:
                fieldPath: metadata.labels['custom.tekton.dev/originalPipelineRun']
        params:
        - name: split-text-lines-trname
        metadata:
          labels:
            pipelines.kubeflow.org/pipelinename: ''
            pipelines.kubeflow.org/generation: ''
            pipelines.kubeflow.org/cache_enabled: "true"
          annotations:
            pipelines.kubeflow.org/component_spec_digest: '{"name": "Print text",
              "outputs": [], "version": "Print text@sha256=7840827b663006501280bd895395a3ff9cf8fe2d9b1c9ca8c15f57c17a187318"}'
            tekton.dev/template: ''
        workspaces:
        - name: print-text-3
      timeout: 525600m
      workspaces:
      - name: print-text-3
        workspace: big-data-passing
      runAfter:
      - split-text-lines
    - name: write-numbers
      taskSpec:
        steps:
        - name: main
          args:
          - --start
          - '0'
          - --count
          - '100000'
          - --numbers
          - $(workspaces.write-numbers.path)/artifacts/$ORIG_PR_NAME/$(context.taskRun.name)/numbers
          command:
          - sh
          - -ec
          - |
            program_path=$(mktemp)
            printf "%s" "$0" > "$program_path"
            python3 -u "$program_path" "$@"
          - |
            def _make_parent_dirs_and_return_path(file_path: str):
                import os
                os.makedirs(os.path.dirname(file_path), exist_ok=True)
                return file_path

            def write_numbers(
                    numbers_path, start = 0, count = 10):
                with open(numbers_path, 'w') as writer:
                    for i in range(start, count):
                        writer.write(str(i) + '\n')

            import argparse
            _parser = argparse.ArgumentParser(prog='Write numbers', description='')
            _parser.add_argument("--start", dest="start", type=int, required=False, default=argparse.SUPPRESS)
            _parser.add_argument("--count", dest="count", type=int, required=False, default=argparse.SUPPRESS)
            _parser.add_argument("--numbers", dest="numbers_path", type=_make_parent_dirs_and_return_path, required=True, default=argparse.SUPPRESS)
            _parsed_args = vars(_parser.parse_args())

            _outputs = write_numbers(**_parsed_args)
          image: python:3.7
          env:
          - name: ORIG_PR_NAME
            valueFrom:
              fieldRef:
                fieldPath: metadata.labels['custom.tekton.dev/originalPipelineRun']
        - image: busybox
          name: output-taskrun-name
          script: |
            #!/bin/sh
            set -exo pipefail
            echo -n "$(context.taskRun.name)" > $(results.taskrun-name.path)
        - image: busybox
          name: copy-results-artifacts
          script: |
            #!/bin/sh
            set -exo pipefail
            TOTAL_SIZE=0
            ARTIFACT_SIZE=`wc -c $(workspaces.write-numbers.path)/artifacts/$ORIG_PR_NAME/$(context.taskRun.name)/numbers | awk '{print $1}'`
            TOTAL_SIZE=$( expr $TOTAL_SIZE + $ARTIFACT_SIZE)
            touch $(results.numbers.path)
            if [[ $TOTAL_SIZE -lt 3072 ]]; then
              cp $(workspaces.write-numbers.path)/artifacts/$ORIG_PR_NAME/$(context.taskRun.name)/numbers $(results.numbers.path)
            fi
          onError: continue
          env:
          - name: ORIG_PR_NAME
            valueFrom:
              fieldRef:
                fieldPath: metadata.labels['custom.tekton.dev/originalPipelineRun']
        results:
        - name: numbers
          type: string
          description: /tmp/outputs/numbers/data
        - name: taskrun-name
          type: string
        metadata:
          labels:
            pipelines.kubeflow.org/pipelinename: ''
            pipelines.kubeflow.org/generation: ''
            pipelines.kubeflow.org/cache_enabled: "true"
          annotations:
            pipelines.kubeflow.org/component_spec_digest: '{"name": "Write numbers",
              "outputs": [{"name": "numbers", "type": "String"}], "version": "Write
              numbers@sha256=6a144669e9261686cc1f2365c56bc2ff9a575dd7d02049ea5580b1d40d2a2808"}'
            tekton.dev/template: ''
        workspaces:
        - name: write-numbers
      timeout: 525600m
      workspaces:
      - name: write-numbers
        workspace: big-data-passing
    - name: print-text-4
      params:
      - name: write-numbers-trname
        value: $(tasks.write-numbers.results.taskrun-name)
      taskSpec:
        steps:
        - name: main
          args:
          - --text
          - $(workspaces.print-text-4.path)/artifacts/$ORIG_PR_NAME/$(params.write-numbers-trname)/numbers
          command:
          - sh
          - -ec
          - |
            program_path=$(mktemp)
            printf "%s" "$0" > "$program_path"
            python3 -u "$program_path" "$@"
          - |
            def print_text(
                    text_path
            ):  # The "text" input is untyped so that any data can be printed
                '''Print text'''
                with open(text_path, 'r') as reader:
                    for line in reader:
                        print(line, end='')

            import argparse
            _parser = argparse.ArgumentParser(prog='Print text', description='Print text')
            _parser.add_argument("--text", dest="text_path", type=str, required=True, default=argparse.SUPPRESS)
            _parsed_args = vars(_parser.parse_args())

            _outputs = print_text(**_parsed_args)
          image: python:3.7
          env:
          - name: ORIG_PR_NAME
            valueFrom:
              fieldRef:
                fieldPath: metadata.labels['custom.tekton.dev/originalPipelineRun']
        params:
        - name: write-numbers-trname
        metadata:
          labels:
            pipelines.kubeflow.org/pipelinename: ''
            pipelines.kubeflow.org/generation: ''
            pipelines.kubeflow.org/cache_enabled: "true"
          annotations:
            pipelines.kubeflow.org/component_spec_digest: '{"name": "Print text",
              "outputs": [], "version": "Print text@sha256=7840827b663006501280bd895395a3ff9cf8fe2d9b1c9ca8c15f57c17a187318"}'
            tekton.dev/template: ''
        workspaces:
        - name: print-text-4
      timeout: 525600m
      workspaces:
      - name: print-text-4
        workspace: big-data-passing
      runAfter:
      - write-numbers
    - name: sum-numbers
      params:
      - name: write-numbers-trname
        value: $(tasks.write-numbers.results.taskrun-name)
      taskSpec:
        steps:
        - name: main
          args:
          - --numbers
          - $(workspaces.sum-numbers.path)/artifacts/$ORIG_PR_NAME/$(params.write-numbers-trname)/numbers
          - '----output-paths'
          - $(workspaces.sum-numbers.path)/artifacts/$ORIG_PR_NAME/$(context.taskRun.name)/Output
          command:
          - sh
          - -ec
          - |
            program_path=$(mktemp)
            printf "%s" "$0" > "$program_path"
            python3 -u "$program_path" "$@"
          - |
            def sum_numbers(numbers_path):
                sum = 0
                with open(numbers_path, 'r') as reader:
                    for line in reader:
                        sum = sum + int(line)
                return sum

            def _serialize_int(int_value: int) -> str:
                if isinstance(int_value, str):
                    return int_value
                if not isinstance(int_value, int):
                    raise TypeError('Value "{}" has type "{}" instead of int.'.format(
                        str(int_value), str(type(int_value))))
                return str(int_value)

            import argparse
            _parser = argparse.ArgumentParser(prog='Sum numbers', description='')
            _parser.add_argument("--numbers", dest="numbers_path", type=str, required=True, default=argparse.SUPPRESS)
            _parser.add_argument("----output-paths", dest="_output_paths", type=str, nargs=1)
            _parsed_args = vars(_parser.parse_args())
            _output_files = _parsed_args.pop("_output_paths", [])

            _outputs = sum_numbers(**_parsed_args)

            _outputs = [_outputs]

            _output_serializers = [
                _serialize_int,

            ]

            import os
            for idx, output_file in enumerate(_output_files):
                try:
                    os.makedirs(os.path.dirname(output_file))
                except OSError:
                    pass
                with open(output_file, 'w') as f:
                    f.write(_output_serializers[idx](_outputs[idx]))
          image: python:3.7
          env:
          - name: ORIG_PR_NAME
            valueFrom:
              fieldRef:
                fieldPath: metadata.labels['custom.tekton.dev/originalPipelineRun']
        - image: busybox
          name: output-taskrun-name
          script: |
            #!/bin/sh
            set -exo pipefail
            echo -n "$(context.taskRun.name)" > $(results.taskrun-name.path)
        - image: busybox
          name: copy-results-artifacts
          script: |
            #!/bin/sh
            set -exo pipefail
            TOTAL_SIZE=0
            ARTIFACT_SIZE=`wc -c $(workspaces.sum-numbers.path)/artifacts/$ORIG_PR_NAME/$(context.taskRun.name)/Output | awk '{print $1}'`
            TOTAL_SIZE=$( expr $TOTAL_SIZE + $ARTIFACT_SIZE)
            touch $(results.output.path)
            if [[ $TOTAL_SIZE -lt 3072 ]]; then
              cp $(workspaces.sum-numbers.path)/artifacts/$ORIG_PR_NAME/$(context.taskRun.name)/Output $(results.output.path)
            fi
          onError: continue
          env:
          - name: ORIG_PR_NAME
            valueFrom:
              fieldRef:
                fieldPath: metadata.labels['custom.tekton.dev/originalPipelineRun']
        params:
        - name: write-numbers-trname
        results:
        - name: output
          type: string
          description: /tmp/outputs/Output/data
        - name: taskrun-name
          type: string
        metadata:
          labels:
            pipelines.kubeflow.org/pipelinename: ''
            pipelines.kubeflow.org/generation: ''
            pipelines.kubeflow.org/cache_enabled: "true"
          annotations:
            pipelines.kubeflow.org/component_spec_digest: '{"name": "Sum numbers",
              "outputs": [{"name": "Output", "type": "Integer"}], "version": "Sum
              numbers@sha256=c3f155c05c526db1acfedc8894328f5abb2c00f9378e1c5f89d035682aa2e9d7"}'
            tekton.dev/template: ''
        workspaces:
        - name: sum-numbers
      timeout: 525600m
      workspaces:
      - name: sum-numbers
        workspace: big-data-passing
      runAfter:
      - write-numbers
    - name: print-text-5
      params:
      - name: sum-numbers-trname
        value: $(tasks.sum-numbers.results.taskrun-name)
      taskSpec:
        steps:
        - name: main
          args:
          - --text
          - $(workspaces.print-text-5.path)/artifacts/$ORIG_PR_NAME/$(params.sum-numbers-trname)/Output
          command:
          - sh
          - -ec
          - |
            program_path=$(mktemp)
            printf "%s" "$0" > "$program_path"
            python3 -u "$program_path" "$@"
          - |
            def print_text(
                    text_path
            ):  # The "text" input is untyped so that any data can be printed
                '''Print text'''
                with open(text_path, 'r') as reader:
                    for line in reader:
                        print(line, end='')

            import argparse
            _parser = argparse.ArgumentParser(prog='Print text', description='Print text')
            _parser.add_argument("--text", dest="text_path", type=str, required=True, default=argparse.SUPPRESS)
            _parsed_args = vars(_parser.parse_args())

            _outputs = print_text(**_parsed_args)
          image: python:3.7
          env:
          - name: ORIG_PR_NAME
            valueFrom:
              fieldRef:
                fieldPath: metadata.labels['custom.tekton.dev/originalPipelineRun']
        params:
        - name: sum-numbers-trname
        metadata:
          labels:
            pipelines.kubeflow.org/pipelinename: ''
            pipelines.kubeflow.org/generation: ''
            pipelines.kubeflow.org/cache_enabled: "true"
          annotations:
            pipelines.kubeflow.org/component_spec_digest: '{"name": "Print text",
              "outputs": [], "version": "Print text@sha256=7840827b663006501280bd895395a3ff9cf8fe2d9b1c9ca8c15f57c17a187318"}'
            tekton.dev/template: ''
        workspaces:
        - name: print-text-5
      timeout: 525600m
      workspaces:
      - name: print-text-5
        workspace: big-data-passing
      runAfter:
      - sum-numbers
    - name: gen-params
      taskSpec:
        steps:
        - name: main
          args:
          - '----output-paths'
          - $(results.output.path)
          command:
          - sh
          - -ec
          - |
            program_path=$(mktemp)
            printf "%s" "$0" > "$program_path"
            python3 -u "$program_path" "$@"
          - |
            def gen_params():
                import random
                num = random.randint(0, 9)
                return num

            def _serialize_int(int_value: int) -> str:
                if isinstance(int_value, str):
                    return int_value
                if not isinstance(int_value, int):
                    raise TypeError('Value "{}" has type "{}" instead of int.'.format(
                        str(int_value), str(type(int_value))))
                return str(int_value)

            import argparse
            _parser = argparse.ArgumentParser(prog='Gen params', description='')
            _parser.add_argument("----output-paths", dest="_output_paths", type=str, nargs=1)
            _parsed_args = vars(_parser.parse_args())
            _output_files = _parsed_args.pop("_output_paths", [])

            _outputs = gen_params(**_parsed_args)

            _outputs = [_outputs]

            _output_serializers = [
                _serialize_int,

            ]

            import os
            for idx, output_file in enumerate(_output_files):
                try:
                    os.makedirs(os.path.dirname(output_file))
                except OSError:
                    pass
                with open(output_file, 'w') as f:
                    f.write(_output_serializers[idx](_outputs[idx]))
          image: python:3.7
        results:
        - name: output
          type: string
          description: /tmp/outputs/Output/data
        metadata:
          labels:
            pipelines.kubeflow.org/pipelinename: ''
            pipelines.kubeflow.org/generation: ''
            pipelines.kubeflow.org/cache_enabled: "true"
          annotations:
            pipelines.kubeflow.org/component_spec_digest: '{"name": "Gen params",
              "outputs": [{"name": "Output", "type": "Integer"}], "version": "Gen
              params@sha256=3453ee878d06fc3c3d7987bab4a5a1633c65c6b860fc9b41e745d8400a483a26"}'
            tekton.dev/template: ''
      timeout: 525600m
    - name: print-params
      params:
      - name: gen-params-Output
        value: $(tasks.gen-params.results.output)
      taskSpec:
        steps:
        - name: main
          args:
          - --numbers-parm
          - $(inputs.params.gen-params-Output)
          command:
          - sh
          - -ec
          - |
            program_path=$(mktemp)
            printf "%s" "$0" > "$program_path"
            python3 -u "$program_path" "$@"
          - |
            def print_params(numbers_parm):
                print("The result number is: %d" % numbers_parm)

            import argparse
            _parser = argparse.ArgumentParser(prog='Print params', description='')
            _parser.add_argument("--numbers-parm", dest="numbers_parm", type=int, required=True, default=argparse.SUPPRESS)
            _parsed_args = vars(_parser.parse_args())

            _outputs = print_params(**_parsed_args)
          image: python:3.7
        params:
        - name: gen-params-Output
        metadata:
          labels:
            pipelines.kubeflow.org/pipelinename: ''
            pipelines.kubeflow.org/generation: ''
            pipelines.kubeflow.org/cache_enabled: "true"
          annotations:
            pipelines.kubeflow.org/component_spec_digest: '{"name": "Print params",
              "outputs": [], "version": "Print params@sha256=3fb942e817debe20ad7b6a10ff15f184d01b788e9908d665b20ecc89e7bb48da"}'
            tekton.dev/template: ''
      timeout: 525600m
    - runAfter:
      - repeat-line
      name: big-data-passing-for-loop-2
      params:
      - name: loop-item-param-1
        value: '[1, 2]'
      - name: repeat-line-output_text
        value: $(tasks.repeat-line.results.output-text)
      - name: repeat-line-taskrun-name
        value: $(tasks.repeat-line.results.taskrun-name)
      taskSpec:
        apiVersion: custom.tekton.dev/v1alpha1
        kind: PipelineLoop
        spec:
          pipelineSpec:
            params:
            - name: loop-item-param-1
              type: string
            - name: repeat-line-output_text
              type: string
            - name: repeat-line-taskrun-name
              type: string
            tasks:
            - name: big-data-passing-for-loop-4
              params:
              - name: loop-item-param-3
                value: '[1, 2]'
              - name: repeat-line-output_text
                value: $(params.repeat-line-output_text)
              - name: repeat-line-taskrun-name
                value: $(params.repeat-line-taskrun-name)
              taskSpec:
                apiVersion: custom.tekton.dev/v1alpha1
                kind: PipelineLoop
                spec:
                  pipelineSpec:
                    params:
                    - name: loop-item-param-3
                      type: string
                    - name: repeat-line-output_text
                      type: string
                    - name: repeat-line-taskrun-name
                      type: string
                    tasks:
                    - name: print-text
                      params:
                      - name: repeat-line-trname
                        value: $(params.repeat-line-taskrun-name)
                      taskSpec:
                        steps:
                        - name: main
                          args:
                          - --text
                          - $(workspaces.print-text.path)/artifacts/$ORIG_PR_NAME/$(params.repeat-line-trname)/output_text
                          command:
                          - sh
                          - -ec
                          - |
                            program_path=$(mktemp)
                            printf "%s" "$0" > "$program_path"
                            python3 -u "$program_path" "$@"
                          - |
                            def print_text(
                                    text_path
                            ):  # The "text" input is untyped so that any data can be printed
                                '''Print text'''
                                with open(text_path, 'r') as reader:
                                    for line in reader:
                                        print(line, end='')

                            import argparse
                            _parser = argparse.ArgumentParser(prog='Print text', description='Print text')
                            _parser.add_argument("--text", dest="text_path", type=str, required=True, default=argparse.SUPPRESS)
                            _parsed_args = vars(_parser.parse_args())

                            _outputs = print_text(**_parsed_args)
                          image: python:3.7
                          env:
                          - name: ORIG_PR_NAME
                            valueFrom:
                              fieldRef:
                                fieldPath: metadata.labels['custom.tekton.dev/originalPipelineRun']
                        params:
                        - name: repeat-line-trname
                          type: string
                        metadata:
                          labels:
                            pipelines.kubeflow.org/pipelinename: ''
                            pipelines.kubeflow.org/generation: ''
                            pipelines.kubeflow.org/cache_enabled: "true"
                          annotations:
                            pipelines.kubeflow.org/component_spec_digest: '{"name":
                              "Print text", "outputs": [], "version": "Print text@sha256=7840827b663006501280bd895395a3ff9cf8fe2d9b1c9ca8c15f57c17a187318"}'
                            tekton.dev/template: ''
                        workspaces:
                        - name: print-text
                      timeout: 525600m
                      workspaces:
                      - name: print-text
                        workspace: big-data-passing
                      runAfter: []
                    workspaces:
                    - name: big-data-passing
                  iterateParam: loop-item-param-3
                  workspaces:
                  - name: big-data-passing
                    volumeClaimTemplate:
                      spec:
                        storageClassName: kfp-csi-s3
                        accessModes:
                        - ReadWriteMany
                        resources:
                          requests:
                            storage: 2Gi
                metadata:
                  labels:
                    pipelines.kubeflow.org/pipelinename: ''
                    pipelines.kubeflow.org/generation: ''
                    pipelines.kubeflow.org/cache_enabled: "true"
            workspaces:
            - name: big-data-passing
          iterateParam: loop-item-param-1
          workspaces:
          - name: big-data-passing
            volumeClaimTemplate:
              spec:
                storageClassName: kfp-csi-s3
                accessModes:
                - ReadWriteMany
                resources:
                  requests:
                    storage: 2Gi
        metadata:
          labels:
            pipelines.kubeflow.org/pipelinename: ''
            pipelines.kubeflow.org/generation: ''
            pipelines.kubeflow.org/cache_enabled: "true"
    workspaces:
    - name: big-data-passing
  timeout: 525600m
  workspaces:
  - name: big-data-passing
    volumeClaimTemplate:
      spec:
        storageClassName: kfp-csi-s3
        accessModes:
        - ReadWriteMany
        resources:
          requests:
            storage: 2Gi<|MERGE_RESOLUTION|>--- conflicted
+++ resolved
@@ -241,16 +241,11 @@
               fieldRef:
                 fieldPath: metadata.labels['custom.tekton.dev/originalPipelineRun']
         results:
-<<<<<<< HEAD
-=======
-        - name: odd-lines
-          type: string
-          description: /tmp/outputs/odd_lines/data
->>>>>>> 58e02979
         - name: even-lines
           type: string
           description: /tmp/outputs/even_lines/data
         - name: odd-lines
+          type: string
           description: /tmp/outputs/odd_lines/data
         - name: taskrun-name
           type: string
