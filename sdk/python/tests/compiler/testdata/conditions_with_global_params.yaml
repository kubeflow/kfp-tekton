--- conflicted
+++ resolved
@@ -1,4 +1,4 @@
-# Copyright 2020 kubeflow.org
+# Copyright 2021 kubeflow.org
 #
 # Licensed under the Apache License, Version 2.0 (the "License");
 # you may not use this file except in compliance with the License.
@@ -61,13 +61,8 @@
           annotations:
             pipelines.kubeflow.org/component_spec: '{"implementation": {"container":
               {"args": ["--a", {"inputValue": "a"}, "--b", {"inputValue": "b"}, "----output-paths",
-<<<<<<< HEAD
-              {"outputPath": "Output"}], "command": ["sh", "-ec", "program_path=$(mktemp)\necho
-              -n \"$0\" > \"$program_path\"\npython3 -u \"$program_path\" \"$@\"\n",
-=======
               {"outputPath": "Output"}], "command": ["sh", "-ec", "program_path=$(mktemp)\nprintf
               \"%s\" \"$0\" > \"$program_path\"\npython3 -u \"$program_path\" \"$@\"\n",
->>>>>>> df59ee40
               "def add_numbers(a, b):\n    print(a + b)\n    return a + b\n\ndef _serialize_int(int_value:
               int) -> str:\n    if isinstance(int_value, str):\n        return int_value\n    if
               not isinstance(int_value, int):\n        raise TypeError(''Value \"{}\"
@@ -103,11 +98,7 @@
           - -ec
           - 'program_path=$(mktemp)
 
-<<<<<<< HEAD
-            echo -n "$0" > "$program_path"
-=======
-            printf "%s" "$0" > "$program_path"
->>>>>>> df59ee40
+            printf "%s" "$0" > "$program_path"
 
             python3 -u "$program_path" "$@"
 
@@ -140,13 +131,8 @@
           annotations:
             pipelines.kubeflow.org/component_spec: '{"implementation": {"container":
               {"args": ["--a", {"inputValue": "a"}, "----output-paths", {"outputPath":
-<<<<<<< HEAD
-              "Output"}], "command": ["sh", "-ec", "program_path=$(mktemp)\necho -n
-              \"$0\" > \"$program_path\"\npython3 -u \"$program_path\" \"$@\"\n",
-=======
               "Output"}], "command": ["sh", "-ec", "program_path=$(mktemp)\nprintf
               \"%s\" \"$0\" > \"$program_path\"\npython3 -u \"$program_path\" \"$@\"\n",
->>>>>>> df59ee40
               "def print_number(a):\n    print(a)\n    return a\n\ndef _serialize_int(int_value:
               int) -> str:\n    if isinstance(int_value, str):\n        return int_value\n    if
               not isinstance(int_value, int):\n        raise TypeError(''Value \"{}\"
@@ -176,19 +162,11 @@
           - sh
           - -ec
           - 'program_path=$(mktemp)
-<<<<<<< HEAD
-
-            echo -n "$0" > "$program_path"
-
-            python3 -u "$program_path" "$@"
-
-=======
-
-            printf "%s" "$0" > "$program_path"
-
-            python3 -u "$program_path" "$@"
-
->>>>>>> df59ee40
+
+            printf "%s" "$0" > "$program_path"
+
+            python3 -u "$program_path" "$@"
+
             '
           - "def print_number(a):\n    print(a)\n    return a\n\ndef _serialize_int(int_value:\
             \ int) -> str:\n    if isinstance(int_value, str):\n        return int_value\n\
@@ -212,13 +190,8 @@
         metadata:
           annotations:
             pipelines.kubeflow.org/component_spec: '{"implementation": {"container":
-<<<<<<< HEAD
-              {"args": [], "command": ["sh", "-ec", "program_path=$(mktemp)\necho
-              -n \"$0\" > \"$program_path\"\npython3 -u \"$program_path\" \"$@\"\n",
-=======
               {"args": [], "command": ["sh", "-ec", "program_path=$(mktemp)\nprintf
               \"%s\" \"$0\" > \"$program_path\"\npython3 -u \"$program_path\" \"$@\"\n",
->>>>>>> df59ee40
               "def notify_success():\n    print(''SUCCESS!'')\n\nimport argparse\n_parser
               = argparse.ArgumentParser(prog=''Notify success'', description='''')\n_parsed_args
               = vars(_parser.parse_args())\n\n_outputs = notify_success(**_parsed_args)\n"],
@@ -229,11 +202,7 @@
           - -ec
           - 'program_path=$(mktemp)
 
-<<<<<<< HEAD
-            echo -n "$0" > "$program_path"
-=======
-            printf "%s" "$0" > "$program_path"
->>>>>>> df59ee40
+            printf "%s" "$0" > "$program_path"
 
             python3 -u "$program_path" "$@"
 
@@ -254,13 +223,8 @@
         metadata:
           annotations:
             pipelines.kubeflow.org/component_spec: '{"implementation": {"container":
-<<<<<<< HEAD
-              {"args": [], "command": ["sh", "-ec", "program_path=$(mktemp)\necho
-              -n \"$0\" > \"$program_path\"\npython3 -u \"$program_path\" \"$@\"\n",
-=======
               {"args": [], "command": ["sh", "-ec", "program_path=$(mktemp)\nprintf
               \"%s\" \"$0\" > \"$program_path\"\npython3 -u \"$program_path\" \"$@\"\n",
->>>>>>> df59ee40
               "def notify_failure():\n    print(''FAILED!'')\n\nimport argparse\n_parser
               = argparse.ArgumentParser(prog=''Notify failure'', description='''')\n_parsed_args
               = vars(_parser.parse_args())\n\n_outputs = notify_failure(**_parsed_args)\n"],
@@ -270,19 +234,11 @@
           - sh
           - -ec
           - 'program_path=$(mktemp)
-<<<<<<< HEAD
-
-            echo -n "$0" > "$program_path"
-
-            python3 -u "$program_path" "$@"
-
-=======
-
-            printf "%s" "$0" > "$program_path"
-
-            python3 -u "$program_path" "$@"
-
->>>>>>> df59ee40
+
+            printf "%s" "$0" > "$program_path"
+
+            python3 -u "$program_path" "$@"
+
             '
           - "def notify_failure():\n    print('FAILED!')\n\nimport argparse\n_parser\
             \ = argparse.ArgumentParser(prog='Notify failure', description='')\n_parsed_args\
@@ -297,7 +253,6 @@
         - 'true'
     - name: condition-1
       params:
-<<<<<<< HEAD
       - name: status
         value: $(tasks.print-number.results.output) > $(params.threshold)
       taskRef:
@@ -312,50 +267,4 @@
         apiVersion: cel.tekton.dev/v1alpha1
         kind: CEL
         name: cel_condition
-=======
-      - name: operand1
-        value: $(tasks.print-number.results.output)
-      - name: operand2
-        value: $(params.threshold)
-      - name: operator
-        value: '>'
-      taskSpec:
-        params:
-        - name: operand1
-        - name: operand2
-        - name: operator
-        results:
-        - description: Conditional task status
-          name: status
-        steps:
-        - image: python:alpine3.6
-          script: "python -c 'import sys\ninput1=str.rstrip(sys.argv[1])\ninput2=str.rstrip(sys.argv[2])\n\
-            try:\n  input1=int(input1)\n  input2=int(input2)\nexcept:\n  input1=str(input1)\n\
-            status=\"true\" if (input1 $(inputs.params.operator) input2) else \"false\"\
-            \nf = open(\"/tekton/results/status\", \"w\")\nf.write(status)\nf.close()'\
-            \ '$(inputs.params.operand1)' '$(inputs.params.operand2)'"
-    - name: condition-2
-      params:
-      - name: operand1
-        value: $(tasks.print-number.results.output)
-      - name: operand2
-        value: $(params.threshold)
-      - name: operator
-        value: <=
-      taskSpec:
-        params:
-        - name: operand1
-        - name: operand2
-        - name: operator
-        results:
-        - description: Conditional task status
-          name: status
-        steps:
-        - image: python:alpine3.6
-          script: "python -c 'import sys\ninput1=str.rstrip(sys.argv[1])\ninput2=str.rstrip(sys.argv[2])\n\
-            try:\n  input1=int(input1)\n  input2=int(input2)\nexcept:\n  input1=str(input1)\n\
-            status=\"true\" if (input1 $(inputs.params.operator) input2) else \"false\"\
-            \nf = open(\"/tekton/results/status\", \"w\")\nf.write(status)\nf.close()'\
-            \ '$(inputs.params.operand1)' '$(inputs.params.operand2)'"
->>>>>>> df59ee40
   timeout: 0s