# Copyright 2020 kubeflow.org
#
# Licensed under the Apache License, Version 2.0 (the "License");
# you may not use this file except in compliance with the License.
# You may obtain a copy of the License at
#
#      http://www.apache.org/licenses/LICENSE-2.0
#
# Unless required by applicable law or agreed to in writing, software
# distributed under the License is distributed on an "AS IS" BASIS,
# WITHOUT WARRANTIES OR CONDITIONS OF ANY KIND, either express or implied.
# See the License for the specific language governing permissions and
# limitations under the License.

apiVersion: tekton.dev/v1beta1
kind: PipelineRun
metadata:
  annotations:
<<<<<<< HEAD
    pipelines.kubeflow.org/pipeline_spec: '{"name": "withparam-output"}'
=======
    pipelines.kubeflow.org/pipeline_spec: '{"name": "my-pipeline"}'
>>>>>>> 4ebca9d5
    sidecar.istio.io/inject: 'false'
    tekton.dev/artifact_bucket: mlpipeline
    tekton.dev/artifact_endpoint: minio-service.kubeflow:9000
    tekton.dev/artifact_endpoint_scheme: http://
    tekton.dev/artifact_items: '{"my-in-cop1": [], "my-out-cop0": [["out", "$(results.out.path)"]],
      "my-out-cop2": []}'
    tekton.dev/input_artifacts: '{"my-out-cop2": [{"name": "my-out-cop0-out", "parent_task":
      "my-out-cop0"}]}'
    tekton.dev/output_artifacts: '{"my-out-cop0": [{"key": "artifacts/$PIPELINERUN/my-out-cop0/out.tgz",
      "name": "my-out-cop0-out", "path": "/tmp/out.json"}]}'
<<<<<<< HEAD
  name: withparam-output
=======
  name: my-pipeline
>>>>>>> 4ebca9d5
spec:
  pipelineSpec:
    tasks:
    - name: my-out-cop0
      taskSpec:
        results:
        - description: /tmp/out.json
          name: out
        steps:
        - args:
          - python -c "import json; import sys; json.dump([i for i in range(20, 31)],
            open('$(results.out.path)', 'w'))"
          command:
          - sh
          - -c
          image: python:alpine3.6
          name: main
      timeout: 0s
    - name: my-out-cop2
      params:
      - name: my-out-cop0-out
        value: $(tasks.my-out-cop0.results.out)
      taskSpec:
        params:
        - name: my-out-cop0-out
        steps:
        - args:
          - 'echo do output op2, outp: $(inputs.params.my-out-cop0-out)'
          command:
          - sh
          - -c
          image: library/bash:4.4.23
          name: main
      timeout: 0s
<<<<<<< HEAD
    - name: for-loop-for-loop-00000001-1
=======
    - name: for-loop-1
>>>>>>> 4ebca9d5
      params:
      - name: my-out-cop0-out-loop-item
        value: $(tasks.my-out-cop0.results.out)
      runAfter:
      - my-out-cop0
      taskRef:
        apiVersion: custom.tekton.dev/v1alpha1
        kind: PipelineLoop
<<<<<<< HEAD
        name: for-loop-for-loop-00000001-1
=======
        name: for-loop-1
>>>>>>> 4ebca9d5
  timeout: 0s<|MERGE_RESOLUTION|>--- conflicted
+++ resolved
@@ -16,11 +16,7 @@
 kind: PipelineRun
 metadata:
   annotations:
-<<<<<<< HEAD
     pipelines.kubeflow.org/pipeline_spec: '{"name": "withparam-output"}'
-=======
-    pipelines.kubeflow.org/pipeline_spec: '{"name": "my-pipeline"}'
->>>>>>> 4ebca9d5
     sidecar.istio.io/inject: 'false'
     tekton.dev/artifact_bucket: mlpipeline
     tekton.dev/artifact_endpoint: minio-service.kubeflow:9000
@@ -31,11 +27,7 @@
       "my-out-cop0"}]}'
     tekton.dev/output_artifacts: '{"my-out-cop0": [{"key": "artifacts/$PIPELINERUN/my-out-cop0/out.tgz",
       "name": "my-out-cop0-out", "path": "/tmp/out.json"}]}'
-<<<<<<< HEAD
   name: withparam-output
-=======
-  name: my-pipeline
->>>>>>> 4ebca9d5
 spec:
   pipelineSpec:
     tasks:
@@ -70,11 +62,7 @@
           image: library/bash:4.4.23
           name: main
       timeout: 0s
-<<<<<<< HEAD
-    - name: for-loop-for-loop-00000001-1
-=======
     - name: for-loop-1
->>>>>>> 4ebca9d5
       params:
       - name: my-out-cop0-out-loop-item
         value: $(tasks.my-out-cop0.results.out)
@@ -83,9 +71,5 @@
       taskRef:
         apiVersion: custom.tekton.dev/v1alpha1
         kind: PipelineLoop
-<<<<<<< HEAD
-        name: for-loop-for-loop-00000001-1
-=======
         name: for-loop-1
->>>>>>> 4ebca9d5
   timeout: 0s