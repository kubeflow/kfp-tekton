# Copyright 2021 kubeflow.org
#
# Licensed under the Apache License, Version 2.0 (the "License");
# you may not use this file except in compliance with the License.
# You may obtain a copy of the License at
#
#      http://www.apache.org/licenses/LICENSE-2.0
#
# Unless required by applicable law or agreed to in writing, software
# distributed under the License is distributed on an "AS IS" BASIS,
# WITHOUT WARRANTIES OR CONDITIONS OF ANY KIND, either express or implied.
# See the License for the specific language governing permissions and
# limitations under the License.

apiVersion: tekton.dev/v1beta1
kind: PipelineRun
metadata:
  name: download-and-save-most-frequent
  annotations:
    tekton.dev/output_artifacts: '{"download": [{"key": "artifacts/$PIPELINERUN/download/downloaded.tgz",
      "name": "download-downloaded", "path": "/tmp/results.txt"}], "get-frequent":
      [{"key": "artifacts/$PIPELINERUN/get-frequent/word.tgz", "name": "get-frequent-word",
      "path": "/tmp/message.txt"}]}'
    tekton.dev/input_artifacts: '{"get-frequent": [{"name": "download-downloaded",
      "parent_task": "download"}], "save": [{"name": "get-frequent-word", "parent_task":
      "get-frequent"}]}'
    tekton.dev/artifact_bucket: mlpipeline
    tekton.dev/artifact_endpoint: minio-service.kubeflow:9000
    tekton.dev/artifact_endpoint_scheme: http://
    tekton.dev/artifact_items: '{"download": [["downloaded", "$(results.downloaded.path)"]],
      "get-frequent": [["word", "$(results.word.path)"]], "save": []}'
    sidecar.istio.io/inject: "false"
    pipelines.kubeflow.org/pipeline_spec: '{"description": "Download and Get Most
      Frequent Word and Save to GCS", "inputs": [{"default": "gs://ml-pipeline-playground/shakespeare1.txt",
      "name": "url", "optional": true, "type": "String"}, {"default": "/tmp/output.txt",
      "name": "outputpath", "optional": true, "type": "String"}], "name": "Download
      and Save Most Frequent"}'
spec:
  params:
  - name: outputpath
    value: /tmp/output.txt
  - name: url
    value: gs://ml-pipeline-playground/shakespeare1.txt
  pipelineSpec:
    params:
<<<<<<< HEAD
    - name: outputpath
      default: /tmp/output.txt
    - name: url
      default: gs://ml-pipeline-playground/shakespeare1.txt
=======
    - name: url
      default: gs://ml-pipeline-playground/shakespeare1.txt
    - name: outputpath
      default: /tmp/output.txt
>>>>>>> 1a29e1de
    tasks:
    - name: download
      params:
      - name: url
        value: $(params.url)
      taskSpec:
        steps:
        - name: main
          args:
          - gsutil cat $(inputs.params.url) | tee $(results.downloaded.path)
          command:
          - sh
          - -c
          image: google/cloud-sdk
        params:
        - name: url
        results:
        - name: downloaded
          description: /tmp/results.txt
        metadata:
          labels:
            pipelines.kubeflow.org/pipelinename: ''
            pipelines.kubeflow.org/generation: ''
            pipelines.kubeflow.org/cache_enabled: "true"
          annotations:
            tekton.dev/template: ''
      timeout: 0s
    - name: get-frequent
      params:
      - name: download-downloaded
        value: $(tasks.download.results.downloaded)
      taskSpec:
        steps:
        - name: main
          args:
          - python -c "import sys; from collections import Counter; input_text = sys.argv[1];
            words = Counter(input_text.split()); print(max(words, key=words.get));"
            "$(inputs.params.download-downloaded)" | tee $(results.word.path)
          command:
          - sh
          - -c
          image: python:3.6-jessie
        params:
        - name: download-downloaded
        results:
        - name: word
          description: /tmp/message.txt
        metadata:
          labels:
            pipelines.kubeflow.org/pipelinename: ''
            pipelines.kubeflow.org/generation: ''
            pipelines.kubeflow.org/cache_enabled: "true"
          annotations:
            tekton.dev/template: ''
      timeout: 0s
    - name: save
      params:
      - name: get-frequent-word
        value: $(tasks.get-frequent.results.word)
      - name: outputpath
        value: $(params.outputpath)
      taskSpec:
        steps:
        - name: main
          args:
          - echo "$(inputs.params.get-frequent-word)" | tee /tmp/results.txt | gsutil
            cp /tmp/results.txt $(inputs.params.outputpath)
          command:
          - sh
          - -c
          image: google/cloud-sdk
        params:
        - name: get-frequent-word
        - name: outputpath
        metadata:
          labels:
            pipelines.kubeflow.org/pipelinename: ''
            pipelines.kubeflow.org/generation: ''
            pipelines.kubeflow.org/cache_enabled: "true"
          annotations:
            tekton.dev/template: ''
      timeout: 0s
  timeout: 0s<|MERGE_RESOLUTION|>--- conflicted
+++ resolved
@@ -43,17 +43,10 @@
     value: gs://ml-pipeline-playground/shakespeare1.txt
   pipelineSpec:
     params:
-<<<<<<< HEAD
-    - name: outputpath
-      default: /tmp/output.txt
-    - name: url
-      default: gs://ml-pipeline-playground/shakespeare1.txt
-=======
     - name: url
       default: gs://ml-pipeline-playground/shakespeare1.txt
     - name: outputpath
       default: /tmp/output.txt
->>>>>>> 1a29e1de
     tasks:
     - name: download
       params:
