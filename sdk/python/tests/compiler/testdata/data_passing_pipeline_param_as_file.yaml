--- conflicted
+++ resolved
@@ -107,13 +107,7 @@
             tekton.dev/template: ''
         workspaces:
         - name: consume-anything-as-file
-<<<<<<< HEAD
-      timeout: 0s
-=======
-        params:
-        - name: pipelineRun-name
-      timeout: 525600m
->>>>>>> e50795f1
+      timeout: 525600m
       workspaces:
       - name: consume-anything-as-file
         workspace: data-passing-pipeline
@@ -175,13 +169,7 @@
             tekton.dev/template: ''
         workspaces:
         - name: consume-anything-as-file-2
-<<<<<<< HEAD
-      timeout: 0s
-=======
-        params:
-        - name: pipelineRun-name
-      timeout: 525600m
->>>>>>> e50795f1
+      timeout: 525600m
       workspaces:
       - name: consume-anything-as-file-2
         workspace: data-passing-pipeline
@@ -243,13 +231,7 @@
             tekton.dev/template: ''
         workspaces:
         - name: consume-anything-as-file-3
-<<<<<<< HEAD
-      timeout: 0s
-=======
-        params:
-        - name: pipelineRun-name
-      timeout: 525600m
->>>>>>> e50795f1
+      timeout: 525600m
       workspaces:
       - name: consume-anything-as-file-3
         workspace: data-passing-pipeline
@@ -311,13 +293,7 @@
             tekton.dev/template: ''
         workspaces:
         - name: consume-something-as-file
-<<<<<<< HEAD
-      timeout: 0s
-=======
-        params:
-        - name: pipelineRun-name
-      timeout: 525600m
->>>>>>> e50795f1
+      timeout: 525600m
       workspaces:
       - name: consume-something-as-file
         workspace: data-passing-pipeline
@@ -379,13 +355,7 @@
             tekton.dev/template: ''
         workspaces:
         - name: consume-something-as-file-2
-<<<<<<< HEAD
-      timeout: 0s
-=======
-        params:
-        - name: pipelineRun-name
-      timeout: 525600m
->>>>>>> e50795f1
+      timeout: 525600m
       workspaces:
       - name: consume-something-as-file-2
         workspace: data-passing-pipeline
@@ -447,13 +417,7 @@
             tekton.dev/template: ''
         workspaces:
         - name: consume-string-as-file
-<<<<<<< HEAD
-      timeout: 0s
-=======
-        params:
-        - name: pipelineRun-name
-      timeout: 525600m
->>>>>>> e50795f1
+      timeout: 525600m
       workspaces:
       - name: consume-string-as-file
         workspace: data-passing-pipeline
@@ -515,13 +479,7 @@
             tekton.dev/template: ''
         workspaces:
         - name: consume-string-as-file-2
-<<<<<<< HEAD
-      timeout: 0s
-=======
-        params:
-        - name: pipelineRun-name
-      timeout: 525600m
->>>>>>> e50795f1
+      timeout: 525600m
       workspaces:
       - name: consume-string-as-file-2
         workspace: data-passing-pipeline
