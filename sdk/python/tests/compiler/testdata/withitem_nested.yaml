# Copyright 2021 kubeflow.org
#
# Licensed under the Apache License, Version 2.0 (the "License");
# you may not use this file except in compliance with the License.
# You may obtain a copy of the License at
#
#      http://www.apache.org/licenses/LICENSE-2.0
#
# Unless required by applicable law or agreed to in writing, software
# distributed under the License is distributed on an "AS IS" BASIS,
# WITHOUT WARRANTIES OR CONDITIONS OF ANY KIND, either express or implied.
# See the License for the specific language governing permissions and
# limitations under the License.

apiVersion: tekton.dev/v1beta1
kind: PipelineRun
metadata:
  annotations:
    pipelines.kubeflow.org/pipeline_spec: '{"inputs": [{"default": "10", "name": "my_pipe_param",
      "optional": true, "type": "Integer"}], "name": "my-pipeline"}'
    sidecar.istio.io/inject: 'false'
    tekton.dev/artifact_bucket: mlpipeline
    tekton.dev/artifact_endpoint: minio-service.kubeflow:9000
    tekton.dev/artifact_endpoint_scheme: http://
    tekton.dev/artifact_items: '{"my-in-coop1": [], "my-in-coop2": [], "my-inner-inner-coop":
      [], "my-out-cop": []}'
    tekton.dev/input_artifacts: '{}'
    tekton.dev/output_artifacts: '{}'
<<<<<<< HEAD
    tekton.dev/resource_templates: "\n---\napiVersion: custom.tekton.dev/v1alpha1\n\
      kind: PipelineLoop\nmetadata: {name: my-pipeline-for-loop-2}\nspec:\n  pipelineSpec:\n\
      \    params:\n    - {name: my_pipe_param, type: string}\n    - {name: loop-item-param-1-subvar-a,\
      \ type: string}\n    - {name: loop-item-param-1-subvar-b, type: string}\n  \
      \  tasks:\n    - name: my-in-coop1\n      params:\n      - {name: loop-item-param-1-subvar-a,\
      \ value: $(params.loop-item-param-1-subvar-a)}\n      - {name: my_pipe_param,\
      \ value: $(params.my_pipe_param)}\n      taskSpec:\n        steps:\n       \
      \ - name: main\n          args: [echo op1 $(inputs.params.loop-item-param-1-subvar-a)\
      \ $(inputs.params.my_pipe_param)]\n          command: [sh, -c]\n          image:\
      \ library/bash:4.4.23\n        params:\n        - {name: loop-item-param-1-subvar-a,\
      \ type: string}\n        - {name: my_pipe_param, type: string}\n      timeout:\
      \ 0s\n    - name: my-in-coop2\n      params:\n      - {name: loop-item-param-1-subvar-b,\
      \ value: $(params.loop-item-param-1-subvar-b)}\n      taskSpec:\n        steps:\n\
      \        - name: main\n          args: [echo op2 $(inputs.params.loop-item-param-1-subvar-b)]\n\
      \          command: [sh, -c]\n          image: library/bash:4.4.23\n       \
      \ params:\n        - {name: loop-item-param-1-subvar-b, type: string}\n    \
      \  timeout: 0s\n    - name: my-pipeline-for-loop-4\n      taskRef: {apiVersion:\
      \ custom.tekton.dev/v1alpha1, kind: PipelineLoop, name: my-pipeline-for-loop-4}\n\
      \      params:\n      - {name: loop-item-param-1-subvar-a, value: $(params.loop-item-param-1-subvar-a)}\n\
      \      - {name: loop-item-param-3, value: '[100, 200, 300]'}\n      - {name:\
      \ my_pipe_param, value: $(params.my_pipe_param)}\n  iterateParam: loop-item-param-1\n\
      \n---\napiVersion: custom.tekton.dev/v1alpha1\nkind: PipelineLoop\nmetadata:\
      \ {name: my-pipeline-for-loop-4}\nspec:\n  pipelineSpec:\n    params:\n    -\
      \ {name: loop-item-param-3, type: string}\n    - {name: my_pipe_param, type:\
      \ string}\n    - {name: loop-item-param-1-subvar-a, type: string}\n    tasks:\n\
      \    - name: my-inner-inner-coop\n      params:\n      - {name: loop-item-param-1-subvar-a,\
      \ value: $(params.loop-item-param-1-subvar-a)}\n      - {name: loop-item-param-3,\
      \ value: $(params.loop-item-param-3)}\n      - {name: my_pipe_param, value:\
      \ $(params.my_pipe_param)}\n      taskSpec:\n        steps:\n        - name:\
      \ main\n          args: [echo op1 $(inputs.params.loop-item-param-1-subvar-a)\
      \ $(inputs.params.loop-item-param-3)\n              $(inputs.params.my_pipe_param)]\n\
      \          command: [sh, -c]\n          image: library/bash:4.4.23\n       \
      \ params:\n        - {name: loop-item-param-1-subvar-a, type: string}\n    \
      \    - {name: loop-item-param-3, type: string}\n        - {name: my_pipe_param,\
      \ type: string}\n      timeout: 0s\n  iterateParam: loop-item-param-3\n"
=======
>>>>>>> 4b5230b6
  name: my-pipeline
spec:
  params:
  - name: my_pipe_param
    value: '10'
  pipelineSpec:
    params:
    - default: '10'
      name: my_pipe_param
    tasks:
    - name: my-out-cop
      params:
      - name: my_pipe_param
        value: $(params.my_pipe_param)
      taskSpec:
<<<<<<< HEAD
=======
        metadata:
          annotations:
            tekton.dev/template: ''
          labels:
            pipelines.kubeflow.org/cache_enabled: 'true'
            pipelines.kubeflow.org/generation: ''
            pipelines.kubeflow.org/pipelinename: ''
>>>>>>> 4b5230b6
        params:
        - name: my_pipe_param
        steps:
        - args:
          - echo $(inputs.params.my_pipe_param)
          command:
          - sh
          - -c
          image: library/bash:4.4.23
          name: main
      timeout: 0s
    - name: my-pipeline-for-loop-2
      params:
      - name: loop-item-param-1
        value: '[{"a": 1, "b": 2}, {"a": 10, "b": 20}]'
      - name: my_pipe_param
        value: $(params.my_pipe_param)
      taskRef:
        apiVersion: custom.tekton.dev/v1alpha1
        kind: PipelineLoop
        name: my-pipeline-for-loop-2
  timeout: 0s<|MERGE_RESOLUTION|>--- conflicted
+++ resolved
@@ -26,7 +26,6 @@
       [], "my-out-cop": []}'
     tekton.dev/input_artifacts: '{}'
     tekton.dev/output_artifacts: '{}'
-<<<<<<< HEAD
     tekton.dev/resource_templates: "\n---\napiVersion: custom.tekton.dev/v1alpha1\n\
       kind: PipelineLoop\nmetadata: {name: my-pipeline-for-loop-2}\nspec:\n  pipelineSpec:\n\
       \    params:\n    - {name: my_pipe_param, type: string}\n    - {name: loop-item-param-1-subvar-a,\
@@ -37,15 +36,21 @@
       \ - name: main\n          args: [echo op1 $(inputs.params.loop-item-param-1-subvar-a)\
       \ $(inputs.params.my_pipe_param)]\n          command: [sh, -c]\n          image:\
       \ library/bash:4.4.23\n        params:\n        - {name: loop-item-param-1-subvar-a,\
-      \ type: string}\n        - {name: my_pipe_param, type: string}\n      timeout:\
+      \ type: string}\n        - {name: my_pipe_param, type: string}\n        metadata:\n\
+      \          labels:\n            pipelines.kubeflow.org/pipelinename: ''\n  \
+      \          pipelines.kubeflow.org/generation: ''\n            pipelines.kubeflow.org/cache_enabled:\
+      \ \"true\"\n          annotations: {tekton.dev/template: ''}\n      timeout:\
       \ 0s\n    - name: my-in-coop2\n      params:\n      - {name: loop-item-param-1-subvar-b,\
       \ value: $(params.loop-item-param-1-subvar-b)}\n      taskSpec:\n        steps:\n\
       \        - name: main\n          args: [echo op2 $(inputs.params.loop-item-param-1-subvar-b)]\n\
       \          command: [sh, -c]\n          image: library/bash:4.4.23\n       \
       \ params:\n        - {name: loop-item-param-1-subvar-b, type: string}\n    \
-      \  timeout: 0s\n    - name: my-pipeline-for-loop-4\n      taskRef: {apiVersion:\
-      \ custom.tekton.dev/v1alpha1, kind: PipelineLoop, name: my-pipeline-for-loop-4}\n\
-      \      params:\n      - {name: loop-item-param-1-subvar-a, value: $(params.loop-item-param-1-subvar-a)}\n\
+      \    metadata:\n          labels:\n            pipelines.kubeflow.org/pipelinename:\
+      \ ''\n            pipelines.kubeflow.org/generation: ''\n            pipelines.kubeflow.org/cache_enabled:\
+      \ \"true\"\n          annotations: {tekton.dev/template: ''}\n      timeout:\
+      \ 0s\n    - name: my-pipeline-for-loop-4\n      taskRef: {apiVersion: custom.tekton.dev/v1alpha1,\
+      \ kind: PipelineLoop, name: my-pipeline-for-loop-4}\n      params:\n      -\
+      \ {name: loop-item-param-1-subvar-a, value: $(params.loop-item-param-1-subvar-a)}\n\
       \      - {name: loop-item-param-3, value: '[100, 200, 300]'}\n      - {name:\
       \ my_pipe_param, value: $(params.my_pipe_param)}\n  iterateParam: loop-item-param-1\n\
       \n---\napiVersion: custom.tekton.dev/v1alpha1\nkind: PipelineLoop\nmetadata:\
@@ -61,9 +66,10 @@
       \          command: [sh, -c]\n          image: library/bash:4.4.23\n       \
       \ params:\n        - {name: loop-item-param-1-subvar-a, type: string}\n    \
       \    - {name: loop-item-param-3, type: string}\n        - {name: my_pipe_param,\
-      \ type: string}\n      timeout: 0s\n  iterateParam: loop-item-param-3\n"
-=======
->>>>>>> 4b5230b6
+      \ type: string}\n        metadata:\n          labels:\n            pipelines.kubeflow.org/pipelinename:\
+      \ ''\n            pipelines.kubeflow.org/generation: ''\n            pipelines.kubeflow.org/cache_enabled:\
+      \ \"true\"\n          annotations: {tekton.dev/template: ''}\n      timeout:\
+      \ 0s\n  iterateParam: loop-item-param-3\n"
   name: my-pipeline
 spec:
   params:
@@ -79,8 +85,6 @@
       - name: my_pipe_param
         value: $(params.my_pipe_param)
       taskSpec:
-<<<<<<< HEAD
-=======
         metadata:
           annotations:
             tekton.dev/template: ''
@@ -88,7 +92,6 @@
             pipelines.kubeflow.org/cache_enabled: 'true'
             pipelines.kubeflow.org/generation: ''
             pipelines.kubeflow.org/pipelinename: ''
->>>>>>> 4b5230b6
         params:
         - name: my_pipe_param
         steps:
