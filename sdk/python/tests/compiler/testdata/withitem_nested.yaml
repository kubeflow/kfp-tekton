# Copyright 2020 kubeflow.org
#
# Licensed under the Apache License, Version 2.0 (the "License");
# you may not use this file except in compliance with the License.
# You may obtain a copy of the License at
#
#      http://www.apache.org/licenses/LICENSE-2.0
#
# Unless required by applicable law or agreed to in writing, software
# distributed under the License is distributed on an "AS IS" BASIS,
# WITHOUT WARRANTIES OR CONDITIONS OF ANY KIND, either express or implied.
# See the License for the specific language governing permissions and
# limitations under the License.

apiVersion: tekton.dev/v1beta1
kind: PipelineRun
metadata:
  annotations:
    pipelines.kubeflow.org/pipeline_spec: '{"inputs": [{"default": "10", "name": "my_pipe_param",
<<<<<<< HEAD
      "optional": true, "type": "Integer"}], "name": "withitem-nested"}'
=======
      "optional": true, "type": "Integer"}], "name": "my-pipeline"}'
>>>>>>> 4ebca9d5
    sidecar.istio.io/inject: 'false'
    tekton.dev/artifact_bucket: mlpipeline
    tekton.dev/artifact_endpoint: minio-service.kubeflow:9000
    tekton.dev/artifact_endpoint_scheme: http://
    tekton.dev/artifact_items: '{"my-in-coop1": [], "my-in-coop2": [], "my-inner-inner-coop":
      [], "my-out-cop": []}'
    tekton.dev/input_artifacts: '{}'
    tekton.dev/output_artifacts: '{}'
<<<<<<< HEAD
  name: withitem-nested
=======
  name: my-pipeline
>>>>>>> 4ebca9d5
spec:
  params:
  - name: my_pipe_param
    value: '10'
  pipelineSpec:
    params:
    - default: '10'
      name: my_pipe_param
    tasks:
    - name: my-out-cop
      params:
      - name: my_pipe_param
        value: $(params.my_pipe_param)
      taskSpec:
        params:
        - name: my_pipe_param
        steps:
        - args:
          - echo $(inputs.params.my_pipe_param)
          command:
          - sh
          - -c
          image: library/bash:4.4.23
          name: main
      timeout: 0s
<<<<<<< HEAD
    - name: for-loop-for-loop-00000001-1
      params:
      - name: loop-item-param-00000001
=======
    - name: for-loop-2
      params:
      - name: loop-item-param-1
>>>>>>> 4ebca9d5
        value: '[1, 2]'
      - name: my_pipe_param
        value: $(params.my_pipe_param)
      taskRef:
        apiVersion: custom.tekton.dev/v1alpha1
        kind: PipelineLoop
<<<<<<< HEAD
        name: for-loop-for-loop-00000001-1
=======
        name: for-loop-2
>>>>>>> 4ebca9d5
  timeout: 0s<|MERGE_RESOLUTION|>--- conflicted
+++ resolved
@@ -17,11 +17,7 @@
 metadata:
   annotations:
     pipelines.kubeflow.org/pipeline_spec: '{"inputs": [{"default": "10", "name": "my_pipe_param",
-<<<<<<< HEAD
       "optional": true, "type": "Integer"}], "name": "withitem-nested"}'
-=======
-      "optional": true, "type": "Integer"}], "name": "my-pipeline"}'
->>>>>>> 4ebca9d5
     sidecar.istio.io/inject: 'false'
     tekton.dev/artifact_bucket: mlpipeline
     tekton.dev/artifact_endpoint: minio-service.kubeflow:9000
@@ -30,11 +26,7 @@
       [], "my-out-cop": []}'
     tekton.dev/input_artifacts: '{}'
     tekton.dev/output_artifacts: '{}'
-<<<<<<< HEAD
   name: withitem-nested
-=======
-  name: my-pipeline
->>>>>>> 4ebca9d5
 spec:
   params:
   - name: my_pipe_param
@@ -60,24 +52,14 @@
           image: library/bash:4.4.23
           name: main
       timeout: 0s
-<<<<<<< HEAD
-    - name: for-loop-for-loop-00000001-1
-      params:
-      - name: loop-item-param-00000001
-=======
     - name: for-loop-2
       params:
       - name: loop-item-param-1
->>>>>>> 4ebca9d5
         value: '[1, 2]'
       - name: my_pipe_param
         value: $(params.my_pipe_param)
       taskRef:
         apiVersion: custom.tekton.dev/v1alpha1
         kind: PipelineLoop
-<<<<<<< HEAD
-        name: for-loop-for-loop-00000001-1
-=======
         name: for-loop-2
->>>>>>> 4ebca9d5
   timeout: 0s