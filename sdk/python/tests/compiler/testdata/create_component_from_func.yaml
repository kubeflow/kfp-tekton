# Copyright 2021 kubeflow.org
#
# Licensed under the Apache License, Version 2.0 (the "License");
# you may not use this file except in compliance with the License.
# You may obtain a copy of the License at
#
#      http://www.apache.org/licenses/LICENSE-2.0
#
# Unless required by applicable law or agreed to in writing, software
# distributed under the License is distributed on an "AS IS" BASIS,
# WITHOUT WARRANTIES OR CONDITIONS OF ANY KIND, either express or implied.
# See the License for the specific language governing permissions and
# limitations under the License.

apiVersion: tekton.dev/v1beta1
kind: PipelineRun
metadata:
  name: create-component-from-function
  annotations:
    tekton.dev/output_artifacts: '{"get-subdirectory": [{"key": "artifacts/$PIPELINERUN/get-subdirectory/Subdir.tgz",
      "name": "get-subdirectory-Subdir", "path": "/tmp/outputs/Subdir/data"}], "list-items":
      [{"key": "artifacts/$PIPELINERUN/list-items/Items.tgz", "name": "list-items-Items",
      "path": "/tmp/outputs/Items/data"}], "list-items-2": [{"key": "artifacts/$PIPELINERUN/list-items-2/Items.tgz",
      "name": "list-items-2-Items", "path": "/tmp/outputs/Items/data"}], "produce-dir-with-files-python-op":
      [{"key": "artifacts/$PIPELINERUN/produce-dir-with-files-python-op/output_dir.tgz",
      "name": "produce-dir-with-files-python-op-output_dir", "path": "/tmp/outputs/output_dir/data"}]}'
    tekton.dev/input_artifacts: '{"get-subdirectory": [{"name": "produce-dir-with-files-python-op-output_dir",
      "parent_task": "produce-dir-with-files-python-op"}], "list-items": [{"name":
      "get-subdirectory-Subdir", "parent_task": "get-subdirectory"}], "list-items-2":
      [{"name": "get-subdirectory-Subdir", "parent_task": "get-subdirectory"}, {"name":
      "produce-dir-with-files-python-op-output_dir", "parent_task": "produce-dir-with-files-python-op"}]}'
    tekton.dev/artifact_bucket: mlpipeline
    tekton.dev/artifact_endpoint: minio-service.kubeflow:9000
    tekton.dev/artifact_endpoint_scheme: http://
    tekton.dev/artifact_items: '{"get-subdirectory": [["Subdir", "$(workspaces.get-subdirectory.path)/artifacts/$ORIG_PR_NAME/$(context.taskRun.name)/Subdir"]],
      "list-items": [["Items", "$(results.items.path)"]], "list-items-2": [["Items",
      "$(results.items.path)"]], "produce-dir-with-files-python-op": [["output_dir",
      "$(workspaces.produce-dir-with-files-python-op.path)/artifacts/$ORIG_PR_NAME/$(context.taskRun.name)/output_dir"]]}'
    sidecar.istio.io/inject: "false"
    pipelines.kubeflow.org/big_data_passing_format: $(workspaces.$TASK_NAME.path)/artifacts/$ORIG_PR_NAME/$TASKRUN_NAME/$TASK_PARAM_NAME
    pipelines.kubeflow.org/pipeline_spec: '{"name": "create-component-from-function"}'
spec:
  pipelineSpec:
    tasks:
    - name: produce-dir-with-files-python-op
      taskSpec:
        steps:
        - name: main
          args:
          - --num-files
          - '15'
          - --output-dir
          - $(workspaces.produce-dir-with-files-python-op.path)/artifacts/$ORIG_PR_NAME/$(context.taskRun.name)/output_dir
          command:
          - sh
          - -ec
          - |
            program_path=$(mktemp)
            printf "%s" "$0" > "$program_path"
            python3 -u "$program_path" "$@"
          - |
            def _make_parent_dirs_and_return_path(file_path: str):
                import os
                os.makedirs(os.path.dirname(file_path), exist_ok=True)
                return file_path

            def produce_dir_with_files_python_op(output_dir_path, num_files = 10):
                import os
                os.makedirs(os.path.join(output_dir_path, 'subdir'), exist_ok=True)
                for i in range(num_files):
                    file_path = os.path.join(output_dir_path, 'subdir', str(i) + '.txt')
                    with open(file_path, 'w') as f:
                        f.write(str(i))

            import argparse
            _parser = argparse.ArgumentParser(prog='Produce dir with files python op', description='')
            _parser.add_argument("--num-files", dest="num_files", type=int, required=False, default=argparse.SUPPRESS)
            _parser.add_argument("--output-dir", dest="output_dir_path", type=_make_parent_dirs_and_return_path, required=True, default=argparse.SUPPRESS)
            _parsed_args = vars(_parser.parse_args())

            _outputs = produce_dir_with_files_python_op(**_parsed_args)
          image: python:3.7
          env:
          - name: ORIG_PR_NAME
            valueFrom:
              fieldRef:
                fieldPath: metadata.labels['custom.tekton.dev/originalPipelineRun']
        - image: busybox
          name: output-taskrun-name
          script: |
            #!/bin/sh
            set -exo pipefail
            echo -n "$(context.taskRun.name)" > $(results.taskrun-name.path)
        - image: busybox
          name: copy-results-artifacts
          script: |
            #!/bin/sh
            set -exo pipefail
            TOTAL_SIZE=0
            ARTIFACT_SIZE=`wc -c $(workspaces.produce-dir-with-files-python-op.path)/artifacts/$ORIG_PR_NAME/$(context.taskRun.name)/output_dir | awk '{print $1}'`
            TOTAL_SIZE=$( expr $TOTAL_SIZE + $ARTIFACT_SIZE)
            touch $(results.output-dir.path)
            if [[ $TOTAL_SIZE -lt 3072 ]]; then
              cp $(workspaces.produce-dir-with-files-python-op.path)/artifacts/$ORIG_PR_NAME/$(context.taskRun.name)/output_dir $(results.output-dir.path)
            fi
          onError: continue
          env:
          - name: ORIG_PR_NAME
            valueFrom:
              fieldRef:
                fieldPath: metadata.labels['custom.tekton.dev/originalPipelineRun']
        results:
        - name: output-dir
          description: /tmp/outputs/output_dir/data
        - name: taskrun-name
        metadata:
          labels:
            pipelines.kubeflow.org/pipelinename: ''
            pipelines.kubeflow.org/generation: ''
            pipelines.kubeflow.org/cache_enabled: "true"
          annotations:
            pipelines.kubeflow.org/component_spec: '{"implementation": {"container":
              {"args": [{"if": {"cond": {"isPresent": "num_files"}, "then": ["--num-files",
              {"inputValue": "num_files"}]}}, "--output-dir", {"outputPath": "output_dir"}],
              "command": ["sh", "-ec", "program_path=$(mktemp)\nprintf \"%s\" \"$0\"
              > \"$program_path\"\npython3 -u \"$program_path\" \"$@\"\n", "def _make_parent_dirs_and_return_path(file_path:
              str):\n    import os\n    os.makedirs(os.path.dirname(file_path), exist_ok=True)\n    return
              file_path\n\ndef produce_dir_with_files_python_op(output_dir_path, num_files
              = 10):\n    import os\n    os.makedirs(os.path.join(output_dir_path,
              ''subdir''), exist_ok=True)\n    for i in range(num_files):\n        file_path
              = os.path.join(output_dir_path, ''subdir'', str(i) + ''.txt'')\n        with
              open(file_path, ''w'') as f:\n            f.write(str(i))\n\nimport
              argparse\n_parser = argparse.ArgumentParser(prog=''Produce dir with
              files python op'', description='''')\n_parser.add_argument(\"--num-files\",
              dest=\"num_files\", type=int, required=False, default=argparse.SUPPRESS)\n_parser.add_argument(\"--output-dir\",
              dest=\"output_dir_path\", type=_make_parent_dirs_and_return_path, required=True,
              default=argparse.SUPPRESS)\n_parsed_args = vars(_parser.parse_args())\n\n_outputs
              = produce_dir_with_files_python_op(**_parsed_args)\n"], "image": "python:3.7"}},
              "inputs": [{"default": "10", "name": "num_files", "optional": true,
              "type": "Integer"}], "name": "Produce dir with files python op", "outputs":
              [{"name": "output_dir"}]}'
            tekton.dev/template: ''
        workspaces:
        - name: produce-dir-with-files-python-op
<<<<<<< HEAD
      timeout: 0s
=======
        params:
        - name: pipelineRun-name
      timeout: 525600m
>>>>>>> e50795f1
      workspaces:
      - name: produce-dir-with-files-python-op
        workspace: create-component-from-function
    - name: get-subdirectory
      params:
      - name: produce-dir-with-files-python-op-trname
        value: $(tasks.produce-dir-with-files-python-op.results.taskrun-name)
      taskSpec:
        steps:
        - name: main
          command:
          - sh
          - -ex
          - -c
          - |
            mkdir -p "$(dirname "$2")"
            cp -r "$0/$1" "$2"
          - $(workspaces.get-subdirectory.path)/artifacts/$ORIG_PR_NAME/$(params.produce-dir-with-files-python-op-trname)/output_dir
          - subdir
          - $(workspaces.get-subdirectory.path)/artifacts/$ORIG_PR_NAME/$(context.taskRun.name)/Subdir
          image: alpine
          env:
          - name: ORIG_PR_NAME
            valueFrom:
              fieldRef:
                fieldPath: metadata.labels['custom.tekton.dev/originalPipelineRun']
        - image: busybox
          name: output-taskrun-name
          script: |
            #!/bin/sh
            set -exo pipefail
            echo -n "$(context.taskRun.name)" > $(results.taskrun-name.path)
        - image: busybox
          name: copy-results-artifacts
          script: |
            #!/bin/sh
            set -exo pipefail
            TOTAL_SIZE=0
            ARTIFACT_SIZE=`wc -c $(workspaces.get-subdirectory.path)/artifacts/$ORIG_PR_NAME/$(context.taskRun.name)/Subdir | awk '{print $1}'`
            TOTAL_SIZE=$( expr $TOTAL_SIZE + $ARTIFACT_SIZE)
            touch $(results.subdir.path)
            if [[ $TOTAL_SIZE -lt 3072 ]]; then
              cp $(workspaces.get-subdirectory.path)/artifacts/$ORIG_PR_NAME/$(context.taskRun.name)/Subdir $(results.subdir.path)
            fi
          onError: continue
          env:
          - name: ORIG_PR_NAME
            valueFrom:
              fieldRef:
                fieldPath: metadata.labels['custom.tekton.dev/originalPipelineRun']
        params:
        - name: produce-dir-with-files-python-op-trname
        results:
        - name: subdir
          description: /tmp/outputs/Subdir/data
        - name: taskrun-name
        metadata:
          labels:
            pipelines.kubeflow.org/pipelinename: ''
            pipelines.kubeflow.org/generation: ''
            pipelines.kubeflow.org/cache_enabled: "true"
          annotations:
            pipelines.kubeflow.org/component_spec: '{"description": "Get subdirectory
              from directory.", "implementation": {"container": {"command": ["sh",
              "-ex", "-c", "mkdir -p \"$(dirname \"$2\")\"\ncp -r \"$0/$1\" \"$2\"\n",
              {"inputPath": "Directory"}, {"inputValue": "Subpath"}, {"outputPath":
              "Subdir"}], "image": "alpine"}}, "inputs": [{"name": "Directory", "type":
              "Directory"}, {"name": "Subpath", "type": "String"}], "name": "Get subdirectory",
              "outputs": [{"name": "Subdir", "type": "Directory"}]}'
            tekton.dev/template: ''
        workspaces:
        - name: get-subdirectory
<<<<<<< HEAD
      timeout: 0s
=======
        params:
        - name: pipelineRun-name
      timeout: 525600m
>>>>>>> e50795f1
      workspaces:
      - name: get-subdirectory
        workspace: create-component-from-function
      runAfter:
      - produce-dir-with-files-python-op
    - name: list-items
      params:
      - name: get-subdirectory-trname
        value: $(tasks.get-subdirectory.results.taskrun-name)
      taskSpec:
        steps:
        - name: main
          command:
          - sh
          - -ex
          - -c
          - |
            mkdir -p "$(dirname "$1")"
            #ls --almost-all --recursive "$0" > "$1"
            ls -A -R "$0" > "$1"
          - $(workspaces.list-items.path)/artifacts/$ORIG_PR_NAME/$(params.get-subdirectory-trname)/Subdir
          - $(results.items.path)
          image: alpine
          env:
          - name: ORIG_PR_NAME
            valueFrom:
              fieldRef:
                fieldPath: metadata.labels['custom.tekton.dev/originalPipelineRun']
        params:
        - name: get-subdirectory-trname
        results:
        - name: items
          description: /tmp/outputs/Items/data
        metadata:
          labels:
            pipelines.kubeflow.org/pipelinename: ''
            pipelines.kubeflow.org/generation: ''
            pipelines.kubeflow.org/cache_enabled: "true"
          annotations:
            pipelines.kubeflow.org/component_spec: '{"description": "Recursively list
              directory contents.", "implementation": {"container": {"command": ["sh",
              "-ex", "-c", "mkdir -p \"$(dirname \"$1\")\"\n#ls --almost-all --recursive
              \"$0\" > \"$1\"\nls -A -R \"$0\" > \"$1\"\n", {"inputPath": "Directory"},
              {"outputPath": "Items"}], "image": "alpine"}}, "inputs": [{"name": "Directory",
              "type": "Directory"}], "name": "List items", "outputs": [{"name": "Items"}]}'
            tekton.dev/template: ''
        workspaces:
        - name: list-items
<<<<<<< HEAD
      timeout: 0s
=======
        params:
        - name: pipelineRun-name
      timeout: 525600m
>>>>>>> e50795f1
      workspaces:
      - name: list-items
        workspace: create-component-from-function
      runAfter:
      - get-subdirectory
    - name: list-items-2
      params:
      - name: get-subdirectory-trname
        value: $(tasks.get-subdirectory.results.taskrun-name)
      - name: produce-dir-with-files-python-op-trname
        value: $(tasks.produce-dir-with-files-python-op.results.taskrun-name)
      taskSpec:
        steps:
        - name: main
          command:
          - sh
          - -ex
          - -c
          - |
            mkdir -p "$(dirname "$2")"
            ls -A -R "$0" > "$2"
            ls -A -R "$1" >> "$2"
          - $(workspaces.list-items-2.path)/artifacts/$ORIG_PR_NAME/$(params.get-subdirectory-trname)/Subdir
          - $(workspaces.list-items-2.path)/artifacts/$ORIG_PR_NAME/$(params.produce-dir-with-files-python-op-trname)/output_dir
          - $(results.items.path)
          image: alpine
          env:
          - name: ORIG_PR_NAME
            valueFrom:
              fieldRef:
                fieldPath: metadata.labels['custom.tekton.dev/originalPipelineRun']
        params:
        - name: get-subdirectory-trname
        - name: produce-dir-with-files-python-op-trname
        results:
        - name: items
          description: /tmp/outputs/Items/data
        metadata:
          labels:
            pipelines.kubeflow.org/pipelinename: ''
            pipelines.kubeflow.org/generation: ''
            pipelines.kubeflow.org/cache_enabled: "true"
          annotations:
            pipelines.kubeflow.org/component_spec: '{"description": "Recursively list
              directory contents.", "implementation": {"container": {"command": ["sh",
              "-ex", "-c", "mkdir -p \"$(dirname \"$2\")\"\nls -A -R \"$0\" > \"$2\"\nls
              -A -R \"$1\" >> \"$2\"\n", {"inputPath": "Directory1"}, {"inputPath":
              "Directory2"}, {"outputPath": "Items"}], "image": "alpine"}}, "inputs":
              [{"name": "Directory1", "type": "Directory"}, {"name": "Directory2",
              "type": "Directory"}], "name": "List items 2", "outputs": [{"name":
              "Items"}]}'
            tekton.dev/template: ''
        workspaces:
        - name: list-items-2
<<<<<<< HEAD
      timeout: 0s
=======
        params:
        - name: pipelineRun-name
      timeout: 525600m
>>>>>>> e50795f1
      workspaces:
      - name: list-items-2
        workspace: create-component-from-function
      runAfter:
      - get-subdirectory
      - produce-dir-with-files-python-op
    workspaces:
    - name: create-component-from-function
  timeout: 525600m
  workspaces:
  - name: create-component-from-function
    volumeClaimTemplate:
      spec:
        storageClassName: kfp-csi-s3
        accessModes:
        - ReadWriteMany
        resources:
          requests:
            storage: 2Gi<|MERGE_RESOLUTION|>--- conflicted
+++ resolved
@@ -142,13 +142,7 @@
             tekton.dev/template: ''
         workspaces:
         - name: produce-dir-with-files-python-op
-<<<<<<< HEAD
-      timeout: 0s
-=======
-        params:
-        - name: pipelineRun-name
       timeout: 525600m
->>>>>>> e50795f1
       workspaces:
       - name: produce-dir-with-files-python-op
         workspace: create-component-from-function
@@ -221,13 +215,7 @@
             tekton.dev/template: ''
         workspaces:
         - name: get-subdirectory
-<<<<<<< HEAD
-      timeout: 0s
-=======
-        params:
-        - name: pipelineRun-name
       timeout: 525600m
->>>>>>> e50795f1
       workspaces:
       - name: get-subdirectory
         workspace: create-component-from-function
@@ -276,13 +264,7 @@
             tekton.dev/template: ''
         workspaces:
         - name: list-items
-<<<<<<< HEAD
-      timeout: 0s
-=======
-        params:
-        - name: pipelineRun-name
       timeout: 525600m
->>>>>>> e50795f1
       workspaces:
       - name: list-items
         workspace: create-component-from-function
@@ -337,13 +319,7 @@
             tekton.dev/template: ''
         workspaces:
         - name: list-items-2
-<<<<<<< HEAD
-      timeout: 0s
-=======
-        params:
-        - name: pipelineRun-name
       timeout: 525600m
->>>>>>> e50795f1
       workspaces:
       - name: list-items-2
         workspace: create-component-from-function
