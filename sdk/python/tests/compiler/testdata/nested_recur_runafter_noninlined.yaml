--- conflicted
+++ resolved
@@ -49,8 +49,7 @@
       ""}, "labels": {"pipelines.kubeflow.org/cache_enabled": "true", "pipelines.kubeflow.org/generation":
       "", "pipelines.kubeflow.org/pipelinename": ""}}, "params": [{"name": "flip-coin-output",
       "type": "string"}], "steps": [{"command": ["echo", "$(inputs.params.flip-coin-output)"],
-<<<<<<< HEAD
-      "image": "alpine:3.6", "name": "main"}]}, "timeout": "0s"}, {"name": "flip-coin-3",
+      "image": "alpine:3.6", "name": "main"}]}, "timeout": "525600m"}, {"name": "flip-coin-3",
       "runAfter": ["print-2"], "taskSpec": {"metadata": {"annotations": {"pipelines.kubeflow.org/component_spec":
       "{\"description\": \"flip coin\", \"implementation\": {\"container\": {\"args\":
       [\"python -c \\\"import random; result = ''heads'' if random.randint(0,1) ==
@@ -63,26 +62,8 @@
       "steps": [{"args": ["python -c \"import random; result = ''heads'' if random.randint(0,1)
       == 0           else ''tails''; print(result)\" | tee $0\n", "$(results.output.path)"],
       "command": ["sh", "-c"], "image": "python:alpine3.6", "name": "main"}]}, "timeout":
-      "0s", "when": [{"input": "$(tasks.condition-4.results.outcome)", "operator":
+      "525600m", "when": [{"input": "$(tasks.condition-4.results.outcome)", "operator":
       "in", "values": ["true"]}]}, {"name": "condition-4", "params": [{"name": "operand1",
-=======
-      "image": "alpine:3.6", "name": "main"}]}, "timeout": "525600m"}, {"name": "flip-coin-3",
-      "runAfter": ["print-2", "nested-recursion-pipeline-ip-component-b-2"], "taskSpec":
-      {"metadata": {"annotations": {"pipelines.kubeflow.org/component_spec": "{\"description\":
-      \"flip coin\", \"implementation\": {\"container\": {\"args\": [\"python -c \\\"import
-      random; result = ''heads'' if random.randint(0,1) == 0           else ''tails'';
-      print(result)\\\" | tee $0\\n\", {\"outputPath\": \"output\"}], \"command\":
-      [\"sh\", \"-c\"], \"image\": \"python:alpine3.6\"}}, \"name\": \"flip-coin\",
-      \"outputs\": [{\"name\": \"output\", \"type\": \"String\"}]}", "tekton.dev/template":
-      ""}, "labels": {"pipelines.kubeflow.org/cache_enabled": "true", "pipelines.kubeflow.org/generation":
-      "", "pipelines.kubeflow.org/pipelinename": ""}}, "results": [{"description":
-      "/tmp/outputs/output/data", "name": "output"}], "steps": [{"args": ["python
-      -c \"import random; result = ''heads'' if random.randint(0,1) == 0           else
-      ''tails''; print(result)\" | tee $0\n", "$(results.output.path)"], "command":
-      ["sh", "-c"], "image": "python:alpine3.6", "name": "main"}]}, "timeout": "525600m",
-      "when": [{"input": "$(tasks.condition-4.results.outcome)", "operator": "in",
-      "values": ["true"]}]}, {"name": "condition-4", "params": [{"name": "operand1",
->>>>>>> e50795f1
       "value": "$(params.flip-coin-output)"}, {"name": "operand2", "value": "tails"},
       {"name": "operator", "value": "=="}], "runAfter": [], "taskSpec": {"params":
       [{"name": "operand1", "type": "string"}, {"name": "operand2", "type": "string"},
