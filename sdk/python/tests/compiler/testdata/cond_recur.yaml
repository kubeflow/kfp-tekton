# Copyright 2021 kubeflow.org
#
# Licensed under the Apache License, Version 2.0 (the "License");
# you may not use this file except in compliance with the License.
# You may obtain a copy of the License at
#
#      http://www.apache.org/licenses/LICENSE-2.0
#
# Unless required by applicable law or agreed to in writing, software
# distributed under the License is distributed on an "AS IS" BASIS,
# WITHOUT WARRANTIES OR CONDITIONS OF ANY KIND, either express or implied.
# See the License for the specific language governing permissions and
# limitations under the License.

apiVersion: tekton.dev/v1beta1
kind: PipelineRun
metadata:
  annotations:
    pipelines.kubeflow.org/pipeline_spec: '{"inputs": [{"default": "42", "name": "iter_num",
      "optional": true, "type": "Integer"}], "name": "condition-and-recur"}'
    sidecar.istio.io/inject: 'false'
    tekton.dev/artifact_bucket: mlpipeline
    tekton.dev/artifact_endpoint: minio-service.kubeflow:9000
    tekton.dev/artifact_endpoint_scheme: http://
    tekton.dev/artifact_items: '{"print-iter": [["stdout", "$(results.stdout.path)"]]}'
<<<<<<< HEAD
    tekton.dev/input_artifacts: '{"print-iter": [{"name": "condition-cel-2-status",
      "parent_task": "condition-cel-2"}]}'
    tekton.dev/output_artifacts: '{"print-iter": [{"key": "artifacts/$PIPELINERUN/print-iter/stdout.tgz",
      "name": "print-iter-stdout", "path": "/tmp/stdout"}]}'
    tekton.dev/resource_templates: '[{"apiVersion": "custom.tekton.dev/v1alpha1",
      "kind": "PipelineLoop", "metadata": {"name": "condition-and-recur-graph-recur-2"},
      "spec": {"iterateParam": "just_one_iteration", "pipelineSpec": {"params": [{"name":
      "condition-cel-status", "type": "string"}, {"name": "iter_num", "type": "string"},
      {"name": "just_one_iteration", "type": "string"}], "tasks": [{"name": "condition-cel-2",
      "params": [{"name": "status", "value": "$(params.iter_num) - 1"}], "taskRef":
      {"apiVersion": "cel.tekton.dev/v1alpha1", "kind": "CEL", "name": "cel_condition"}},
      {"name": "print-iter", "params": [{"name": "condition-cel-2-status", "value":
      "$(tasks.condition-cel-2.results.status)"}], "taskSpec": {"metadata": {"annotations":
      {"tekton.dev/template": ""}, "labels": {"pipelines.kubeflow.org/cache_enabled":
      "true", "pipelines.kubeflow.org/generation": "", "pipelines.kubeflow.org/pipelinename":
      ""}}, "params": [{"name": "condition-cel-2-status", "type": "string"}], "results":
      [{"description": "/tmp/stdout", "name": "stdout"}], "steps": [{"command": ["echo",
      "Iter: $(inputs.params.condition-cel-2-status)", ">", "$(results.stdout.path)"],
      "image": "alpine:3.6", "name": "main"}]}, "timeout": "0s"}, {"name": "recur",
      "params": [{"name": "just_one_iteration", "value": ["1"]}, {"name": "iter_num",
      "value": "$(tasks.condition-cel-2.results.status)"}], "taskRef": {"apiVersion":
      "custom.tekton.dev/v1alpha1", "kind": "PipelineLoop", "name": "condition-and-recur-graph-recur-2"}}]}}}]'
=======
    tekton.dev/input_artifacts: '{"print-iter": [{"name": "condition-cel-2-outcome",
      "parent_task": "condition-cel-2"}]}'
    tekton.dev/output_artifacts: '{"print-iter": [{"key": "artifacts/$PIPELINERUN/print-iter/stdout.tgz",
      "name": "print-iter-stdout", "path": "/tmp/stdout"}]}'
>>>>>>> da32ba64
  name: condition-and-recur
spec:
  params:
  - name: iter_num
    value: '42'
  pipelineSpec:
    params:
    - default: '42'
      name: iter_num
    tasks:
    - name: condition-cel
      params:
      - name: outcome
        value: $(params.iter_num) != 0
      taskRef:
        apiVersion: cel.tekton.dev/v1alpha1
        kind: CEL
        name: cel_condition
    - name: condition-and-recur-graph-recur-2
      params:
      - name: condition-cel-outcome
        value: $(tasks.condition-cel.results.outcome)
      - name: iter_num
        value: $(params.iter_num)
      - name: just_one_iteration
        value:
        - '1'
      taskRef:
        apiVersion: custom.tekton.dev/v1alpha1
        kind: PipelineLoop
        name: condition-and-recur-graph-recur-2
      when:
      - input: $(tasks.condition-cel.results.outcome)
        operator: in
        values:
        - 'true'
  timeout: 0s<|MERGE_RESOLUTION|>--- conflicted
+++ resolved
@@ -23,35 +23,10 @@
     tekton.dev/artifact_endpoint: minio-service.kubeflow:9000
     tekton.dev/artifact_endpoint_scheme: http://
     tekton.dev/artifact_items: '{"print-iter": [["stdout", "$(results.stdout.path)"]]}'
-<<<<<<< HEAD
-    tekton.dev/input_artifacts: '{"print-iter": [{"name": "condition-cel-2-status",
-      "parent_task": "condition-cel-2"}]}'
-    tekton.dev/output_artifacts: '{"print-iter": [{"key": "artifacts/$PIPELINERUN/print-iter/stdout.tgz",
-      "name": "print-iter-stdout", "path": "/tmp/stdout"}]}'
-    tekton.dev/resource_templates: '[{"apiVersion": "custom.tekton.dev/v1alpha1",
-      "kind": "PipelineLoop", "metadata": {"name": "condition-and-recur-graph-recur-2"},
-      "spec": {"iterateParam": "just_one_iteration", "pipelineSpec": {"params": [{"name":
-      "condition-cel-status", "type": "string"}, {"name": "iter_num", "type": "string"},
-      {"name": "just_one_iteration", "type": "string"}], "tasks": [{"name": "condition-cel-2",
-      "params": [{"name": "status", "value": "$(params.iter_num) - 1"}], "taskRef":
-      {"apiVersion": "cel.tekton.dev/v1alpha1", "kind": "CEL", "name": "cel_condition"}},
-      {"name": "print-iter", "params": [{"name": "condition-cel-2-status", "value":
-      "$(tasks.condition-cel-2.results.status)"}], "taskSpec": {"metadata": {"annotations":
-      {"tekton.dev/template": ""}, "labels": {"pipelines.kubeflow.org/cache_enabled":
-      "true", "pipelines.kubeflow.org/generation": "", "pipelines.kubeflow.org/pipelinename":
-      ""}}, "params": [{"name": "condition-cel-2-status", "type": "string"}], "results":
-      [{"description": "/tmp/stdout", "name": "stdout"}], "steps": [{"command": ["echo",
-      "Iter: $(inputs.params.condition-cel-2-status)", ">", "$(results.stdout.path)"],
-      "image": "alpine:3.6", "name": "main"}]}, "timeout": "0s"}, {"name": "recur",
-      "params": [{"name": "just_one_iteration", "value": ["1"]}, {"name": "iter_num",
-      "value": "$(tasks.condition-cel-2.results.status)"}], "taskRef": {"apiVersion":
-      "custom.tekton.dev/v1alpha1", "kind": "PipelineLoop", "name": "condition-and-recur-graph-recur-2"}}]}}}]'
-=======
     tekton.dev/input_artifacts: '{"print-iter": [{"name": "condition-cel-2-outcome",
       "parent_task": "condition-cel-2"}]}'
     tekton.dev/output_artifacts: '{"print-iter": [{"key": "artifacts/$PIPELINERUN/print-iter/stdout.tgz",
       "name": "print-iter-stdout", "path": "/tmp/stdout"}]}'
->>>>>>> da32ba64
   name: condition-and-recur
 spec:
   params:
