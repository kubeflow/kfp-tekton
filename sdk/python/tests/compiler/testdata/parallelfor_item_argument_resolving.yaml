# Copyright 2020 kubeflow.org
#
# Licensed under the Apache License, Version 2.0 (the "License");
# you may not use this file except in compliance with the License.
# You may obtain a copy of the License at
#
#      http://www.apache.org/licenses/LICENSE-2.0
#
# Unless required by applicable law or agreed to in writing, software
# distributed under the License is distributed on an "AS IS" BASIS,
# WITHOUT WARRANTIES OR CONDITIONS OF ANY KIND, either express or implied.
# See the License for the specific language governing permissions and
# limitations under the License.

apiVersion: tekton.dev/v1beta1
kind: PipelineRun
metadata:
  annotations:
    pipelines.kubeflow.org/pipeline_spec: '{"name": "Parallelfor item argument resolving"}'
    sidecar.istio.io/inject: 'false'
    tekton.dev/artifact_bucket: mlpipeline
    tekton.dev/artifact_endpoint: minio-service.kubeflow:9000
    tekton.dev/artifact_endpoint_scheme: http://
    tekton.dev/artifact_items: '{"consume": [], "consume-2": [], "consume-3": [],
      "consume-4": [], "consume-5": [], "consume-6": [], "consume-7": [], "produce-list-of-dicts":
      [["Output", "$(results.output.path)"]], "produce-list-of-ints": [["Output",
      "$(results.output.path)"]], "produce-list-of-strings": [["Output", "$(results.output.path)"]],
      "produce-str": [["Output", "$(results.output.path)"]]}'
    tekton.dev/input_artifacts: '{"consume": [{"name": "produce-list-of-strings-Output",
      "parent_task": "produce-list-of-strings"}], "consume-3": [{"name": "produce-str-Output",
      "parent_task": "produce-str"}], "consume-4": [{"name": "produce-list-of-ints-Output",
      "parent_task": "produce-list-of-ints"}], "consume-6": [{"name": "produce-list-of-dicts-Output",
      "parent_task": "produce-list-of-dicts"}]}'
    tekton.dev/output_artifacts: '{"produce-list-of-dicts": [{"key": "artifacts/$PIPELINERUN/produce-list-of-dicts/Output.tgz",
      "name": "produce-list-of-dicts-Output", "path": "/tmp/outputs/Output/data"}],
      "produce-list-of-ints": [{"key": "artifacts/$PIPELINERUN/produce-list-of-ints/Output.tgz",
      "name": "produce-list-of-ints-Output", "path": "/tmp/outputs/Output/data"}],
      "produce-list-of-strings": [{"key": "artifacts/$PIPELINERUN/produce-list-of-strings/Output.tgz",
      "name": "produce-list-of-strings-Output", "path": "/tmp/outputs/Output/data"}],
      "produce-str": [{"key": "artifacts/$PIPELINERUN/produce-str/Output.tgz", "name":
      "produce-str-Output", "path": "/tmp/outputs/Output/data"}]}'
  name: parallelfor-item-argument-resolving
spec:
  pipelineSpec:
    tasks:
    - name: produce-str
      taskSpec:
        metadata:
          annotations:
            pipelines.kubeflow.org/component_spec: '{"implementation": {"container":
              {"args": ["----output-paths", {"outputPath": "Output"}], "command":
<<<<<<< HEAD
              ["sh", "-ec", "program_path=$(mktemp)\necho -n \"$0\" > \"$program_path\"\npython3
=======
              ["sh", "-ec", "program_path=$(mktemp)\nprintf \"%s\" \"$0\" > \"$program_path\"\npython3
>>>>>>> df59ee40
              -u \"$program_path\" \"$@\"\n", "def produce_str():\n    return \"Hello\"\n\ndef
              _serialize_str(str_value: str) -> str:\n    if not isinstance(str_value,
              str):\n        raise TypeError(''Value \"{}\" has type \"{}\" instead
              of str.''.format(str(str_value), str(type(str_value))))\n    return
              str_value\n\nimport argparse\n_parser = argparse.ArgumentParser(prog=''Produce
              str'', description='''')\n_parser.add_argument(\"----output-paths\",
              dest=\"_output_paths\", type=str, nargs=1)\n_parsed_args = vars(_parser.parse_args())\n_output_files
              = _parsed_args.pop(\"_output_paths\", [])\n\n_outputs = produce_str(**_parsed_args)\n\n_outputs
              = [_outputs]\n\n_output_serializers = [\n    _serialize_str,\n\n]\n\nimport
              os\nfor idx, output_file in enumerate(_output_files):\n    try:\n        os.makedirs(os.path.dirname(output_file))\n    except
              OSError:\n        pass\n    with open(output_file, ''w'') as f:\n        f.write(_output_serializers[idx](_outputs[idx]))\n"],
              "image": "python:3.7"}}, "name": "Produce str", "outputs": [{"name":
              "Output", "type": "String"}]}'
        results:
        - description: /tmp/outputs/Output/data
          name: output
        steps:
        - args:
          - '----output-paths'
          - $(results.output.path)
          command:
          - sh
          - -ec
          - 'program_path=$(mktemp)

<<<<<<< HEAD
            echo -n "$0" > "$program_path"
=======
            printf "%s" "$0" > "$program_path"
>>>>>>> df59ee40

            python3 -u "$program_path" "$@"

            '
          - "def produce_str():\n    return \"Hello\"\n\ndef _serialize_str(str_value:\
            \ str) -> str:\n    if not isinstance(str_value, str):\n        raise\
            \ TypeError('Value \"{}\" has type \"{}\" instead of str.'.format(str(str_value),\
            \ str(type(str_value))))\n    return str_value\n\nimport argparse\n_parser\
            \ = argparse.ArgumentParser(prog='Produce str', description='')\n_parser.add_argument(\"\
            ----output-paths\", dest=\"_output_paths\", type=str, nargs=1)\n_parsed_args\
            \ = vars(_parser.parse_args())\n_output_files = _parsed_args.pop(\"_output_paths\"\
            , [])\n\n_outputs = produce_str(**_parsed_args)\n\n_outputs = [_outputs]\n\
            \n_output_serializers = [\n    _serialize_str,\n\n]\n\nimport os\nfor\
            \ idx, output_file in enumerate(_output_files):\n    try:\n        os.makedirs(os.path.dirname(output_file))\n\
            \    except OSError:\n        pass\n    with open(output_file, 'w') as\
            \ f:\n        f.write(_output_serializers[idx](_outputs[idx]))\n"
          image: python:3.7
          name: main
      timeout: 0s
    - name: produce-list-of-strings
      taskSpec:
        metadata:
          annotations:
            pipelines.kubeflow.org/component_spec: '{"implementation": {"container":
              {"args": ["----output-paths", {"outputPath": "Output"}], "command":
<<<<<<< HEAD
              ["sh", "-ec", "program_path=$(mktemp)\necho -n \"$0\" > \"$program_path\"\npython3
=======
              ["sh", "-ec", "program_path=$(mktemp)\nprintf \"%s\" \"$0\" > \"$program_path\"\npython3
>>>>>>> df59ee40
              -u \"$program_path\" \"$@\"\n", "def produce_list_of_strings():\n    return
              (\"a\", \"z\")\n\ndef _serialize_json(obj) -> str:\n    if isinstance(obj,
              str):\n        return obj\n    import json\n    def default_serializer(obj):\n        if
              hasattr(obj, ''to_struct''):\n            return obj.to_struct()\n        else:\n            raise
              TypeError(\"Object of type ''%s'' is not JSON serializable and does
              not have .to_struct() method.\" % obj.__class__.__name__)\n    return
              json.dumps(obj, default=default_serializer, sort_keys=True)\n\nimport
              argparse\n_parser = argparse.ArgumentParser(prog=''Produce list of strings'',
              description='''')\n_parser.add_argument(\"----output-paths\", dest=\"_output_paths\",
              type=str, nargs=1)\n_parsed_args = vars(_parser.parse_args())\n_output_files
              = _parsed_args.pop(\"_output_paths\", [])\n\n_outputs = produce_list_of_strings(**_parsed_args)\n\n_outputs
              = [_outputs]\n\n_output_serializers = [\n    _serialize_json,\n\n]\n\nimport
              os\nfor idx, output_file in enumerate(_output_files):\n    try:\n        os.makedirs(os.path.dirname(output_file))\n    except
              OSError:\n        pass\n    with open(output_file, ''w'') as f:\n        f.write(_output_serializers[idx](_outputs[idx]))\n"],
              "image": "python:3.7"}}, "name": "Produce list of strings", "outputs":
              [{"name": "Output", "type": "JsonArray"}]}'
        results:
        - description: /tmp/outputs/Output/data
          name: output
        steps:
        - args:
          - '----output-paths'
          - $(results.output.path)
          command:
          - sh
          - -ec
          - 'program_path=$(mktemp)

<<<<<<< HEAD
            echo -n "$0" > "$program_path"
=======
            printf "%s" "$0" > "$program_path"
>>>>>>> df59ee40

            python3 -u "$program_path" "$@"

            '
          - "def produce_list_of_strings():\n    return (\"a\", \"z\")\n\ndef _serialize_json(obj)\
            \ -> str:\n    if isinstance(obj, str):\n        return obj\n    import\
            \ json\n    def default_serializer(obj):\n        if hasattr(obj, 'to_struct'):\n\
            \            return obj.to_struct()\n        else:\n            raise\
            \ TypeError(\"Object of type '%s' is not JSON serializable and does not\
            \ have .to_struct() method.\" % obj.__class__.__name__)\n    return json.dumps(obj,\
            \ default=default_serializer, sort_keys=True)\n\nimport argparse\n_parser\
            \ = argparse.ArgumentParser(prog='Produce list of strings', description='')\n\
            _parser.add_argument(\"----output-paths\", dest=\"_output_paths\", type=str,\
            \ nargs=1)\n_parsed_args = vars(_parser.parse_args())\n_output_files =\
            \ _parsed_args.pop(\"_output_paths\", [])\n\n_outputs = produce_list_of_strings(**_parsed_args)\n\
            \n_outputs = [_outputs]\n\n_output_serializers = [\n    _serialize_json,\n\
            \n]\n\nimport os\nfor idx, output_file in enumerate(_output_files):\n\
            \    try:\n        os.makedirs(os.path.dirname(output_file))\n    except\
            \ OSError:\n        pass\n    with open(output_file, 'w') as f:\n    \
            \    f.write(_output_serializers[idx](_outputs[idx]))\n"
          image: python:3.7
          name: main
      timeout: 0s
    - name: produce-list-of-ints
      taskSpec:
        metadata:
          annotations:
            pipelines.kubeflow.org/component_spec: '{"implementation": {"container":
              {"args": ["----output-paths", {"outputPath": "Output"}], "command":
<<<<<<< HEAD
              ["sh", "-ec", "program_path=$(mktemp)\necho -n \"$0\" > \"$program_path\"\npython3
=======
              ["sh", "-ec", "program_path=$(mktemp)\nprintf \"%s\" \"$0\" > \"$program_path\"\npython3
>>>>>>> df59ee40
              -u \"$program_path\" \"$@\"\n", "def produce_list_of_ints():\n    return
              (1234567890, 987654321)\n\ndef _serialize_json(obj) -> str:\n    if
              isinstance(obj, str):\n        return obj\n    import json\n    def
              default_serializer(obj):\n        if hasattr(obj, ''to_struct''):\n            return
              obj.to_struct()\n        else:\n            raise TypeError(\"Object
              of type ''%s'' is not JSON serializable and does not have .to_struct()
              method.\" % obj.__class__.__name__)\n    return json.dumps(obj, default=default_serializer,
              sort_keys=True)\n\nimport argparse\n_parser = argparse.ArgumentParser(prog=''Produce
              list of ints'', description='''')\n_parser.add_argument(\"----output-paths\",
              dest=\"_output_paths\", type=str, nargs=1)\n_parsed_args = vars(_parser.parse_args())\n_output_files
              = _parsed_args.pop(\"_output_paths\", [])\n\n_outputs = produce_list_of_ints(**_parsed_args)\n\n_outputs
              = [_outputs]\n\n_output_serializers = [\n    _serialize_json,\n\n]\n\nimport
              os\nfor idx, output_file in enumerate(_output_files):\n    try:\n        os.makedirs(os.path.dirname(output_file))\n    except
              OSError:\n        pass\n    with open(output_file, ''w'') as f:\n        f.write(_output_serializers[idx](_outputs[idx]))\n"],
              "image": "python:3.7"}}, "name": "Produce list of ints", "outputs":
              [{"name": "Output", "type": "JsonArray"}]}'
        results:
        - description: /tmp/outputs/Output/data
          name: output
        steps:
        - args:
          - '----output-paths'
          - $(results.output.path)
          command:
          - sh
          - -ec
          - 'program_path=$(mktemp)
<<<<<<< HEAD

            echo -n "$0" > "$program_path"

=======

            printf "%s" "$0" > "$program_path"

>>>>>>> df59ee40
            python3 -u "$program_path" "$@"

            '
          - "def produce_list_of_ints():\n    return (1234567890, 987654321)\n\ndef\
            \ _serialize_json(obj) -> str:\n    if isinstance(obj, str):\n       \
            \ return obj\n    import json\n    def default_serializer(obj):\n    \
            \    if hasattr(obj, 'to_struct'):\n            return obj.to_struct()\n\
            \        else:\n            raise TypeError(\"Object of type '%s' is not\
            \ JSON serializable and does not have .to_struct() method.\" % obj.__class__.__name__)\n\
            \    return json.dumps(obj, default=default_serializer, sort_keys=True)\n\
            \nimport argparse\n_parser = argparse.ArgumentParser(prog='Produce list\
            \ of ints', description='')\n_parser.add_argument(\"----output-paths\"\
            , dest=\"_output_paths\", type=str, nargs=1)\n_parsed_args = vars(_parser.parse_args())\n\
            _output_files = _parsed_args.pop(\"_output_paths\", [])\n\n_outputs =\
            \ produce_list_of_ints(**_parsed_args)\n\n_outputs = [_outputs]\n\n_output_serializers\
            \ = [\n    _serialize_json,\n\n]\n\nimport os\nfor idx, output_file in\
            \ enumerate(_output_files):\n    try:\n        os.makedirs(os.path.dirname(output_file))\n\
            \    except OSError:\n        pass\n    with open(output_file, 'w') as\
            \ f:\n        f.write(_output_serializers[idx](_outputs[idx]))\n"
          image: python:3.7
          name: main
      timeout: 0s
    - name: produce-list-of-dicts
      taskSpec:
        metadata:
          annotations:
            pipelines.kubeflow.org/component_spec: '{"implementation": {"container":
              {"args": ["----output-paths", {"outputPath": "Output"}], "command":
<<<<<<< HEAD
              ["sh", "-ec", "program_path=$(mktemp)\necho -n \"$0\" > \"$program_path\"\npython3
=======
              ["sh", "-ec", "program_path=$(mktemp)\nprintf \"%s\" \"$0\" > \"$program_path\"\npython3
>>>>>>> df59ee40
              -u \"$program_path\" \"$@\"\n", "def produce_list_of_dicts():\n    return
              ({\"aaa\": \"aaa1\", \"bbb\": \"bbb1\"}, {\"aaa\": \"aaa2\", \"bbb\":
              \"bbb2\"})\n\ndef _serialize_json(obj) -> str:\n    if isinstance(obj,
              str):\n        return obj\n    import json\n    def default_serializer(obj):\n        if
              hasattr(obj, ''to_struct''):\n            return obj.to_struct()\n        else:\n            raise
              TypeError(\"Object of type ''%s'' is not JSON serializable and does
              not have .to_struct() method.\" % obj.__class__.__name__)\n    return
              json.dumps(obj, default=default_serializer, sort_keys=True)\n\nimport
              argparse\n_parser = argparse.ArgumentParser(prog=''Produce list of dicts'',
              description='''')\n_parser.add_argument(\"----output-paths\", dest=\"_output_paths\",
              type=str, nargs=1)\n_parsed_args = vars(_parser.parse_args())\n_output_files
              = _parsed_args.pop(\"_output_paths\", [])\n\n_outputs = produce_list_of_dicts(**_parsed_args)\n\n_outputs
              = [_outputs]\n\n_output_serializers = [\n    _serialize_json,\n\n]\n\nimport
              os\nfor idx, output_file in enumerate(_output_files):\n    try:\n        os.makedirs(os.path.dirname(output_file))\n    except
              OSError:\n        pass\n    with open(output_file, ''w'') as f:\n        f.write(_output_serializers[idx](_outputs[idx]))\n"],
              "image": "python:3.7"}}, "name": "Produce list of dicts", "outputs":
              [{"name": "Output", "type": "JsonArray"}]}'
        results:
        - description: /tmp/outputs/Output/data
          name: output
        steps:
        - args:
          - '----output-paths'
          - $(results.output.path)
          command:
          - sh
          - -ec
          - 'program_path=$(mktemp)

<<<<<<< HEAD
            echo -n "$0" > "$program_path"
=======
            printf "%s" "$0" > "$program_path"
>>>>>>> df59ee40

            python3 -u "$program_path" "$@"

            '
          - "def produce_list_of_dicts():\n    return ({\"aaa\": \"aaa1\", \"bbb\"\
            : \"bbb1\"}, {\"aaa\": \"aaa2\", \"bbb\": \"bbb2\"})\n\ndef _serialize_json(obj)\
            \ -> str:\n    if isinstance(obj, str):\n        return obj\n    import\
            \ json\n    def default_serializer(obj):\n        if hasattr(obj, 'to_struct'):\n\
            \            return obj.to_struct()\n        else:\n            raise\
            \ TypeError(\"Object of type '%s' is not JSON serializable and does not\
            \ have .to_struct() method.\" % obj.__class__.__name__)\n    return json.dumps(obj,\
            \ default=default_serializer, sort_keys=True)\n\nimport argparse\n_parser\
            \ = argparse.ArgumentParser(prog='Produce list of dicts', description='')\n\
            _parser.add_argument(\"----output-paths\", dest=\"_output_paths\", type=str,\
            \ nargs=1)\n_parsed_args = vars(_parser.parse_args())\n_output_files =\
            \ _parsed_args.pop(\"_output_paths\", [])\n\n_outputs = produce_list_of_dicts(**_parsed_args)\n\
            \n_outputs = [_outputs]\n\n_output_serializers = [\n    _serialize_json,\n\
            \n]\n\nimport os\nfor idx, output_file in enumerate(_output_files):\n\
            \    try:\n        os.makedirs(os.path.dirname(output_file))\n    except\
            \ OSError:\n        pass\n    with open(output_file, 'w') as f:\n    \
            \    f.write(_output_serializers[idx](_outputs[idx]))\n"
          image: python:3.7
          name: main
      timeout: 0s
<<<<<<< HEAD
    - name: for-loop-for-loop-00000001-1
=======
    - name: for-loop-1
>>>>>>> df59ee40
      params:
      - name: produce-list-of-strings-Output
        value: $(tasks.produce-list-of-strings.results.output)
      - name: produce-list-of-strings-Output-loop-item
        value: $(tasks.produce-list-of-strings.results.output)
      - name: produce-str-Output
        value: $(tasks.produce-str.results.output)
      runAfter:
      - produce-list-of-strings
      - produce-str
      taskRef:
        apiVersion: custom.tekton.dev/v1alpha1
        kind: PipelineLoop
<<<<<<< HEAD
        name: for-loop-for-loop-00000001-1
    - name: for-loop-for-loop-00000002-2
=======
        name: for-loop-1
    - name: for-loop-2
>>>>>>> df59ee40
      params:
      - name: produce-list-of-ints-Output
        value: $(tasks.produce-list-of-ints.results.output)
      - name: produce-list-of-ints-Output-loop-item
        value: $(tasks.produce-list-of-ints.results.output)
      runAfter:
      - produce-list-of-ints
      taskRef:
        apiVersion: custom.tekton.dev/v1alpha1
        kind: PipelineLoop
<<<<<<< HEAD
        name: for-loop-for-loop-00000002-2
    - name: for-loop-for-loop-00000003-3
=======
        name: for-loop-2
    - name: for-loop-3
>>>>>>> df59ee40
      params:
      - name: produce-list-of-dicts-Output
        value: $(tasks.produce-list-of-dicts.results.output)
      - name: produce-list-of-dicts-Output-loop-item
        value: $(tasks.produce-list-of-dicts.results.output)
      runAfter:
      - produce-list-of-dicts
      taskRef:
        apiVersion: custom.tekton.dev/v1alpha1
        kind: PipelineLoop
<<<<<<< HEAD
        name: for-loop-for-loop-00000003-3
=======
        name: for-loop-3
>>>>>>> df59ee40
  timeout: 0s<|MERGE_RESOLUTION|>--- conflicted
+++ resolved
@@ -1,4 +1,4 @@
-# Copyright 2020 kubeflow.org
+# Copyright 2021 kubeflow.org
 #
 # Licensed under the Apache License, Version 2.0 (the "License");
 # you may not use this file except in compliance with the License.
@@ -49,11 +49,7 @@
           annotations:
             pipelines.kubeflow.org/component_spec: '{"implementation": {"container":
               {"args": ["----output-paths", {"outputPath": "Output"}], "command":
-<<<<<<< HEAD
-              ["sh", "-ec", "program_path=$(mktemp)\necho -n \"$0\" > \"$program_path\"\npython3
-=======
               ["sh", "-ec", "program_path=$(mktemp)\nprintf \"%s\" \"$0\" > \"$program_path\"\npython3
->>>>>>> df59ee40
               -u \"$program_path\" \"$@\"\n", "def produce_str():\n    return \"Hello\"\n\ndef
               _serialize_str(str_value: str) -> str:\n    if not isinstance(str_value,
               str):\n        raise TypeError(''Value \"{}\" has type \"{}\" instead
@@ -79,11 +75,7 @@
           - -ec
           - 'program_path=$(mktemp)
 
-<<<<<<< HEAD
-            echo -n "$0" > "$program_path"
-=======
             printf "%s" "$0" > "$program_path"
->>>>>>> df59ee40
 
             python3 -u "$program_path" "$@"
 
@@ -109,11 +101,7 @@
           annotations:
             pipelines.kubeflow.org/component_spec: '{"implementation": {"container":
               {"args": ["----output-paths", {"outputPath": "Output"}], "command":
-<<<<<<< HEAD
-              ["sh", "-ec", "program_path=$(mktemp)\necho -n \"$0\" > \"$program_path\"\npython3
-=======
               ["sh", "-ec", "program_path=$(mktemp)\nprintf \"%s\" \"$0\" > \"$program_path\"\npython3
->>>>>>> df59ee40
               -u \"$program_path\" \"$@\"\n", "def produce_list_of_strings():\n    return
               (\"a\", \"z\")\n\ndef _serialize_json(obj) -> str:\n    if isinstance(obj,
               str):\n        return obj\n    import json\n    def default_serializer(obj):\n        if
@@ -142,11 +130,7 @@
           - -ec
           - 'program_path=$(mktemp)
 
-<<<<<<< HEAD
-            echo -n "$0" > "$program_path"
-=======
             printf "%s" "$0" > "$program_path"
->>>>>>> df59ee40
 
             python3 -u "$program_path" "$@"
 
@@ -176,11 +160,7 @@
           annotations:
             pipelines.kubeflow.org/component_spec: '{"implementation": {"container":
               {"args": ["----output-paths", {"outputPath": "Output"}], "command":
-<<<<<<< HEAD
-              ["sh", "-ec", "program_path=$(mktemp)\necho -n \"$0\" > \"$program_path\"\npython3
-=======
               ["sh", "-ec", "program_path=$(mktemp)\nprintf \"%s\" \"$0\" > \"$program_path\"\npython3
->>>>>>> df59ee40
               -u \"$program_path\" \"$@\"\n", "def produce_list_of_ints():\n    return
               (1234567890, 987654321)\n\ndef _serialize_json(obj) -> str:\n    if
               isinstance(obj, str):\n        return obj\n    import json\n    def
@@ -208,15 +188,9 @@
           - sh
           - -ec
           - 'program_path=$(mktemp)
-<<<<<<< HEAD
-
-            echo -n "$0" > "$program_path"
-
-=======
 
             printf "%s" "$0" > "$program_path"
 
->>>>>>> df59ee40
             python3 -u "$program_path" "$@"
 
             '
@@ -245,11 +219,7 @@
           annotations:
             pipelines.kubeflow.org/component_spec: '{"implementation": {"container":
               {"args": ["----output-paths", {"outputPath": "Output"}], "command":
-<<<<<<< HEAD
-              ["sh", "-ec", "program_path=$(mktemp)\necho -n \"$0\" > \"$program_path\"\npython3
-=======
               ["sh", "-ec", "program_path=$(mktemp)\nprintf \"%s\" \"$0\" > \"$program_path\"\npython3
->>>>>>> df59ee40
               -u \"$program_path\" \"$@\"\n", "def produce_list_of_dicts():\n    return
               ({\"aaa\": \"aaa1\", \"bbb\": \"bbb1\"}, {\"aaa\": \"aaa2\", \"bbb\":
               \"bbb2\"})\n\ndef _serialize_json(obj) -> str:\n    if isinstance(obj,
@@ -279,11 +249,7 @@
           - -ec
           - 'program_path=$(mktemp)
 
-<<<<<<< HEAD
-            echo -n "$0" > "$program_path"
-=======
             printf "%s" "$0" > "$program_path"
->>>>>>> df59ee40
 
             python3 -u "$program_path" "$@"
 
@@ -308,11 +274,7 @@
           image: python:3.7
           name: main
       timeout: 0s
-<<<<<<< HEAD
-    - name: for-loop-for-loop-00000001-1
-=======
     - name: for-loop-1
->>>>>>> df59ee40
       params:
       - name: produce-list-of-strings-Output
         value: $(tasks.produce-list-of-strings.results.output)
@@ -326,13 +288,8 @@
       taskRef:
         apiVersion: custom.tekton.dev/v1alpha1
         kind: PipelineLoop
-<<<<<<< HEAD
-        name: for-loop-for-loop-00000001-1
-    - name: for-loop-for-loop-00000002-2
-=======
         name: for-loop-1
     - name: for-loop-2
->>>>>>> df59ee40
       params:
       - name: produce-list-of-ints-Output
         value: $(tasks.produce-list-of-ints.results.output)
@@ -343,13 +300,8 @@
       taskRef:
         apiVersion: custom.tekton.dev/v1alpha1
         kind: PipelineLoop
-<<<<<<< HEAD
-        name: for-loop-for-loop-00000002-2
-    - name: for-loop-for-loop-00000003-3
-=======
         name: for-loop-2
     - name: for-loop-3
->>>>>>> df59ee40
       params:
       - name: produce-list-of-dicts-Output
         value: $(tasks.produce-list-of-dicts.results.output)
@@ -360,9 +312,5 @@
       taskRef:
         apiVersion: custom.tekton.dev/v1alpha1
         kind: PipelineLoop
-<<<<<<< HEAD
-        name: for-loop-for-loop-00000003-3
-=======
         name: for-loop-3
->>>>>>> df59ee40
   timeout: 0s