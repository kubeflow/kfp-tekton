--- conflicted
+++ resolved
@@ -20,11 +20,7 @@
     params:
     - {name: loop-item-param-3, type: string}
     - {name: my_pipe_param, type: string}
-<<<<<<< HEAD
-    - {name: loop-item-param-1, type: string}
-=======
     - {name: loop-item-param-1-subvar-a, type: string}
->>>>>>> 631d7766
     tasks:
     - name: my-inner-inner-coop
       params:
