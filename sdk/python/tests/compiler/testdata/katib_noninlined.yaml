--- conflicted
+++ resolved
@@ -52,18 +52,6 @@
     value: kubeflow
   - name: parallelTrialCount
     value: '3'
-<<<<<<< HEAD
-  pipelineSpec:
-    params:
-    - name: deleteAfterDone
-      default: "True"
-    - name: experimentTimeoutMinutes
-      default: '60'
-    - name: goal
-      default: '0.99'
-    - name: maxTrialCount
-      default: '12'
-=======
   - name: maxTrialCount
     value: '12'
   - name: experimentTimeoutMinutes
@@ -72,15 +60,10 @@
     value: "True"
   pipelineSpec:
     params:
->>>>>>> 1a29e1de
     - name: name
       default: mnist
     - name: namespace
       default: kubeflow
-<<<<<<< HEAD
-    - name: parallelTrialCount
-      default: '3'
-=======
     - name: goal
       default: '0.99'
     - name: parallelTrialCount
@@ -91,7 +74,6 @@
       default: '60'
     - name: deleteAfterDone
       default: "True"
->>>>>>> 1a29e1de
     tasks:
     - name: mnist-hpo
       params:
