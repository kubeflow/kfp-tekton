--- conflicted
+++ resolved
@@ -164,13 +164,7 @@
             tekton.dev/template: ''
         workspaces:
         - name: produce-anything
-<<<<<<< HEAD
-      timeout: 0s
-=======
-        params:
-        - name: pipelineRun-name
-      timeout: 525600m
->>>>>>> e50795f1
+      timeout: 525600m
       workspaces:
       - name: produce-anything
         workspace: data-passing-pipeline
@@ -259,13 +253,7 @@
             tekton.dev/template: ''
         workspaces:
         - name: produce-something
-<<<<<<< HEAD
-      timeout: 0s
-=======
-        params:
-        - name: pipelineRun-name
-      timeout: 525600m
->>>>>>> e50795f1
+      timeout: 525600m
       workspaces:
       - name: produce-something
         workspace: data-passing-pipeline
@@ -374,13 +362,7 @@
             tekton.dev/template: ''
         workspaces:
         - name: produce-string
-<<<<<<< HEAD
-      timeout: 0s
-=======
-        params:
-        - name: pipelineRun-name
-      timeout: 525600m
->>>>>>> e50795f1
+      timeout: 525600m
       workspaces:
       - name: produce-string
         workspace: data-passing-pipeline
@@ -1081,13 +1063,7 @@
             tekton.dev/template: ''
         workspaces:
         - name: consume-anything-as-file-2
-<<<<<<< HEAD
-      timeout: 0s
-=======
-        params:
-        - name: pipelineRun-name
-      timeout: 525600m
->>>>>>> e50795f1
+      timeout: 525600m
       workspaces:
       - name: consume-anything-as-file-2
         workspace: data-passing-pipeline
@@ -1149,13 +1125,7 @@
             tekton.dev/template: ''
         workspaces:
         - name: consume-anything-as-file-3
-<<<<<<< HEAD
-      timeout: 0s
-=======
-        params:
-        - name: pipelineRun-name
-      timeout: 525600m
->>>>>>> e50795f1
+      timeout: 525600m
       workspaces:
       - name: consume-anything-as-file-3
         workspace: data-passing-pipeline
@@ -1217,13 +1187,7 @@
             tekton.dev/template: ''
         workspaces:
         - name: consume-anything-as-file-4
-<<<<<<< HEAD
-      timeout: 0s
-=======
-        params:
-        - name: pipelineRun-name
-      timeout: 525600m
->>>>>>> e50795f1
+      timeout: 525600m
       workspaces:
       - name: consume-anything-as-file-4
         workspace: data-passing-pipeline
@@ -1285,13 +1249,7 @@
             tekton.dev/template: ''
         workspaces:
         - name: consume-something-as-file-2
-<<<<<<< HEAD
-      timeout: 0s
-=======
-        params:
-        - name: pipelineRun-name
-      timeout: 525600m
->>>>>>> e50795f1
+      timeout: 525600m
       workspaces:
       - name: consume-something-as-file-2
         workspace: data-passing-pipeline
@@ -1353,13 +1311,7 @@
             tekton.dev/template: ''
         workspaces:
         - name: consume-something-as-file-3
-<<<<<<< HEAD
-      timeout: 0s
-=======
-        params:
-        - name: pipelineRun-name
-      timeout: 525600m
->>>>>>> e50795f1
+      timeout: 525600m
       workspaces:
       - name: consume-something-as-file-3
         workspace: data-passing-pipeline
@@ -1421,13 +1373,7 @@
             tekton.dev/template: ''
         workspaces:
         - name: consume-string-as-file-2
-<<<<<<< HEAD
-      timeout: 0s
-=======
-        params:
-        - name: pipelineRun-name
-      timeout: 525600m
->>>>>>> e50795f1
+      timeout: 525600m
       workspaces:
       - name: consume-string-as-file-2
         workspace: data-passing-pipeline
@@ -1489,13 +1435,7 @@
             tekton.dev/template: ''
         workspaces:
         - name: consume-string-as-file-3
-<<<<<<< HEAD
-      timeout: 0s
-=======
-        params:
-        - name: pipelineRun-name
-      timeout: 525600m
->>>>>>> e50795f1
+      timeout: 525600m
       workspaces:
       - name: consume-string-as-file-3
         workspace: data-passing-pipeline
@@ -1891,13 +1831,7 @@
             tekton.dev/template: ''
         workspaces:
         - name: consume-anything-as-file-5
-<<<<<<< HEAD
-      timeout: 0s
-=======
-        params:
-        - name: pipelineRun-name
-      timeout: 525600m
->>>>>>> e50795f1
+      timeout: 525600m
       workspaces:
       - name: consume-anything-as-file-5
         workspace: data-passing-pipeline
@@ -1959,13 +1893,7 @@
             tekton.dev/template: ''
         workspaces:
         - name: consume-anything-as-file-6
-<<<<<<< HEAD
-      timeout: 0s
-=======
-        params:
-        - name: pipelineRun-name
-      timeout: 525600m
->>>>>>> e50795f1
+      timeout: 525600m
       workspaces:
       - name: consume-anything-as-file-6
         workspace: data-passing-pipeline
@@ -2027,13 +1955,7 @@
             tekton.dev/template: ''
         workspaces:
         - name: consume-anything-as-file-7
-<<<<<<< HEAD
-      timeout: 0s
-=======
-        params:
-        - name: pipelineRun-name
-      timeout: 525600m
->>>>>>> e50795f1
+      timeout: 525600m
       workspaces:
       - name: consume-anything-as-file-7
         workspace: data-passing-pipeline
@@ -2095,13 +2017,7 @@
             tekton.dev/template: ''
         workspaces:
         - name: consume-something-as-file-4
-<<<<<<< HEAD
-      timeout: 0s
-=======
-        params:
-        - name: pipelineRun-name
-      timeout: 525600m
->>>>>>> e50795f1
+      timeout: 525600m
       workspaces:
       - name: consume-something-as-file-4
         workspace: data-passing-pipeline
@@ -2163,13 +2079,7 @@
             tekton.dev/template: ''
         workspaces:
         - name: consume-something-as-file-5
-<<<<<<< HEAD
-      timeout: 0s
-=======
-        params:
-        - name: pipelineRun-name
-      timeout: 525600m
->>>>>>> e50795f1
+      timeout: 525600m
       workspaces:
       - name: consume-something-as-file-5
         workspace: data-passing-pipeline
@@ -2231,13 +2141,7 @@
             tekton.dev/template: ''
         workspaces:
         - name: consume-string-as-file-4
-<<<<<<< HEAD
-      timeout: 0s
-=======
-        params:
-        - name: pipelineRun-name
-      timeout: 525600m
->>>>>>> e50795f1
+      timeout: 525600m
       workspaces:
       - name: consume-string-as-file-4
         workspace: data-passing-pipeline
@@ -2299,13 +2203,7 @@
             tekton.dev/template: ''
         workspaces:
         - name: consume-string-as-file-5
-<<<<<<< HEAD
-      timeout: 0s
-=======
-        params:
-        - name: pipelineRun-name
-      timeout: 525600m
->>>>>>> e50795f1
+      timeout: 525600m
       workspaces:
       - name: consume-string-as-file-5
         workspace: data-passing-pipeline
