--- conflicted
+++ resolved
@@ -68,20 +68,7 @@
           - -c
           image: python:alpine3.6
           name: main
-<<<<<<< HEAD
     - name: flip-again
-=======
-    - conditions:
-      - conditionRef: super-condition
-        params:
-        - name: operand1
-          value: $(tasks.flip.results.output-value)
-        - name: operand2
-          value: heads
-        - name: operator
-          value: ==
-      name: flip-again
->>>>>>> 3d3ecfb0
       params:
       - name: forced_result2
         value: $(params.forced_result2)
@@ -102,33 +89,12 @@
           - -c
           image: python:alpine3.6
           name: main
-<<<<<<< HEAD
       when:
       - input: $(tasks.condition-1.results.status)
         operator: in
         values:
         - 'true'
     - name: print1
-=======
-    - conditions:
-      - conditionRef: super-condition
-        params:
-        - name: operand1
-          value: $(tasks.flip-again.results.output-value)
-        - name: operand2
-          value: tails
-        - name: operator
-          value: ==
-      - conditionRef: super-condition
-        params:
-        - name: operand1
-          value: $(tasks.flip.results.output-value)
-        - name: operand2
-          value: heads
-        - name: operator
-          value: ==
-      name: print1
->>>>>>> 3d3ecfb0
       params:
       - name: flip-again-output_value
         value: $(tasks.flip-again.results.output-value)
@@ -141,25 +107,12 @@
           - $(inputs.params.flip-again-output_value)
           image: alpine:3.6
           name: main
-<<<<<<< HEAD
       when:
       - input: $(tasks.condition-2.results.status)
         operator: in
         values:
         - 'true'
     - name: print2
-=======
-    - conditions:
-      - conditionRef: super-condition
-        params:
-        - name: operand1
-          value: $(tasks.flip.results.output-value)
-        - name: operand2
-          value: tails
-        - name: operator
-          value: ==
-      name: print2
->>>>>>> 3d3ecfb0
       params:
       - name: flip-output_value
         value: $(tasks.flip.results.output-value)
