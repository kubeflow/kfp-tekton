# Copyright 2020 kubeflow.org
#
# Licensed under the Apache License, Version 2.0 (the "License");
# you may not use this file except in compliance with the License.
# You may obtain a copy of the License at
#
#      http://www.apache.org/licenses/LICENSE-2.0
#
# Unless required by applicable law or agreed to in writing, software
# distributed under the License is distributed on an "AS IS" BASIS,
# WITHOUT WARRANTIES OR CONDITIONS OF ANY KIND, either express or implied.
# See the License for the specific language governing permissions and
# limitations under the License.

apiVersion: tekton.dev/v1beta1
kind: PipelineRun
metadata:
  annotations:
    pipelines.kubeflow.org/pipeline_spec: '{"inputs": [{"default": "3", "name": "n",
      "optional": true}, {"default": "20", "name": "threshold", "optional": true}],
      "name": "Conditions and loops"}'
    sidecar.istio.io/inject: 'false'
    tekton.dev/artifact_bucket: mlpipeline
    tekton.dev/artifact_endpoint: minio-service.kubeflow:9000
    tekton.dev/artifact_endpoint_scheme: http://
    tekton.dev/artifact_items: '{"add-numbers": [["Output", "$(results.output.path)"]],
      "notify-failure": [], "notify-success": [], "print-number": [["Output", "$(results.output.path)"]],
      "produce-numbers": [["Output", "$(results.output.path)"]]}'
    tekton.dev/input_artifacts: '{"print-number": [{"name": "add-numbers-Output",
      "parent_task": "add-numbers"}]}'
    tekton.dev/output_artifacts: '{"add-numbers": [{"key": "artifacts/$PIPELINERUN/add-numbers/Output.tgz",
      "name": "add-numbers-Output", "path": "/tmp/outputs/Output/data"}], "print-number":
      [{"key": "artifacts/$PIPELINERUN/print-number/Output.tgz", "name": "print-number-Output",
      "path": "/tmp/outputs/Output/data"}], "produce-numbers": [{"key": "artifacts/$PIPELINERUN/produce-numbers/Output.tgz",
      "name": "produce-numbers-Output", "path": "/tmp/outputs/Output/data"}]}'
  name: conditions-and-loops
spec:
  params:
  - name: n
    value: '3'
  - name: threshold
    value: '20'
  pipelineSpec:
    params:
    - default: '3'
      name: n
    - default: '20'
      name: threshold
    tasks:
    - name: produce-numbers
      params:
      - name: n
        value: $(params.n)
      taskSpec:
        metadata:
          annotations:
            pipelines.kubeflow.org/component_spec: '{"implementation": {"container":
              {"args": ["--n", {"inputValue": "n"}, "----output-paths", {"outputPath":
<<<<<<< HEAD
              "Output"}], "command": ["sh", "-ec", "program_path=$(mktemp)\necho -n
              \"$0\" > \"$program_path\"\npython3 -u \"$program_path\" \"$@\"\n",
=======
              "Output"}], "command": ["sh", "-ec", "program_path=$(mktemp)\nprintf
              \"%s\" \"$0\" > \"$program_path\"\npython3 -u \"$program_path\" \"$@\"\n",
>>>>>>> df59ee40
              "def produce_numbers(n):\n    import random\n    rl = random.sample(range(0,
              1000), n)\n    print(rl)\n    return rl\n\ndef _serialize_json(obj)
              -> str:\n    if isinstance(obj, str):\n        return obj\n    import
              json\n    def default_serializer(obj):\n        if hasattr(obj, ''to_struct''):\n            return
              obj.to_struct()\n        else:\n            raise TypeError(\"Object
              of type ''%s'' is not JSON serializable and does not have .to_struct()
              method.\" % obj.__class__.__name__)\n    return json.dumps(obj, default=default_serializer,
              sort_keys=True)\n\nimport argparse\n_parser = argparse.ArgumentParser(prog=''Produce
              numbers'', description='''')\n_parser.add_argument(\"--n\", dest=\"n\",
              type=int, required=True, default=argparse.SUPPRESS)\n_parser.add_argument(\"----output-paths\",
              dest=\"_output_paths\", type=str, nargs=1)\n_parsed_args = vars(_parser.parse_args())\n_output_files
              = _parsed_args.pop(\"_output_paths\", [])\n\n_outputs = produce_numbers(**_parsed_args)\n\n_outputs
              = [_outputs]\n\n_output_serializers = [\n    _serialize_json,\n\n]\n\nimport
              os\nfor idx, output_file in enumerate(_output_files):\n    try:\n        os.makedirs(os.path.dirname(output_file))\n    except
              OSError:\n        pass\n    with open(output_file, ''w'') as f:\n        f.write(_output_serializers[idx](_outputs[idx]))\n"],
              "image": "python:3.7"}}, "inputs": [{"name": "n", "type": "Integer"}],
              "name": "Produce numbers", "outputs": [{"name": "Output", "type": "JsonArray"}]}'
        params:
        - name: n
        results:
        - description: /tmp/outputs/Output/data
          name: output
        steps:
        - args:
          - --n
          - $(inputs.params.n)
          - '----output-paths'
          - $(results.output.path)
          command:
          - sh
          - -ec
          - 'program_path=$(mktemp)

<<<<<<< HEAD
            echo -n "$0" > "$program_path"
=======
            printf "%s" "$0" > "$program_path"
>>>>>>> df59ee40

            python3 -u "$program_path" "$@"

            '
          - "def produce_numbers(n):\n    import random\n    rl = random.sample(range(0,\
            \ 1000), n)\n    print(rl)\n    return rl\n\ndef _serialize_json(obj)\
            \ -> str:\n    if isinstance(obj, str):\n        return obj\n    import\
            \ json\n    def default_serializer(obj):\n        if hasattr(obj, 'to_struct'):\n\
            \            return obj.to_struct()\n        else:\n            raise\
            \ TypeError(\"Object of type '%s' is not JSON serializable and does not\
            \ have .to_struct() method.\" % obj.__class__.__name__)\n    return json.dumps(obj,\
            \ default=default_serializer, sort_keys=True)\n\nimport argparse\n_parser\
            \ = argparse.ArgumentParser(prog='Produce numbers', description='')\n\
            _parser.add_argument(\"--n\", dest=\"n\", type=int, required=True, default=argparse.SUPPRESS)\n\
            _parser.add_argument(\"----output-paths\", dest=\"_output_paths\", type=str,\
            \ nargs=1)\n_parsed_args = vars(_parser.parse_args())\n_output_files =\
            \ _parsed_args.pop(\"_output_paths\", [])\n\n_outputs = produce_numbers(**_parsed_args)\n\
            \n_outputs = [_outputs]\n\n_output_serializers = [\n    _serialize_json,\n\
            \n]\n\nimport os\nfor idx, output_file in enumerate(_output_files):\n\
            \    try:\n        os.makedirs(os.path.dirname(output_file))\n    except\
            \ OSError:\n        pass\n    with open(output_file, 'w') as f:\n    \
            \    f.write(_output_serializers[idx](_outputs[idx]))\n"
          image: python:3.7
          name: main
      timeout: 0s
<<<<<<< HEAD
    - name: with-item-name-1
=======
    - name: for-loop-1
>>>>>>> df59ee40
      params:
      - name: produce-numbers-Output-loop-item
        value: $(tasks.produce-numbers.results.output)
      - name: threshold
        value: $(params.threshold)
      runAfter:
      - produce-numbers
      taskRef:
        apiVersion: custom.tekton.dev/v1alpha1
        kind: PipelineLoop
<<<<<<< HEAD
        name: with-item-name-1
=======
        name: for-loop-1
>>>>>>> df59ee40
  timeout: 0s<|MERGE_RESOLUTION|>--- conflicted
+++ resolved
@@ -1,4 +1,4 @@
-# Copyright 2020 kubeflow.org
+# Copyright 2021 kubeflow.org
 #
 # Licensed under the Apache License, Version 2.0 (the "License");
 # you may not use this file except in compliance with the License.
@@ -56,13 +56,8 @@
           annotations:
             pipelines.kubeflow.org/component_spec: '{"implementation": {"container":
               {"args": ["--n", {"inputValue": "n"}, "----output-paths", {"outputPath":
-<<<<<<< HEAD
-              "Output"}], "command": ["sh", "-ec", "program_path=$(mktemp)\necho -n
-              \"$0\" > \"$program_path\"\npython3 -u \"$program_path\" \"$@\"\n",
-=======
               "Output"}], "command": ["sh", "-ec", "program_path=$(mktemp)\nprintf
               \"%s\" \"$0\" > \"$program_path\"\npython3 -u \"$program_path\" \"$@\"\n",
->>>>>>> df59ee40
               "def produce_numbers(n):\n    import random\n    rl = random.sample(range(0,
               1000), n)\n    print(rl)\n    return rl\n\ndef _serialize_json(obj)
               -> str:\n    if isinstance(obj, str):\n        return obj\n    import
@@ -96,11 +91,7 @@
           - -ec
           - 'program_path=$(mktemp)
 
-<<<<<<< HEAD
-            echo -n "$0" > "$program_path"
-=======
             printf "%s" "$0" > "$program_path"
->>>>>>> df59ee40
 
             python3 -u "$program_path" "$@"
 
@@ -126,11 +117,7 @@
           image: python:3.7
           name: main
       timeout: 0s
-<<<<<<< HEAD
-    - name: with-item-name-1
-=======
     - name: for-loop-1
->>>>>>> df59ee40
       params:
       - name: produce-numbers-Output-loop-item
         value: $(tasks.produce-numbers.results.output)
@@ -141,9 +128,5 @@
       taskRef:
         apiVersion: custom.tekton.dev/v1alpha1
         kind: PipelineLoop
-<<<<<<< HEAD
-        name: with-item-name-1
-=======
         name: for-loop-1
->>>>>>> df59ee40
   timeout: 0s