# Copyright 2020 kubeflow.org
#
# Licensed under the Apache License, Version 2.0 (the "License");
# you may not use this file except in compliance with the License.
# You may obtain a copy of the License at
#
#      http://www.apache.org/licenses/LICENSE-2.0
#
# Unless required by applicable law or agreed to in writing, software
# distributed under the License is distributed on an "AS IS" BASIS,
# WITHOUT WARRANTIES OR CONDITIONS OF ANY KIND, either express or implied.
# See the License for the specific language governing permissions and
# limitations under the License.

import os
import shutil
import tempfile
import unittest
import yaml
import re

from kfp_tekton import compiler


# after code changes that change the YAML output, temporarily set this flag to True
# in order to generate new "golden" YAML files
GENERATE_GOLDEN_YAML = False


class TestTektonCompiler(unittest.TestCase):

  def test_init_container_workflow(self):
    """
    Test compiling a initial container workflow.
    """
    from .testdata.init_container import init_container_pipeline
    self._test_pipeline_workflow(init_container_pipeline, 'init_container.yaml')

  def test_sequential_workflow(self):
    """
    Test compiling a sequential workflow.
    """
    from .testdata.sequential import sequential_pipeline
    self._test_pipeline_workflow(sequential_pipeline, 'sequential.yaml')

  def test_parallel_join_workflow(self):
    """
    Test compiling a parallel join workflow.
    """
    from .testdata.parallel_join import download_and_join
    self._test_pipeline_workflow(download_and_join, 'parallel_join.yaml')

  def test_parallel_join_with_argo_vars_workflow(self):
    """
    Test compiling a parallel join workflow.
    """
    from .testdata.parallel_join_with_argo_vars import download_and_join_with_argo_vars
    self._test_pipeline_workflow(download_and_join_with_argo_vars, 'parallel_join_with_argo_vars.yaml')

  def test_pipelinerun_workflow(self):
    """
    Test compiling a parallel join workflow with pipelinerun.
    """
    from .testdata.parallel_join import download_and_join
    self._test_pipeline_workflow(download_and_join, 'parallel_join_pipelinerun.yaml', generate_pipelinerun=True)

  def test_sidecar_workflow(self):
    """
    Test compiling a sidecar workflow.
    """
    from .testdata.sidecar import sidecar_pipeline
    self._test_pipeline_workflow(sidecar_pipeline, 'sidecar.yaml')
  
  def test_loop_static_workflow(self):
    """
    Test compiling a loop static params in workflow.
    """
    from .testdata.loop_static import pipeline
    self._test_pipeline_workflow(
      pipeline,
      'loop_static.yaml',
      normalize_compiler_output_function=lambda f: re.sub(
          "loop-item-param-.*-subvar", "loop-item-param-subvar", f))

  def test_withitem_nested_workflow(self):
    """
    Test compiling a withitem nested in workflow.
    """
    from .testdata.withitem_nested import pipeline
    self._test_pipeline_workflow(pipeline, 'withitem_nested.yaml')

  def test_pipelineparams_workflow(self):
    """
    Test compiling a pipelineparams workflow.
    """
    from .testdata.pipelineparams import pipelineparams_pipeline
    self._test_pipeline_workflow(pipelineparams_pipeline, 'pipelineparams.yaml')

  def test_retry_workflow(self):
    """
    Test compiling a retry task in workflow.
    """
    from .testdata.retry import retry_sample_pipeline
    self._test_pipeline_workflow(retry_sample_pipeline, 'retry.yaml')

  def test_volume_workflow(self):
    """
    Test compiling a volume workflow.
    """
    from .testdata.volume import volume_pipeline
    self._test_pipeline_workflow(volume_pipeline, 'volume.yaml')

  def test_timeout_pipelinerun(self):
    """
    Test compiling a timeout for a whole workflow.
    """
    from .testdata.timeout import timeout_sample_pipeline
    self._test_pipeline_workflow(timeout_sample_pipeline, 'timeout_pipelinerun.yaml', generate_pipelinerun=True)

  def test_timeout_workflow(self):
    """
    Test compiling a step level timeout workflow.
    """
    from .testdata.timeout import timeout_sample_pipeline
    self._test_pipeline_workflow(timeout_sample_pipeline, 'timeout.yaml')

  def test_hidden_output_file_workflow(self):
    """
    Test compiling a workflow with non configurable output file.
    """
    from .testdata.hidden_output_file import hidden_output_file_pipeline
    self._test_pipeline_workflow(hidden_output_file_pipeline, 'hidden_output_file.yaml')

  def test_tolerations_workflow(self):
    """
    Test compiling a tolerations workflow.
    """
    from .testdata.tolerations import tolerations
    self._test_pipeline_workflow(tolerations, 'tolerations.yaml', generate_pipelinerun=True)

  def test_affinity_workflow(self):
    """
    Test compiling a affinity workflow.
    """
    from .testdata.affinity import affinity_pipeline
    self._test_pipeline_workflow(affinity_pipeline, 'affinity.yaml', generate_pipelinerun=True)

  def test_node_selector_workflow(self):
    """
    Test compiling a node selector workflow.
    """
    from .testdata.node_selector import node_selector_pipeline
    self._test_pipeline_workflow(node_selector_pipeline, 'node_selector.yaml', generate_pipelinerun=True)

  def test_pipeline_transformers_workflow(self):
    """
    Test compiling a pipeline_transformers workflow with pod annotations and labels.
    """
    from .testdata.pipeline_transformers import transform_pipeline
    self._test_pipeline_workflow(transform_pipeline, 'pipeline_transformers.yaml')

<<<<<<< HEAD
  def test_artifact_location_workflow(self):
    """
    Test compiling a artifact location workflow.
    """
    from .testdata.artifact_location import foo_pipeline
    self._test_pipeline_workflow(foo_pipeline, 'artifact_location.yaml', enable_artifacts=True)

=======
  def test_katib_workflow(self):
    """
    Test compiling a katib workflow.
    """
    from .testdata.katib import mnist_hpo
    self._test_pipeline_workflow(mnist_hpo, 'katib.yaml')
>>>>>>> 76822098

  def _test_pipeline_workflow(self, 
                              pipeline_function,
                              pipeline_yaml,
                              generate_pipelinerun=False,
                              enable_artifacts=False,
                              normalize_compiler_output_function=None):
    test_data_dir = os.path.join(os.path.dirname(__file__), 'testdata')
    golden_yaml_file = os.path.join(test_data_dir, pipeline_yaml)
    temp_dir = tempfile.mkdtemp()
    compiled_yaml_file = os.path.join(temp_dir, 'workflow.yaml')
    try:
      compiler.TektonCompiler().compile(pipeline_function,
                                        compiled_yaml_file,
                                        generate_pipelinerun=generate_pipelinerun,
                                        enable_artifacts=enable_artifacts)
      with open(compiled_yaml_file, 'r') as f:
        f = normalize_compiler_output_function(
          f.read()) if normalize_compiler_output_function else f
        compiled = list(yaml.safe_load_all(f))
      if GENERATE_GOLDEN_YAML:
        with open(golden_yaml_file, 'w') as f:
          yaml.dump_all(compiled, f, default_flow_style=False)
      else:
        with open(golden_yaml_file, 'r') as f:
          golden = list(yaml.safe_load_all(f))
        self.maxDiff = None
        self.assertEqual(golden, compiled)
    finally:
      shutil.rmtree(temp_dir)<|MERGE_RESOLUTION|>--- conflicted
+++ resolved
@@ -159,7 +159,6 @@
     from .testdata.pipeline_transformers import transform_pipeline
     self._test_pipeline_workflow(transform_pipeline, 'pipeline_transformers.yaml')
 
-<<<<<<< HEAD
   def test_artifact_location_workflow(self):
     """
     Test compiling a artifact location workflow.
@@ -167,14 +166,12 @@
     from .testdata.artifact_location import foo_pipeline
     self._test_pipeline_workflow(foo_pipeline, 'artifact_location.yaml', enable_artifacts=True)
 
-=======
   def test_katib_workflow(self):
     """
     Test compiling a katib workflow.
     """
     from .testdata.katib import mnist_hpo
     self._test_pipeline_workflow(mnist_hpo, 'katib.yaml')
->>>>>>> 76822098
 
   def _test_pipeline_workflow(self, 
                               pipeline_function,
