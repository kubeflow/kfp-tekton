# Copyright 2020 kubeflow.org
#
# Licensed under the Apache License, Version 2.0 (the "License");
# you may not use this file except in compliance with the License.
# You may obtain a copy of the License at
#
#      http://www.apache.org/licenses/LICENSE-2.0
#
# Unless required by applicable law or agreed to in writing, software
# distributed under the License is distributed on an "AS IS" BASIS,
# WITHOUT WARRANTIES OR CONDITIONS OF ANY KIND, either express or implied.
# See the License for the specific language governing permissions and
# limitations under the License.

import os
import shutil
import tempfile
import unittest
import yaml
import re

from kfp_tekton import compiler


# after code changes that change the YAML output, temporarily set this flag to True
# in order to generate new "golden" YAML files
GENERATE_GOLDEN_YAML = False


class TestTektonCompiler(unittest.TestCase):

  def test_init_container_workflow(self):
    """
    Test compiling a initial container workflow.
    """
    from .testdata.init_container import init_container_pipeline
    self._test_pipeline_workflow(init_container_pipeline, 'init_container.yaml')

  def test_sequential_workflow(self):
    """
    Test compiling a sequential workflow.
    """
    from .testdata.sequential import sequential_pipeline
    self._test_pipeline_workflow(sequential_pipeline, 'sequential.yaml')

  def test_parallel_join_workflow(self):
    """
    Test compiling a parallel join workflow.
    """
    from .testdata.parallel_join import download_and_join
    self._test_pipeline_workflow(download_and_join, 'parallel_join.yaml')

  def test_pipelinerun_workflow(self):
    """
    Test compiling a parallel join workflow with pipelinerun.
    """
    from .testdata.parallel_join import download_and_join
    self._test_pipeline_workflow(download_and_join, 'parallel_join_pipelinerun.yaml', generate_pipelinerun=True)

  def test_sidecar_workflow(self):
    """
    Test compiling a sidecar workflow.
    """
    from .testdata.sidecar import sidecar_pipeline
    self._test_pipeline_workflow(sidecar_pipeline, 'sidecar.yaml')

  def test_pipelineparams_workflow(self):
    """
    Test compiling a pipelineparams workflow.
    """
    from .testdata.pipelineparams import pipelineparams_pipeline
    self._test_pipeline_workflow(pipelineparams_pipeline, 'pipelineparams.yaml')

  def test_retry_workflow(self):
    """
    Test compiling a retry task in workflow.
    """
    from .testdata.retry import retry_sample_pipeline
    self._test_pipeline_workflow(retry_sample_pipeline, 'retry.yaml')

  def test_loop_static_workflow(self):
    """
    Test compiling a loop static params in workflow.
    """
    from .testdata.loop_static import pipeline
    self._test_pipeline_workflow(pipeline, 'loop_static.yaml', normalize_compiler_output=lambda f: re.sub("loop-item-param-.*-subvar", "loop-item-param-subvar", f))

  def test_withitem_nested_workflow(self):
    """
    Test compiling a withitem nested in workflow.
    """
    from .testdata.withitem_nested import pipeline
    self._test_pipeline_workflow(pipeline, 'withitem_nested.yaml')

  def test_volume_workflow(self):
    """
    Test compiling a volume workflow.
    """
    from .testdata.volume import volume_pipeline
    self._test_pipeline_workflow(volume_pipeline, 'volume.yaml')

  def test_timeout_pipelinerun(self):
    """
    Test compiling a timeout for a whole workflow.
    """
    from .testdata.timeout import timeout_sample_pipeline
    self._test_pipeline_workflow(timeout_sample_pipeline, 'timeout_pipelinerun.yaml', generate_pipelinerun=True)

  def test_timeout_workflow(self):
    """
    Test compiling a step level timeout workflow.
    """
    from .testdata.timeout import timeout_sample_pipeline
    self._test_pipeline_workflow(timeout_sample_pipeline, 'timeout.yaml')

<<<<<<< HEAD
  def _test_pipeline_workflow(self, pipeline_function, pipeline_yaml, generate_pipelinerun=False, normalize_compiler_output=None):
=======
  def test_tolerations_workflow(self):
    """
    Test compiling a tolerations workflow.
    """
    from .testdata.tolerations import tolerations
    self._test_pipeline_workflow(tolerations, 'tolerations.yaml', generate_pipelinerun=True)

  def test_affinity_workflow(self):
    """
    Test compiling a affinity workflow.
    """
    from .testdata.affinity import affinity_pipeline
    self._test_pipeline_workflow(affinity_pipeline, 'affinity.yaml', generate_pipelinerun=True)

  def test_node_selector_workflow(self):
    """
    Test compiling a node selector workflow.
    """
    from .testdata.node_selector import node_selector_pipeline
    self._test_pipeline_workflow(node_selector_pipeline, 'node_selector.yaml', generate_pipelinerun=True)

  def test_pipeline_transformers_workflow(self):
    """
    Test compiling a pipeline_transformers workflow with pod annotations and labels.
    """
    from .testdata.pipeline_transformers import transform_pipeline
    self._test_pipeline_workflow(transform_pipeline, 'pipeline_transformers.yaml')

  def _test_pipeline_workflow(self, pipeline_function, pipeline_yaml, generate_pipelinerun=False):
>>>>>>> 6df545ad
    test_data_dir = os.path.join(os.path.dirname(__file__), 'testdata')
    golden_yaml_file = os.path.join(test_data_dir, pipeline_yaml)
    temp_dir = tempfile.mkdtemp()
    compiled_yaml_file = os.path.join(temp_dir, 'workflow.yaml')
    try:
      compiler.TektonCompiler().compile(pipeline_function, compiled_yaml_file, generate_pipelinerun=generate_pipelinerun)
      with open(compiled_yaml_file, 'r') as f:
        f = normalize_compiler_output(f.read()) if normalize_compiler_output is not None else f
        compiled = list(yaml.safe_load_all(f))
      if GENERATE_GOLDEN_YAML:
        with open(golden_yaml_file, 'w') as f:
          yaml.dump_all(compiled, f, default_flow_style=False)
      else:
        with open(golden_yaml_file, 'r') as f:
          golden = list(yaml.safe_load_all(f))
        self.maxDiff = None
        self.assertEqual(golden, compiled)
    finally:
      shutil.rmtree(temp_dir)<|MERGE_RESOLUTION|>--- conflicted
+++ resolved
@@ -113,9 +113,6 @@
     from .testdata.timeout import timeout_sample_pipeline
     self._test_pipeline_workflow(timeout_sample_pipeline, 'timeout.yaml')
 
-<<<<<<< HEAD
-  def _test_pipeline_workflow(self, pipeline_function, pipeline_yaml, generate_pipelinerun=False, normalize_compiler_output=None):
-=======
   def test_tolerations_workflow(self):
     """
     Test compiling a tolerations workflow.
@@ -144,8 +141,7 @@
     from .testdata.pipeline_transformers import transform_pipeline
     self._test_pipeline_workflow(transform_pipeline, 'pipeline_transformers.yaml')
 
-  def _test_pipeline_workflow(self, pipeline_function, pipeline_yaml, generate_pipelinerun=False):
->>>>>>> 6df545ad
+  def _test_pipeline_workflow(self, pipeline_function, pipeline_yaml, generate_pipelinerun=False, normalize_compiler_output=None):
     test_data_dir = os.path.join(os.path.dirname(__file__), 'testdata')
     golden_yaml_file = os.path.join(test_data_dir, pipeline_yaml)
     temp_dir = tempfile.mkdtemp()
