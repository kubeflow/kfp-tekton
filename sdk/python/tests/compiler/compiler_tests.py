--- conflicted
+++ resolved
@@ -273,7 +273,6 @@
         f = normalize_compiler_output_function(
           f.read()) if normalize_compiler_output_function else f
         compiled = list(yaml.safe_load_all(f))
-<<<<<<< HEAD
       self._verify_compiled_workflow(golden_yaml_file, compiled)
     finally:
       shutil.rmtree(temp_dir)
@@ -319,18 +318,6 @@
           f.read()) if normalize_compiler_output_function else f
         compiled = list(yaml.safe_load_all(f))
       self._verify_compiled_workflow(golden_yaml_file, compiled)
-=======
-      if GENERATE_GOLDEN_YAML:
-        with open(golden_yaml_file, 'w') as f:
-          f.write(LICENSE_HEADER)
-        with open(golden_yaml_file, 'a+') as f:
-          yaml.dump_all(compiled, f, default_flow_style=False)
-      else:
-        with open(golden_yaml_file, 'r') as f:
-          golden = list(yaml.safe_load_all(f))
-        self.maxDiff = None
-        self.assertEqual(golden, compiled)
->>>>>>> 8beced53
     finally:
       shutil.rmtree(temp_dir)
 
