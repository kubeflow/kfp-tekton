// Copyright 2018 Google LLC
//
// Licensed under the Apache License, Version 2.0 (the "License");
// you may not use this file except in compliance with the License.
// You may obtain a copy of the License at
//
//      http://www.apache.org/licenses/LICENSE-2.0
//
// Unless required by applicable law or agreed to in writing, software
// distributed under the License is distributed on an "AS IS" BASIS,
// WITHOUT WARRANTIES OR CONDITIONS OF ANY KIND, either express or implied.
// See the License for the specific language governing permissions and
// limitations under the License.

import * as portableFetch from 'portable-fetch';
import { ExperimentServiceApi, FetchAPI } from '../apis/experiment';
import { JobServiceApi } from '../apis/job';
import { ApiPipeline, ApiPipelineVersion, PipelineServiceApi } from '../apis/pipeline';
import { RunServiceApi } from '../apis/run';
import { ApiVisualization, VisualizationServiceApi } from '../apis/visualization';
import { HTMLViewerConfig } from '../components/viewers/HTMLViewer';
import { PlotType } from '../components/viewers/Viewer';
import * as Utils from './Utils';
import { StoragePath } from './WorkflowParser';
import { buildQuery } from './Utils';

const v1beta1Prefix = 'apis/v1beta1';

export interface ListRequest {
  filter?: string;
  orderAscending?: boolean;
  pageSize?: number;
  pageToken?: string;
  sortBy?: string;
}

export interface BuildInfo {
  apiServerCommitHash?: string;
  apiServerTagName?: string;
  apiServerReady?: boolean;
  buildDate?: string;
  frontendCommitHash?: string;
  frontendTagName?: string;
}

// Hack types from https://github.com/microsoft/TypeScript/issues/1897#issuecomment-557057387
export type JSONPrimitive = string | number | boolean | null;
export type JSONValue = JSONPrimitive | JSONObject | JSONArray;
export type JSONObject = { [member: string]: JSONValue };
export type JSONArray = JSONValue[];

let customVisualizationsAllowed: boolean;

// For cross browser support, fetch should use 'same-origin' as default. This fixes firefox auth issues.
// Refrence: https://github.com/github/fetch#sending-cookies
const crossBrowserFetch: FetchAPI = (url, init) =>
  portableFetch(url, { credentials: 'same-origin', ...init });

export class Apis {
  public static async areCustomVisualizationsAllowed(): Promise<boolean> {
    // Result is cached to prevent excessive network calls for simple request.
    // The value of customVisualizationsAllowed will only change if the
    // deployment is updated and then the entire pod is restarted.
    if (customVisualizationsAllowed === undefined) {
      const result = await this._fetch('visualizations/allowed');
      customVisualizationsAllowed = result === 'true';
    }
    return customVisualizationsAllowed;
  }

  public static async buildPythonVisualizationConfig(
    visualizationData: ApiVisualization,
    namespace?: string,
  ): Promise<HTMLViewerConfig> {
    const visualization = await Apis.visualizationServiceApi.createVisualization(
      namespace || '',
      visualizationData,
    );
    if (visualization.html) {
      const htmlContent = visualization.html
        // Fixes issue with TFX components (and other iframe based
        // visualizations), where the method in which javascript interacts
        // with embedded iframes is not allowed when embedded in an additional
        // iframe. This is resolved by setting the srcdoc value rather that
        // manipulating the document directly.
        .replace('contentWindow.document.write', 'srcdoc=');
      return {
        htmlContent,
        type: PlotType.WEB_APP,
      } as HTMLViewerConfig;
    } else {
      // This should never be thrown as the html property of a generated
      // visualization is always set for successful visualization generations.
      throw new Error('Visualization was generated successfully but generated HTML was not found.');
    }
  }

  /**
   * Get pod logs
   */
<<<<<<< HEAD
  public static getPodLogs(
    podName: string,
    podNamespace: string,
    taskName?: string,
  ): Promise<string> {
    let query = `k8s/pod/logs?podname=${encodeURIComponent(podName)}${
      taskName ? '&taskname=' + encodeURIComponent(taskName) : ''
    }`;
=======
  public static getPodLogs(runId: string, podName: string, podNamespace: string): Promise<string> {
    let query = `k8s/pod/logs?podname=${encodeURIComponent(podName)}&runid=${encodeURIComponent(runId)}`;
>>>>>>> b77a1ea9
    if (podNamespace) {
      query += `&podnamespace=${encodeURIComponent(podNamespace)}`;
    }
    return this._fetch(query);
  }

  /**
   * Get pod info
   */
  public static async getPodInfo(podName: string, podNamespace: string): Promise<JSONObject> {
    const query = `k8s/pod?podname=${encodeURIComponent(podName)}&podnamespace=${encodeURIComponent(
      podNamespace,
    )}`;
    const podInfo = await this._fetch(query);
    return JSON.parse(podInfo);
  }

  /**
   * Get pod events
   */
  public static async getPodEvents(podName: string, podNamespace: string): Promise<JSONObject> {
    const query = `k8s/pod/events?podname=${encodeURIComponent(
      podName,
    )}&podnamespace=${encodeURIComponent(podNamespace)}`;
    const eventList = await this._fetch(query);
    return JSON.parse(eventList);
  }

  public static get basePath(): string {
    const path = window.location.protocol + '//' + window.location.host + window.location.pathname;
    // Trim trailing '/' if exists
    return path.endsWith('/') ? path.substr(0, path.length - 1) : path;
  }

  public static get experimentServiceApi(): ExperimentServiceApi {
    if (!this._experimentServiceApi) {
      this._experimentServiceApi = new ExperimentServiceApi(
        { basePath: this.basePath },
        undefined,
        crossBrowserFetch,
      );
    }
    return this._experimentServiceApi;
  }

  public static get jobServiceApi(): JobServiceApi {
    if (!this._jobServiceApi) {
      this._jobServiceApi = new JobServiceApi(
        { basePath: this.basePath },
        undefined,
        crossBrowserFetch,
      );
    }
    return this._jobServiceApi;
  }

  public static get pipelineServiceApi(): PipelineServiceApi {
    if (!this._pipelineServiceApi) {
      this._pipelineServiceApi = new PipelineServiceApi(
        { basePath: this.basePath },
        undefined,
        crossBrowserFetch,
      );
    }
    return this._pipelineServiceApi;
  }

  public static get runServiceApi(): RunServiceApi {
    if (!this._runServiceApi) {
      this._runServiceApi = new RunServiceApi(
        { basePath: this.basePath },
        undefined,
        crossBrowserFetch,
      );
    }
    return this._runServiceApi;
  }

  public static get visualizationServiceApi(): VisualizationServiceApi {
    if (!this._visualizationServiceApi) {
      this._visualizationServiceApi = new VisualizationServiceApi(
        { basePath: this.basePath },
        undefined,
        crossBrowserFetch,
      );
    }
    return this._visualizationServiceApi;
  }

  /**
   * Retrieve various information about the build.
   */
  public static async getBuildInfo(): Promise<BuildInfo> {
    return await this._fetchAndParse<BuildInfo>('/healthz', v1beta1Prefix);
  }

  /**
   * Verifies that Jupyter Hub is reachable.
   */
  public static async isJupyterHubAvailable(): Promise<boolean> {
    const response = await fetch('/hub/', { credentials: 'same-origin' });
    return response ? response.ok : false;
  }

  /**
   * Reads file from storage using server.
   */
  public static readFile(path: StoragePath, namespace?: string, peek?: number): Promise<string> {
    return this._fetch(this.buildReadFileUrl(path, namespace, peek));
  }

  /**
   * Builds an url for the readFile API to retrieve a workflow artifact.
   * @param props object describing the artifact (e.g. source, bucket, and key)
   */
  public static buildReadFileUrl(path: StoragePath, namespace?: string, peek?: number) {
    const { source, ...rest } = path;
    return `artifacts/get${buildQuery({ source: `${source}`, namespace, peek, ...rest })}`;
  }

  /**
   * Builds an url to visually represents a workflow artifact location.
   * @param param.source source of the artifact (e.g. minio, gcs, s3, http, or https)
   * @param param.bucket name of the bucket with the artifact (or host for http/https)
   * @param param.key key (i.e. path) of the artifact in the bucket
   */
  public static buildArtifactUrl({ source, bucket, key }: StoragePath) {
    // TODO see https://github.com/kubeflow/pipelines/pull/3725
    return `${source}://${bucket}/${key}`;
  }

  /**
   * Gets the address (IP + port) of a Tensorboard service given the logdir and tfversion
   */
  public static getTensorboardApp(
    logdir: string,
    namespace: string,
  ): Promise<{ podAddress: string; tfVersion: string }> {
    return this._fetchAndParse<{ podAddress: string; tfVersion: string }>(
      `apps/tensorboard?logdir=${encodeURIComponent(logdir)}&namespace=${encodeURIComponent(
        namespace,
      )}`,
    );
  }

  /**
   * Starts a deployment and service for Tensorboard given the logdir
   */
  public static startTensorboardApp(
    logdir: string,
    tfversion: string,
    namespace: string,
  ): Promise<string> {
    return this._fetch(
      `apps/tensorboard?logdir=${encodeURIComponent(logdir)}&tfversion=${encodeURIComponent(
        tfversion,
      )}&namespace=${encodeURIComponent(namespace)}`,
      undefined,
      undefined,
      { headers: { 'content-type': 'application/json' }, method: 'POST' },
    );
  }

  /**
   * Check if the underlying Tensorboard pod is actually up, given the pod address
   */
  public static async isTensorboardPodReady(path: string): Promise<boolean> {
    const resp = await fetch(path, { method: 'HEAD' });
    return resp.ok;
  }

  /**
   * Delete a deployment and its service of the Tensorboard given the URL
   */
  public static deleteTensorboardApp(logdir: string, namespace: string): Promise<string> {
    return this._fetch(
      `apps/tensorboard?logdir=${encodeURIComponent(logdir)}&namespace=${encodeURIComponent(
        namespace,
      )}`,
      undefined,
      undefined,
      { method: 'DELETE' },
    );
  }

  /**
   * Uploads the given pipeline file to the backend, and gets back a Pipeline
   * object with its metadata parsed.
   */
  public static async uploadPipeline(
    pipelineName: string,
    pipelineDescription: string,
    pipelineData: File,
  ): Promise<ApiPipeline> {
    const fd = new FormData();
    fd.append('uploadfile', pipelineData, pipelineData.name);
    return await this._fetchAndParse<ApiPipeline>(
      '/pipelines/upload',
      v1beta1Prefix,
      `name=${encodeURIComponent(pipelineName)}&description=${encodeURIComponent(
        pipelineDescription,
      )}`,
      {
        body: fd,
        cache: 'no-cache',
        method: 'POST',
      },
    );
  }

  public static async uploadPipelineVersion(
    versionName: string,
    pipelineId: string,
    versionData: File,
  ): Promise<ApiPipelineVersion> {
    const fd = new FormData();
    fd.append('uploadfile', versionData, versionData.name);
    return await this._fetchAndParse<ApiPipelineVersion>(
      '/pipelines/upload_version',
      v1beta1Prefix,
      `name=${encodeURIComponent(versionName)}&pipelineid=${encodeURIComponent(pipelineId)}`,
      {
        body: fd,
        cache: 'no-cache',
        method: 'POST',
      },
    );
  }

  /*
   * Retrieves the name of the Kubernetes cluster if it is running in GKE, otherwise returns an error.
   */
  public static async getClusterName(): Promise<string> {
    return this._fetch('system/cluster-name');
  }

  /*
   * Retrieves the project ID in which this cluster is running if using GKE, otherwise returns an error.
   */
  public static async getProjectId(): Promise<string> {
    return this._fetch('system/project-id');
  }

  private static _experimentServiceApi?: ExperimentServiceApi;
  private static _jobServiceApi?: JobServiceApi;
  private static _pipelineServiceApi?: PipelineServiceApi;
  private static _runServiceApi?: RunServiceApi;
  private static _visualizationServiceApi?: VisualizationServiceApi;

  /**
   * This function will call this._fetch() and parse the resulting JSON into an object of type T.
   */
  private static async _fetchAndParse<T>(
    path: string,
    apisPrefix?: string,
    query?: string,
    init?: RequestInit,
  ): Promise<T> {
    const responseText = await this._fetch(path, apisPrefix, query, init);
    try {
      return JSON.parse(responseText) as T;
    } catch (err) {
      throw new Error(
        `Error parsing response for path: ${path}\n\n` +
          `Response was: ${responseText}\n\nError was: ${JSON.stringify(err)}`,
      );
    }
  }

  /**
   * Makes an HTTP request and returns the response as a string.
   *
   * Use this._fetchAndParse() if you intend to parse the response as JSON into an object.
   */
  private static async _fetch(
    path: string,
    apisPrefix?: string,
    query?: string,
    init?: RequestInit,
  ): Promise<string> {
    init = Object.assign(init || {}, { credentials: 'same-origin' });
    const response = await fetch((apisPrefix || '') + path + (query ? '?' + query : ''), init);
    const responseText = await response.text();
    if (response.ok) {
      return responseText;
    } else {
      Utils.logger.error(
        `Response for path: ${path} was not 'ok'\n\nResponse was: ${responseText}`,
      );
      throw new Error(responseText);
    }
  }
}

// Valid sortKeys as specified by the backend.
// Note that '' and 'created_at' are considered equivalent.
export enum RunSortKeys {
  CREATED_AT = 'created_at',
  NAME = 'name',
}

// Valid sortKeys as specified by the backend.
export enum PipelineSortKeys {
  AUTHOR = 'id',
  CREATED_AT = 'created_at',
  ID = 'id',
  NAME = 'name',
}

// Valid sortKeys as specified by the backend.
export enum JobSortKeys {
  CREATED_AT = 'created_at',
  ID = 'id',
  NAME = 'name',
  PIPELINE_ID = 'pipeline_id',
}

// Valid sortKeys as specified by the backend.
export enum ExperimentSortKeys {
  CREATED_AT = 'created_at',
  ID = 'id',
  NAME = 'name',
}

// Valid sortKeys as specified by the backend.
export enum PipelineVersionSortKeys {
  CREATED_AT = 'created_at',
  NAME = 'name',
}<|MERGE_RESOLUTION|>--- conflicted
+++ resolved
@@ -98,19 +98,15 @@
   /**
    * Get pod logs
    */
-<<<<<<< HEAD
   public static getPodLogs(
+    runId: string,
     podName: string,
     podNamespace: string,
     taskName?: string,
   ): Promise<string> {
-    let query = `k8s/pod/logs?podname=${encodeURIComponent(podName)}${
+    let query = `k8s/pod/logs?podname=${encodeURIComponent(podName)}&runid=${encodeURIComponent(runId)}${
       taskName ? '&taskname=' + encodeURIComponent(taskName) : ''
     }`;
-=======
-  public static getPodLogs(runId: string, podName: string, podNamespace: string): Promise<string> {
-    let query = `k8s/pod/logs?podname=${encodeURIComponent(podName)}&runid=${encodeURIComponent(runId)}`;
->>>>>>> b77a1ea9
     if (podNamespace) {
       query += `&podnamespace=${encodeURIComponent(podNamespace)}`;
     }
