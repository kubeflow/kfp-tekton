/*
 * Copyright 2018 The Kubeflow Authors
 *
 * Licensed under the Apache License, Version 2.0 (the "License");
 * you may not use this file except in compliance with the License.
 * You may obtain a copy of the License at
 *
 * https://www.apache.org/licenses/LICENSE-2.0
 *
 * Unless required by applicable law or agreed to in writing, software
 * distributed under the License is distributed on an "AS IS" BASIS,
 * WITHOUT WARRANTIES OR CONDITIONS OF ANY KIND, either express or implied.
 * See the License for the specific language governing permissions and
 * limitations under the License.
 */

import 'brace';
import 'brace/ext/language_tools';
import 'brace/mode/yaml';
import 'brace/theme/github';
import { graphlib } from 'dagre';
import * as JsYaml from 'js-yaml';
import * as React from 'react';
import { FeatureKey, isFeatureEnabled } from 'src/features';
import { Apis } from 'src/lib/Apis';
import {
  convertFlowElements,
  convertSubDagToFlowElements,
  PipelineFlowElement,
} from 'src/lib/v2/StaticFlow';
import * as WorkflowUtils from 'src/lib/v2/WorkflowUtils';
import { convertYamlToV2PipelineSpec } from 'src/lib/v2/WorkflowUtils';
import { classes } from 'typestyle';
import { Workflow } from 'src/third_party/mlmd/argo_template';
import { ApiGetTemplateResponse, ApiPipeline, ApiPipelineVersion } from 'src/apis/pipeline';
import {
  V2beta1ListPipelineVersionsResponse,
  V2beta1Pipeline,
  V2beta1PipelineVersion,
} from 'src/apisv2beta1/pipeline';
import { QUERY_PARAMS, RoutePage, RouteParams } from 'src/components/Router';
import { ToolbarProps } from 'src/components/Toolbar';
import { commonCss, padding } from 'src/Css';
import Buttons, { ButtonKeys } from 'src/lib/Buttons';
import RunUtils from 'src/lib/RunUtils';
import * as StaticGraphParser from 'src/lib/StaticGraphParser';
import { compareGraphEdges, transitiveReduction } from 'src/lib/StaticGraphParser';
import { URLParser } from 'src/lib/URLParser';
import { logger } from 'src/lib/Utils';
import { Page } from './Page';
import PipelineDetailsV1 from './PipelineDetailsV1';
import PipelineDetailsV2 from './PipelineDetailsV2';
import { ApiRunDetail } from 'src/apis/run';
import { ApiJob } from 'src/apis/job';
import { V2beta1Run } from 'src/apisv2beta1/run';
import { V2beta1RecurringRun } from 'src/apisv2beta1/recurringrun';
import { V2beta1Experiment } from 'src/apisv2beta1/experiment';

interface PipelineDetailsState {
  graph: dagre.graphlib.Graph | null;
  reducedGraph: dagre.graphlib.Graph | null;
  graphV2: PipelineFlowElement[] | null;
  graphIsLoading: boolean;
  v1Pipeline: ApiPipeline | null;
  v2Pipeline: V2beta1Pipeline | null;
  selectedNodeInfo: JSX.Element | null;
  v1SelectedVersion?: ApiPipelineVersion;
  v2SelectedVersion?: V2beta1PipelineVersion;
  template?: Workflow;
  templateString?: string;
  v1Versions: ApiPipelineVersion[];
  v2Versions: V2beta1PipelineVersion[];
}

type Origin = {
  isRecurring: boolean;
  runId: string | null;
  recurringRunId: string | null;
  v1Run?: ApiRunDetail;
  v2Run?: V2beta1Run;
  v1RecurringRun?: ApiJob;
  v2RecurringRun?: V2beta1RecurringRun;
};

class PipelineDetails extends Page<{}, PipelineDetailsState> {
  constructor(props: any) {
    super(props);

    this.state = {
      graph: null,
      reducedGraph: null,
      graphV2: null,
      graphIsLoading: true,
      v1Pipeline: null,
      v2Pipeline: null,
      selectedNodeInfo: null,
      v1Versions: [],
      v2Versions: [],
    };
  }

  public getInitialToolbarState(): ToolbarProps {
    const buttons = new Buttons(this.props, this.refresh.bind(this));
    const origin = this.getOrigin();
    const pipelineIdFromParams = this.props.match.params[RouteParams.pipelineId];
    const pipelineVersionIdFromParams = this.props.match.params[RouteParams.pipelineVersionId];

    if (origin) {
      const getOriginIdList = () => [origin.isRecurring ? origin.recurringRunId! : origin.runId!];
      origin.isRecurring
        ? buttons.cloneRecurringRun(getOriginIdList, true)
        : buttons.cloneRun(getOriginIdList, true);

      return {
        actions: buttons.getToolbarActionMap(),
        breadcrumbs: [
          {
            displayName: origin.isRecurring ? origin.recurringRunId! : origin.runId!,
            href: origin.isRecurring
              ? RoutePage.RECURRING_RUN_DETAILS.replace(
                  ':' + RouteParams.recurringRunId,
                  origin.recurringRunId!,
                )
              : RoutePage.RUN_DETAILS.replace(':' + RouteParams.runId, origin.runId!),
          },
        ],
        pageTitle: 'Pipeline details',
      };
    } else {
      // Add buttons for creating experiment and deleting pipeline version
      buttons
        .newRunFromPipelineVersion(
          () => {
            return pipelineIdFromParams ? pipelineIdFromParams : '';
          },
          () => {
            return pipelineVersionIdFromParams ? pipelineVersionIdFromParams : '';
          },
        )
        .newPipelineVersion('Upload version', () =>
          pipelineIdFromParams ? pipelineIdFromParams : '',
        )
        .newExperiment(() =>
          this.state.v1Pipeline
            ? this.state.v1Pipeline.id!
            : pipelineIdFromParams
            ? pipelineIdFromParams
            : '',
        )
        .deletePipelineVersion(
          () =>
            pipelineIdFromParams && pipelineVersionIdFromParams
              ? new Map<string, string>([[pipelineVersionIdFromParams, pipelineIdFromParams]])
              : new Map<string, string>(),
          this._deleteCallback.bind(this),
          pipelineVersionIdFromParams ? true : false /* useCurrentResource */,
        );
      return {
        actions: buttons.getToolbarActionMap(),
        breadcrumbs: [{ displayName: 'Pipelines', href: RoutePage.PIPELINES }],
        pageTitle: this.props.match.params[RouteParams.pipelineId],
      };
    }
  }

  public render(): JSX.Element {
    const {
      v1Pipeline,
      v2Pipeline,
      v1SelectedVersion,
      v2SelectedVersion,
      v1Versions,
      v2Versions,
      graph,
      graphV2,
      reducedGraph,
      templateString,
    } = this.state;

    const setLayers = (layers: string[]) => {
      if (!templateString) {
        console.warn('pipeline spec template is unknown.');
        return;
      }
      const pipelineSpec = convertYamlToV2PipelineSpec(templateString!);
      const newElements = convertSubDagToFlowElements(pipelineSpec!, layers);
      this.setStateSafe({ graphV2: newElements, graphIsLoading: false });
    };

    const showV2Pipeline =
      isFeatureEnabled(FeatureKey.V2_ALPHA) && graphV2 && graphV2.length > 0 && !graph;
    return (
      <div className={classes(commonCss.page, padding(20, 't'))}>
        {this.state.graphIsLoading && <div>Currently loading pipeline information</div>}
        {!this.state.graphIsLoading && showV2Pipeline && (
          <PipelineDetailsV2
            templateString={templateString}
            pipelineFlowElements={graphV2!}
            setSubDagLayers={setLayers}
            pipeline={v2Pipeline}
            selectedVersion={v2SelectedVersion}
            versions={v2Versions}
            handleVersionSelected={this.handleVersionSelectedV2.bind(this)}
          />
        )}
        {!this.state.graphIsLoading && !showV2Pipeline && (
          <PipelineDetailsV1
            pipeline={v1Pipeline}
            templateString={templateString}
            graph={graph}
            reducedGraph={reducedGraph}
            updateBanner={this.props.updateBanner}
            selectedVersion={v1SelectedVersion}
            versions={v1Versions}
            handleVersionSelected={this.handleVersionSelected.bind(this)}
          />
        )}
      </div>
    );
  }

  public async refresh(): Promise<void> {
    return this.load();
  }

  public async componentDidMount(): Promise<void> {
    return this.load();
  }

  private getOrigin() {
    const urlParser = new URLParser(this.props);
    const fromRunId = urlParser.get(QUERY_PARAMS.fromRunId);
    const fromRecurringRunId = urlParser.get(QUERY_PARAMS.fromRecurringRunId);

    if (fromRunId && fromRecurringRunId) {
      throw new Error('The existence of run and recurring run should be exclusive.');
    }

    let origin: Origin = {
      isRecurring: !!fromRecurringRunId,
      runId: fromRunId,
      recurringRunId: fromRecurringRunId,
    };
    return fromRunId || fromRecurringRunId ? origin : undefined;
  }

  private async getTempStrFromRunOrRecurringRun(existingObj: V2beta1Run | V2beta1RecurringRun) {
    // existing run or recurring run have two kinds of resources that can provide template string

    // 1. Pipeline and pipeline version id
    const pipelineId = existingObj.pipeline_version_reference?.pipeline_id;
    const pipelineVersionId = existingObj.pipeline_version_reference?.pipeline_version_id;
    let templateStrFromOrigin: string | undefined;
    if (pipelineId && pipelineVersionId) {
      const pipelineVersion = await Apis.pipelineServiceApiV2.getPipelineVersion(
        pipelineId,
        pipelineVersionId,
      );
      const pipelineSpecFromVersion = pipelineVersion.pipeline_spec;
      templateStrFromOrigin = pipelineSpecFromVersion
        ? JsYaml.safeDump(pipelineSpecFromVersion)
        : '';
    }

    // 2. Pipeline_spec
    let pipelineManifest: string | undefined;
    if (existingObj.pipeline_spec) {
      pipelineManifest = JsYaml.safeDump(existingObj.pipeline_spec);
    }

    return pipelineManifest ?? templateStrFromOrigin;
  }

  // We don't have default version in v2 pipeline proto, choose the latest version instead.
  private async getSelectedVersion(pipelineId: string, versionId?: string) {
    // Get specific version if version id is provided
    if (versionId) {
      try {
        return await Apis.pipelineServiceApiV2.getPipelineVersion(pipelineId, versionId);
      } catch (err) {
        this.setStateSafe({ graphIsLoading: false });
        await this.showPageError('Cannot retrieve pipeline version.', err);
        logger.error('Cannot retrieve pipeline version.', err);
        return;
      }
    } else {
      // Get the latest version if no version id
      let listVersionsResponse: V2beta1ListPipelineVersionsResponse;
      let latesetVersion: V2beta1PipelineVersion;
      try {
        listVersionsResponse = await Apis.pipelineServiceApiV2.listPipelineVersions(
          pipelineId,
          undefined,
          1, // Only need the latest one
          'created_at desc',
        );

        if (listVersionsResponse.pipeline_versions) {
          latesetVersion = listVersionsResponse.pipeline_versions[0];
          // Append version id to URL for create run (new run switcher call getPipelineVersion)
          this.props.history.replace({
            pathname: `/pipelines/details/${pipelineId}/version/${latesetVersion.pipeline_version_id}`,
          });
          return latesetVersion;
        }
        return undefined;
      } catch (err) {
        this.setStateSafe({ graphIsLoading: false });
        await this.showPageError('Cannot retrieve pipeline version list.', err);
        logger.error('Cannot retrieve pipeline version list.', err);
        return;
      }
    }
  }

  public async load(): Promise<void> {
    this.clearBanner();
    const origin = this.getOrigin();

    let v1Pipeline: ApiPipeline | null = null;
    let v1Version: ApiPipelineVersion | null = null;
    let v1SelectedVersion: ApiPipelineVersion | undefined;
    let v1Versions: ApiPipelineVersion[] = [];

    let v2Pipeline: V2beta1Pipeline | null = null;
    let v2SelectedVersion: V2beta1PipelineVersion | undefined;
    let v2Versions: V2beta1PipelineVersion[] = [];

    let templateString = '';
    let breadcrumbs: Array<{ displayName: string; href: string }> = [];
    const toolbarActions = this.props.toolbarProps.actions;
    let pageTitle = '';

    // If fromRunId or fromRecurringRunId is specified,
    // then load the run and get the pipeline template from it
    if (origin) {
      const msgRunOrRecurringRun = origin.isRecurring ? 'recurring run' : 'run';
      try {
        // TODO(jlyaoyuli): change to v2 API after v1 is deprecated
        // Note: v2 getRecurringRun() api can retrieve v1 job
        // (ApiParameter can be only retrieve in the response of v1 getJob() api)
        // Experiment ID and pipeline version id are preserved.
        if (origin.isRecurring) {
          origin.v1RecurringRun = await Apis.jobServiceApi.getJob(origin.recurringRunId!);
          origin.v2RecurringRun = await Apis.recurringRunServiceApi.getRecurringRun(
            origin.recurringRunId!,
          );
        } else {
          origin.v1Run = await Apis.runServiceApi.getRun(origin.runId!);
          origin.v2Run = await Apis.runServiceApiV2.getRun(origin.runId!);
        }

        // If v2 run or recurring is existing, get template string from it
        const templateStrFromOrigin = origin.isRecurring
          ? await this.getTempStrFromRunOrRecurringRun(origin.v2RecurringRun!)
          : await this.getTempStrFromRunOrRecurringRun(origin.v2Run!);

        // V1: Convert the run's pipeline spec to YAML to be displayed as the pipeline's source.
        // V2: Directly Use the template string from existing run or recurring run
        // because it can be translated in JSON format.
        if (isFeatureEnabled(FeatureKey.V2_ALPHA) && templateStrFromOrigin) {
          templateString = templateStrFromOrigin;
        } else {
          try {
            const workflowManifestString =
              RunUtils.getWorkflowManifest(
                origin.isRecurring ? origin.v1RecurringRun : origin.v1Run!.run,
              ) || '';
            const workflowManifest = JSON.parse(workflowManifestString || '{}');
            try {
              templateString = WorkflowUtils.isPipelineSpec(workflowManifestString)
                ? workflowManifestString
                : JsYaml.safeDump(workflowManifest);
            } catch (err) {
              this.setStateSafe({ graphIsLoading: false });
              await this.showPageError(
                `Failed to parse pipeline spec from ${msgRunOrRecurringRun} with ID: ${
                  origin.isRecurring ? origin.v1RecurringRun!.id : origin.v1Run!.run!.id
                }.`,
                err,
              );
              logger.error(
                `Failed to convert pipeline spec YAML from ${msgRunOrRecurringRun} with ID: ${
                  origin.isRecurring ? origin.v1RecurringRun!.id : origin.v1Run!.run!.id
                }.`,
                err,
              );
            }
          } catch (err) {
            this.setStateSafe({ graphIsLoading: false });
            await this.showPageError(
              `Failed to parse pipeline spec from ${msgRunOrRecurringRun} with ID: ${
                origin.isRecurring ? origin.v1RecurringRun!.id : origin.v1Run!.run!.id
              }.`,
              err,
            );
            logger.error(
              `Failed to parse pipeline spec JSON from ${msgRunOrRecurringRun} with ID: ${
                origin.isRecurring ? origin.v1RecurringRun!.id : origin.v1Run!.run!.id
              }.`,
              err,
            );
          }
        }

        // We have 2 options to get experiment id (resource_ref in v1, experiment_id in v2)
        // which is used in getExperiment(). Getting the experiment id from v2 API works well
        // for any runs created via v1 api v2 APIs. Therefore, choosing v2 API is feasible and also
        // makes the API integration more comprehensively.
        const relatedExperimentId = origin.isRecurring
          ? origin.v2RecurringRun?.experiment_id
          : origin.v2Run?.experiment_id;
        let experiment: V2beta1Experiment | undefined;
        if (relatedExperimentId) {
          experiment = await Apis.experimentServiceApiV2.getExperiment(relatedExperimentId);
        }

        // Build the breadcrumbs, by adding experiment and run names
        if (experiment) {
          breadcrumbs.push(
            { displayName: 'Experiments', href: RoutePage.EXPERIMENTS },
            {
              displayName: experiment.display_name!,
              href: RoutePage.EXPERIMENT_DETAILS.replace(
                ':' + RouteParams.experimentId,
                experiment.experiment_id!,
              ),
            },
          );
        } else {
          breadcrumbs.push({
            displayName: `All ${msgRunOrRecurringRun}s`,
            href: origin.isRecurring ? RoutePage.RECURRING_RUNS : RoutePage.RUNS,
          });
        }
        breadcrumbs.push({
          displayName: origin.isRecurring
            ? origin.v2RecurringRun!.display_name!
            : origin.v2Run!.display_name!,
          href: origin.isRecurring
            ? RoutePage.RECURRING_RUN_DETAILS.replace(
                ':' + RouteParams.recurringRunId,
                origin.recurringRunId!,
              )
            : RoutePage.RUN_DETAILS.replace(':' + RouteParams.runId, origin.runId!),
        });
        pageTitle = 'Pipeline details';
      } catch (err) {
        this.setStateSafe({ graphIsLoading: false });
        await this.showPageError(`Cannot retrieve ${msgRunOrRecurringRun} details.`, err);
        logger.error(`Cannot retrieve ${msgRunOrRecurringRun} details.`, err);
        return;
      }
    } else {
      // if fromRunId or fromRecurringRunId is not specified, then we have a full pipeline
      const pipelineId = this.props.match.params[RouteParams.pipelineId];
      const versionId = this.props.match.params[RouteParams.pipelineVersionId];

      try {
        v1Pipeline = await Apis.pipelineServiceApi.getPipeline(pipelineId);
        v2Pipeline = await Apis.pipelineServiceApiV2.getPipeline(pipelineId);
      } catch (err) {
        this.setStateSafe({ graphIsLoading: false });
        await this.showPageError('Cannot retrieve pipeline details.', err);
        logger.error('Cannot retrieve pipeline details.', err);
        return;
      }

      try {
        // TODO(rjbauer): it's possible we might not have a version, even default
        if (versionId) {
          v1Version = await Apis.pipelineServiceApi.getPipelineVersion(versionId);
        }
      } catch (err) {
        this.setStateSafe({ graphIsLoading: false });
        await this.showPageError('Cannot retrieve pipeline version.', err);
        logger.error('Cannot retrieve pipeline version.', err);
        return;
      }

      v1SelectedVersion = versionId ? v1Version! : v1Pipeline.default_version;
      v2SelectedVersion = await this.getSelectedVersion(pipelineId, versionId);

      if (!v1SelectedVersion && !v2SelectedVersion) {
        // An empty pipeline, which doesn't have any version.
        pageTitle = v2Pipeline.display_name!;
        const actions = this.props.toolbarProps.actions;
        actions[ButtonKeys.DELETE_RUN].disabled = true;
        this.props.updateToolbar({ actions });
      } else {
        // Fetch manifest for the selected version under this pipeline.
        // Basically, v1 and v2 selectedVersion are existing simultanesouly
        // Set v2 has higher priority is only for full migration after v1 is deprecated
        pageTitle = v2SelectedVersion
          ? v2Pipeline.display_name!.concat(' (', v2SelectedVersion!.display_name!, ')')
          : v1Pipeline.name!.concat(' (', v1SelectedVersion!.name!, ')');
        try {
          // TODO(jingzhang36): pagination not proper here. so if many versions,
          // the page size value should be?
          v1Versions =
            (
              await Apis.pipelineServiceApi.listPipelineVersions(
                'PIPELINE',
                pipelineId,
                50,
                undefined,
                'created_at desc',
              )
            ).versions || [];

          v2Versions =
            (
              await Apis.pipelineServiceApiV2.listPipelineVersions(
                pipelineId,
                undefined,
                50,
                'created_at desc',
              )
            ).pipeline_versions || [];
        } catch (err) {
          this.setStateSafe({ graphIsLoading: false });
          await this.showPageError('Cannot retrieve pipeline versions.', err);
          logger.error('Cannot retrieve pipeline versions.', err);
          return;
        }
        templateString = await this._getTemplateString(
          pipelineId,
          v2SelectedVersion ? v2SelectedVersion.pipeline_version_id! : v1SelectedVersion?.id!,
        );
      }

      breadcrumbs = [{ displayName: 'Pipelines', href: RoutePage.PIPELINES }];
    }

    this.props.updateToolbar({ breadcrumbs, actions: toolbarActions, pageTitle });

    const [graph, reducedGraph, graphV2] = await this._createGraph(templateString);

    // Currently, we allow upload v1 version to v2 pipeline or vice versa,
    // so v1 and v2 field is "non-exclusive".
    // TODO(jlyaoyuli): If we decide not to support "mix versions",
    // v1 and v2 should be "exclusive"
    if (isFeatureEnabled(FeatureKey.V2_ALPHA) && graphV2.length > 0) {
      this.setStateSafe({
        v1Pipeline,
        v2Pipeline,
        v1SelectedVersion,
        v2SelectedVersion,
        v1Versions,
        v2Versions,
        graph: undefined,
        graphV2,
        graphIsLoading: false,
        reducedGraph: undefined,
        templateString,
      });
    } else {
      this.setStateSafe({
        v1Pipeline,
        v2Pipeline,
        v1SelectedVersion,
        v2SelectedVersion,
        v1Versions,
        v2Versions,
        graph,
        graphV2: undefined,
        graphIsLoading: false,
        reducedGraph,
        templateString,
      });
    }
  }

  public async handleVersionSelected(versionId: string): Promise<void> {
    if (this.state.v1Pipeline) {
      const selectedVersionV1 = (this.state.v1Versions || []).find(v => v.id === versionId);
      const selectedVersionV2 = (this.state.v2Versions || []).find(
        v => v.pipeline_version_id === versionId,
      );
      const pageTitle = this.state.v1Pipeline.name?.concat(' (', selectedVersionV1?.name!, ')');
<<<<<<< HEAD
      this.props.updateToolbar({ pageTitle });
=======
>>>>>>> f2ad3001

      const selectedVersionPipelineTemplate = await this._getTemplateString(
        this.state.v1Pipeline.id!,
        versionId,
      );
      this.props.history.replace({
        pathname: `/pipelines/details/${this.state.v1Pipeline.id}/version/${versionId}`,
      });
      this.props.updateToolbar(this.getInitialToolbarState());
      this.props.updateToolbar({ pageTitle });

      const [graph, reducedGraph, graphV2] = await this._createGraph(
        selectedVersionPipelineTemplate,
      );
      if (isFeatureEnabled(FeatureKey.V2_ALPHA) && graphV2.length > 0) {
        this.setStateSafe({
          graph: undefined,
          reducedGraph: undefined,
          graphV2,
          graphIsLoading: false,
          v2SelectedVersion: selectedVersionV2,
          templateString: selectedVersionPipelineTemplate,
        });
      } else {
        this.setStateSafe({
          graph,
          reducedGraph,
          graphV2: undefined,
          graphIsLoading: false,
          v1SelectedVersion: selectedVersionV1,
          templateString: selectedVersionPipelineTemplate,
        });
      }
    }
  }

  public async handleVersionSelectedV2(versionId: string): Promise<void> {
    if (this.state.v2Pipeline) {
      const selectedVersionV1 = (this.state.v1Versions || []).find(v => v.id === versionId);
      const selectedVersionV2 = (this.state.v2Versions || []).find(
        v => v.pipeline_version_id === versionId,
      );
      const pageTitle = this.state.v2Pipeline.display_name?.concat(
        ' (',
        selectedVersionV2?.display_name!,
        ')',
      );

      const selectedVersionPipelineTemplate = await this._getTemplateString(
        this.state.v2Pipeline.pipeline_id!,
        versionId,
      );
      this.props.history.replace({
        pathname: `/pipelines/details/${this.state.v2Pipeline.pipeline_id}/version/${versionId}`,
      });
      this.props.updateToolbar(this.getInitialToolbarState());
      this.props.updateToolbar({ pageTitle });

      const [graph, reducedGraph, graphV2] = await this._createGraph(
        selectedVersionPipelineTemplate,
      );
      if (isFeatureEnabled(FeatureKey.V2_ALPHA) && graphV2.length > 0) {
        this.setStateSafe({
          graph: undefined,
          reducedGraph: undefined,
          graphV2,
          graphIsLoading: false,
          v2SelectedVersion: selectedVersionV2,
          templateString: selectedVersionPipelineTemplate,
        });
      } else {
        this.setStateSafe({
          graph,
          reducedGraph,
          graphV2: undefined,
          graphIsLoading: false,
          v1SelectedVersion: selectedVersionV1,
          templateString: selectedVersionPipelineTemplate,
        });
      }
    }
  }

  private async _getTemplateString(pipelineId: string, versionId: string): Promise<string> {
    try {
      // Get template string from pipeline_spec in pipeline version (v2 API)
      let pipelineVersion;
      let pipelineSpecInVersion;
      if (pipelineId && versionId) {
        pipelineVersion = await Apis.pipelineServiceApiV2.getPipelineVersion(pipelineId, versionId);
        pipelineSpecInVersion = pipelineVersion.pipeline_spec;
      }
      const templateStrFromSpec = pipelineSpecInVersion
        ? JsYaml.safeDump(pipelineSpecInVersion)
        : '';

      // Get template string from template or pipeline version template (v1 API)
      let templateResponse: ApiGetTemplateResponse;
      if (versionId) {
        templateResponse = await Apis.pipelineServiceApi.getPipelineVersionTemplate(versionId);
      } else {
        templateResponse = await Apis.pipelineServiceApi.getTemplate(pipelineId);
      }

      return WorkflowUtils.isTemplateV2(templateStrFromSpec)
        ? templateStrFromSpec
        : templateResponse.template || '';
    } catch (err) {
      this.setStateSafe({ graphIsLoading: false });
      await this.showPageError('Cannot retrieve pipeline template.', err);
      logger.error('Cannot retrieve pipeline details.', err);
    }
    return '';
  }

  private async _createGraph(
    templateString: string,
  ): Promise<
    [dagre.graphlib.Graph | null, dagre.graphlib.Graph | null | undefined, PipelineFlowElement[]]
  > {
    let graph: graphlib.Graph | null = null;
    let reducedGraph: graphlib.Graph | null | undefined = null;
    let graphV2: PipelineFlowElement[] = [];
    if (templateString) {
      try {
        const template = JsYaml.safeLoad(templateString);
        if (WorkflowUtils.isArgoWorkflowTemplate(template)) {
          graph = StaticGraphParser.createGraph(template!);

          reducedGraph = graph ? transitiveReduction(graph) : undefined;
          if (graph && reducedGraph && compareGraphEdges(graph, reducedGraph)) {
            reducedGraph = undefined; // disable reduction switch
          }
        } else if (isFeatureEnabled(FeatureKey.V2_ALPHA)) {
          const pipelineSpec = WorkflowUtils.convertYamlToV2PipelineSpec(templateString);
          graphV2 = convertFlowElements(pipelineSpec);
        } else {
          throw new Error(
            'Unable to convert string response from server to Argo workflow template' +
              ': https://argoproj.github.io/argo-workflows/workflow-templates/',
          );
        }
      } catch (err) {
        this.setStateSafe({ graphIsLoading: false });
        await this.showPageError('Error: failed to generate Pipeline graph.', err);
      }
    }
    return [graph, reducedGraph, graphV2];
  }

  private _deleteCallback(_: string[], success: boolean): void {
    if (success) {
      const breadcrumbs = this.props.toolbarProps.breadcrumbs;
      const previousPage = breadcrumbs.length
        ? breadcrumbs[breadcrumbs.length - 1].href
        : RoutePage.PIPELINES;
      this.props.history.push(previousPage);
    }
  }
}

export default PipelineDetails;<|MERGE_RESOLUTION|>--- conflicted
+++ resolved
@@ -578,10 +578,6 @@
         v => v.pipeline_version_id === versionId,
       );
       const pageTitle = this.state.v1Pipeline.name?.concat(' (', selectedVersionV1?.name!, ')');
-<<<<<<< HEAD
-      this.props.updateToolbar({ pageTitle });
-=======
->>>>>>> f2ad3001
 
       const selectedVersionPipelineTemplate = await this._getTemplateString(
         this.state.v1Pipeline.id!,
